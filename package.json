{
  "name": "ink",
  "version": "2.2.1",
  "description": "SAPO InK - Interface Toolkit",
<<<<<<< HEAD
=======
  "main": "index.js",
  "scripts": {
    "test": "echo \"Error: no test specified\" && exit 1"
  },
  "devDependencies": {
    "less": "1.4.2",
    "jshint": "*",
    "async": "~0.2.9",
    "uglify-js": "~2.3.6",
    "execSync": "~1.0.1-pre"
  },
  "repository": {
    "type": "git",
    "url": "sapo/Ink"
  },
>>>>>>> 171c2e88
  "keywords": [
    "css",
    "less",
    "js",
    "framework"
  ],
  "devDependencies": {
    "less": "1.4.2",
    "jshint": "*",
    "grunt": "~0.4.1",
    "execSync": "~1.0.1-pre",
    "grunt-contrib-uglify": "~0.2.4",
    "grunt-contrib-concat": "~0.3.0",
    "grunt-contrib-less": "~0.7.0",
    "grunt-contrib-clean": "~0.5.0",
    "grunt-contrib-qunit": "~0.3.0",
    "grunt-contrib-connect": "~0.5.0",
    "grunt-contrib-jshint": "~0.7.2",
    "grunt-plato": "~0.2.1"
  },
  "repository": {
    "type": "git",
    "url": "http://github.com/sapo/Ink.git"
  },
  "scripts": {
    "test": "grunt --verbose"
  },
  "author": "SAPO",
  "license": "MIT"
}<|MERGE_RESOLUTION|>--- conflicted
+++ resolved
@@ -2,8 +2,6 @@
   "name": "ink",
   "version": "2.2.1",
   "description": "SAPO InK - Interface Toolkit",
-<<<<<<< HEAD
-=======
   "main": "index.js",
   "scripts": {
     "test": "echo \"Error: no test specified\" && exit 1"
@@ -19,7 +17,6 @@
     "type": "git",
     "url": "sapo/Ink"
   },
->>>>>>> 171c2e88
   "keywords": [
     "css",
     "less",
