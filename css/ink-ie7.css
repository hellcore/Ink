/* line 68, /Users/pedrocorreia/Development/Ink/less/mixins.less */
.ink-grid {
  width: auto;
  max-width: 1200px;
  margin: 0 auto;
  padding: 0 3%;
}
/* line 112, /Users/pedrocorreia/Development/Ink/less/mixins.less */
.column-group {
  width: auto;
  clear: both;
  zoom: 1;
  margin-left: -3%;
}
/* line 118, /Users/pedrocorreia/Development/Ink/less/mixins.less */
.column-group:after {
  content: ".";
  display: block;
  height: 0;
  clear: both;
  visibility: hidden;
  zoom: 1;
}
/* line 128, /Users/pedrocorreia/Development/Ink/less/mixins.less */
.column-group.gutters {
  padding-right: 3%;
  margin-left: -3%;
  overflow: visible;
}
/* line 301, /Users/pedrocorreia/Development/Ink/less/mixins.less */
.large-100 {
  width: 99.99958333333333%;
  clear: both;
}
/* line 305, /Users/pedrocorreia/Development/Ink/less/mixins.less */
.large-90 {
  width: 89.99958333333333%;
}
/* line 308, /Users/pedrocorreia/Development/Ink/less/mixins.less */
.large-80 {
  width: 79.99958333333333%;
}
/* line 311, /Users/pedrocorreia/Development/Ink/less/mixins.less */
.large-75 {
  width: 74.99958333333333%;
}
/* line 314, /Users/pedrocorreia/Development/Ink/less/mixins.less */
.large-70 {
  width: 69.99958333333333%;
}
/* line 317, /Users/pedrocorreia/Development/Ink/less/mixins.less */
.large-66 {
  width: 66.65958333333333%;
}
/* line 320, /Users/pedrocorreia/Development/Ink/less/mixins.less */
.large-60 {
  width: 59.999583333333334%;
}
/* line 323, /Users/pedrocorreia/Development/Ink/less/mixins.less */
.large-50 {
  width: 49.999583333333334%;
}
/* line 326, /Users/pedrocorreia/Development/Ink/less/mixins.less */
.large-40 {
  width: 39.999583333333334%;
}
/* line 329, /Users/pedrocorreia/Development/Ink/less/mixins.less */
.large-33 {
  width: 33.32958333333333%;
}
/* line 332, /Users/pedrocorreia/Development/Ink/less/mixins.less */
.large-30 {
  width: 29.999583333333334%;
}
/* line 335, /Users/pedrocorreia/Development/Ink/less/mixins.less */
.large-25 {
  width: 24.999583333333334%;
}
/* line 338, /Users/pedrocorreia/Development/Ink/less/mixins.less */
.large-20 {
  width: 19.999583333333334%;
}
/* line 341, /Users/pedrocorreia/Development/Ink/less/mixins.less */
.large-10 {
  width: 9.999583333333334%;
}
/* line 345, /Users/pedrocorreia/Development/Ink/less/mixins.less */
.large-100,
.large-90,
.large-80,
.large-75,
.large-70,
.large-66,
.large-60,
.large-50,
.large-40,
.large-33,
.large-30,
.large-25,
.large-20,
.large-10 {
  float: left;
  margin-bottom: 3%;
  margin-top: 3%;
  overflow: hidden;
  zoom: 1;
}
/* line 367, /Users/pedrocorreia/Development/Ink/less/mixins.less */
.ink-grid .column-group.gutters > .large-100 {
  width: 99.99958333333333%;
}
/* line 370, /Users/pedrocorreia/Development/Ink/less/mixins.less */
.ink-grid .column-group.gutters > .large-90 {
  width: 88.49958333333333%;
}
/* line 373, /Users/pedrocorreia/Development/Ink/less/mixins.less */
.ink-grid .column-group.gutters > .large-80 {
  width: 78.49958333333333%;
}
/* line 376, /Users/pedrocorreia/Development/Ink/less/mixins.less */
.ink-grid .column-group.gutters > .large-75 {
  width: 73.70958333333333%;
}
/* line 379, /Users/pedrocorreia/Development/Ink/less/mixins.less */
.ink-grid .column-group.gutters > .large-70 {
  width: 68.49958333333333%;
}
/* line 382, /Users/pedrocorreia/Development/Ink/less/mixins.less */
.ink-grid .column-group.gutters > .large-66 {
  width: 65.54958333333333%;
}
/* line 385, /Users/pedrocorreia/Development/Ink/less/mixins.less */
.ink-grid .column-group.gutters > .large-60 {
  width: 58.499583333333334%;
}
/* line 388, /Users/pedrocorreia/Development/Ink/less/mixins.less */
.ink-grid .column-group.gutters > .large-50 {
  width: 48.349583333333335%;
}
/* line 391, /Users/pedrocorreia/Development/Ink/less/mixins.less */
.ink-grid .column-group.gutters > .large-40 {
  width: 38.499583333333334%;
}
/* line 394, /Users/pedrocorreia/Development/Ink/less/mixins.less */
.ink-grid .column-group.gutters > .large-33 {
  width: 31.199583333333333%;
}
/* line 397, /Users/pedrocorreia/Development/Ink/less/mixins.less */
.ink-grid .column-group.gutters > .large-30 {
  width: 28.499583333333334%;
}
/* line 400, /Users/pedrocorreia/Development/Ink/less/mixins.less */
.ink-grid .column-group.gutters > .large-25 {
  width: 22.599583333333335%;
}
/* line 403, /Users/pedrocorreia/Development/Ink/less/mixins.less */
.ink-grid .column-group.gutters > .large-20 {
  width: 18.499583333333334%;
}
/* line 406, /Users/pedrocorreia/Development/Ink/less/mixins.less */
.ink-grid .column-group.gutters > .large-10 {
  width: 8.499583333333334%;
}
/* line 411, /Users/pedrocorreia/Development/Ink/less/mixins.less */
.ink-grid .column-group.gutters > .large-100,
.ink-grid .column-group.gutters > .large-90,
.ink-grid .column-group.gutters > .large-80,
.ink-grid .column-group.gutters > .large-75,
.ink-grid .column-group.gutters > .large-70,
.ink-grid .column-group.gutters > .large-66,
.ink-grid .column-group.gutters > .large-60,
.ink-grid .column-group.gutters > .large-50,
.ink-grid .column-group.gutters > .large-40,
.ink-grid .column-group.gutters > .large-33,
.ink-grid .column-group.gutters > .large-30,
.ink-grid .column-group.gutters > .large-25,
.ink-grid .column-group.gutters > .large-20,
.ink-grid .column-group.gutters > .large-10 {
  margin-left: 3%;
  padding-left: 0;
}
/* line 430, /Users/pedrocorreia/Development/Ink/less/mixins.less */
.large-100:empty,
.large-90:empty,
.large-80:empty,
.large-75:empty,
.large-70:empty,
.large-66:empty,
.large-60:empty,
.large-50:empty,
.large-40:empty,
.large-33:empty,
.large-30:empty,
.large-25:empty,
.large-20:empty,
.large-10:empty {
  clear: both;
}
/* line 461, /Users/pedrocorreia/Development/Ink/less/mixins.less */
.large-100 > .large-100,
.large-100 > .large-90,
.large-100 > .large-80,
.large-100 > .large-75,
.large-100 > .large-70,
.large-100 > .large-66,
.large-100 > .large-60,
.large-100 > .large-50,
.large-100 > .large-40,
.large-100 > .large-33,
.large-100 > .large-30,
.large-100 > .large-25,
.large-100 > .large-20,
.large-100 > .large-10,
.large-90 > .large-100,
.large-90 > .large-90,
.large-90 > .large-80,
.large-90 > .large-75,
.large-90 > .large-70,
.large-90 > .large-66,
.large-90 > .large-60,
.large-90 > .large-50,
.large-90 > .large-40,
.large-90 > .large-33,
.large-90 > .large-30,
.large-90 > .large-25,
.large-90 > .large-20,
.large-90 > .large-10,
.large-80 > .large-100,
.large-80 > .large-90,
.large-80 > .large-80,
.large-80 > .large-75,
.large-80 > .large-70,
.large-80 > .large-66,
.large-80 > .large-60,
.large-80 > .large-50,
.large-80 > .large-40,
.large-80 > .large-33,
.large-80 > .large-30,
.large-80 > .large-25,
.large-80 > .large-20,
.large-80 > .large-10,
.large-75 > .large-100,
.large-75 > .large-90,
.large-75 > .large-80,
.large-75 > .large-75,
.large-75 > .large-70,
.large-75 > .large-66,
.large-75 > .large-60,
.large-75 > .large-50,
.large-75 > .large-40,
.large-75 > .large-33,
.large-75 > .large-30,
.large-75 > .large-25,
.large-75 > .large-20,
.large-75 > .large-10,
.large-70 > .large-100,
.large-70 > .large-90,
.large-70 > .large-80,
.large-70 > .large-75,
.large-70 > .large-70,
.large-70 > .large-66,
.large-70 > .large-60,
.large-70 > .large-50,
.large-70 > .large-40,
.large-70 > .large-33,
.large-70 > .large-30,
.large-70 > .large-25,
.large-70 > .large-20,
.large-70 > .large-10,
.large-66 > .large-100,
.large-66 > .large-90,
.large-66 > .large-80,
.large-66 > .large-75,
.large-66 > .large-70,
.large-66 > .large-66,
.large-66 > .large-60,
.large-66 > .large-50,
.large-66 > .large-40,
.large-66 > .large-33,
.large-66 > .large-30,
.large-66 > .large-25,
.large-66 > .large-20,
.large-66 > .large-10,
.large-60 > .large-100,
.large-60 > .large-90,
.large-60 > .large-80,
.large-60 > .large-75,
.large-60 > .large-70,
.large-60 > .large-66,
.large-60 > .large-60,
.large-60 > .large-50,
.large-60 > .large-40,
.large-60 > .large-33,
.large-60 > .large-30,
.large-60 > .large-25,
.large-60 > .large-20,
.large-60 > .large-10,
.large-50 > .large-100,
.large-50 > .large-90,
.large-50 > .large-80,
.large-50 > .large-75,
.large-50 > .large-70,
.large-50 > .large-66,
.large-50 > .large-60,
.large-50 > .large-50,
.large-50 > .large-40,
.large-50 > .large-33,
.large-50 > .large-30,
.large-50 > .large-25,
.large-50 > .large-20,
.large-50 > .large-10,
.large-40 > .large-100,
.large-40 > .large-90,
.large-40 > .large-80,
.large-40 > .large-75,
.large-40 > .large-70,
.large-40 > .large-66,
.large-40 > .large-60,
.large-40 > .large-50,
.large-40 > .large-40,
.large-40 > .large-33,
.large-40 > .large-30,
.large-40 > .large-25,
.large-40 > .large-20,
.large-40 > .large-10,
.large-33 > .large-100,
.large-33 > .large-90,
.large-33 > .large-80,
.large-33 > .large-75,
.large-33 > .large-70,
.large-33 > .large-66,
.large-33 > .large-60,
.large-33 > .large-50,
.large-33 > .large-40,
.large-33 > .large-33,
.large-33 > .large-30,
.large-33 > .large-25,
.large-33 > .large-20,
.large-33 > .large-10,
.large-30 > .large-100,
.large-30 > .large-90,
.large-30 > .large-80,
.large-30 > .large-75,
.large-30 > .large-70,
.large-30 > .large-66,
.large-30 > .large-60,
.large-30 > .large-50,
.large-30 > .large-40,
.large-30 > .large-33,
.large-30 > .large-30,
.large-30 > .large-25,
.large-30 > .large-20,
.large-30 > .large-10,
.large-25 > .large-100,
.large-25 > .large-90,
.large-25 > .large-80,
.large-25 > .large-75,
.large-25 > .large-70,
.large-25 > .large-66,
.large-25 > .large-60,
.large-25 > .large-50,
.large-25 > .large-40,
.large-25 > .large-33,
.large-25 > .large-30,
.large-25 > .large-25,
.large-25 > .large-20,
.large-25 > .large-10,
.large-20 > .large-100,
.large-20 > .large-90,
.large-20 > .large-80,
.large-20 > .large-75,
.large-20 > .large-70,
.large-20 > .large-66,
.large-20 > .large-60,
.large-20 > .large-50,
.large-20 > .large-40,
.large-20 > .large-33,
.large-20 > .large-30,
.large-20 > .large-25,
.large-20 > .large-20,
.large-20 > .large-10,
.large-10 > .large-100,
.large-10 > .large-90,
.large-10 > .large-80,
.large-10 > .large-75,
.large-10 > .large-70,
.large-10 > .large-66,
.large-10 > .large-60,
.large-10 > .large-50,
.large-10 > .large-40,
.large-10 > .large-33,
.large-10 > .large-30,
.large-10 > .large-25,
.large-10 > .large-20,
.large-10 > .large-10 {
  margin-left: 0;
}
/* line 467, /Users/pedrocorreia/Development/Ink/less/mixins.less */
.ink-form .column-group.gutters {
  margin-left: -3%;
}
/* line 476, /Users/pedrocorreia/Development/Ink/less/mixins.less */
.large-hidden {
  display: none;
}
/* line 479, /Users/pedrocorreia/Development/Ink/less/mixins.less */
.large-visible {
<<<<<<< HEAD
  display: inherit !important;
=======
  display: inherit;
>>>>>>> b3a9aa87
}
/* line 483, /Users/pedrocorreia/Development/Ink/less/mixins.less */
.large-push-left {
  float: left;
}
/* line 486, /Users/pedrocorreia/Development/Ink/less/mixins.less */
.large-push-center {
  float: none;
  margin-left: auto;
  margin-right: auto;
}
/* line 491, /Users/pedrocorreia/Development/Ink/less/mixins.less */
.large-push-right {
  float: right;
}
/* line 494, /Users/pedrocorreia/Development/Ink/less/mixins.less */
.large-align-left {
  text-align: left;
}
/* line 497, /Users/pedrocorreia/Development/Ink/less/mixins.less */
.large-align-center {
  text-align: center;
}
/* line 500, /Users/pedrocorreia/Development/Ink/less/mixins.less */
.large-align-right {
  text-align: right;
}
/* line 503, /Users/pedrocorreia/Development/Ink/less/mixins.less */
.space {
  margin: 3%;
}
/* line 506, /Users/pedrocorreia/Development/Ink/less/mixins.less */
.vspace {
  margin-top: 3%;
  margin-bottom: 3%;
}
/* line 510, /Users/pedrocorreia/Development/Ink/less/mixins.less */
.hspace {
  margin-left: 3%;
  margin-right: 3%;
}
/* line 20, /Users/pedrocorreia/Development/Ink/less/icons-ie7.less */
.icon-large {
  font-size: 1.3333333333333333em;
  margin-top: -4px;
  padding-top: 3px;
  margin-bottom: -4px;
  padding-bottom: 3px;
  vertical-align: middle;
}
/* line 30, /Users/pedrocorreia/Development/Ink/less/icons-ie7.less */
.nav [class^="icon-"],
.nav [class*=" icon-"] {
  vertical-align: inherit;
  margin-top: -4px;
  padding-top: 3px;
  margin-bottom: -4px;
  padding-bottom: 3px;
}
/* line 37, /Users/pedrocorreia/Development/Ink/less/icons-ie7.less */
.nav [class^="icon-"].icon-large,
.nav [class*=" icon-"].icon-large {
  vertical-align: -25%;
}
/* line 46, /Users/pedrocorreia/Development/Ink/less/icons-ie7.less */
.nav-pills [class^="icon-"].icon-large,
.nav-tabs [class^="icon-"].icon-large,
.nav-pills [class*=" icon-"].icon-large,
.nav-tabs [class*=" icon-"].icon-large {
  line-height: .75em;
  margin-top: -7px;
  padding-top: 5px;
  margin-bottom: -5px;
  padding-bottom: 4px;
}
/* line 59, /Users/pedrocorreia/Development/Ink/less/icons-ie7.less */
.btn [class^="icon-"].pull-left,
.btn [class*=" icon-"].pull-left,
.btn [class^="icon-"].pull-right,
.btn [class*=" icon-"].pull-right {
  vertical-align: inherit;
}
/* line 60, /Users/pedrocorreia/Development/Ink/less/icons-ie7.less */
.btn [class^="icon-"].icon-large,
.btn [class*=" icon-"].icon-large {
  margin-top: -0.5em;
}
/* line 66, /Users/pedrocorreia/Development/Ink/less/icons-ie7.less */
a [class^="icon-"],
a [class*=" icon-"] {
  cursor: pointer;
}
/* line 71, /Users/pedrocorreia/Development/Ink/less/icons-ie7.less */
ul.icons {
  text-indent: -1.5em;
  margin-left: 3em;
}
/* line 81, /Users/pedrocorreia/Development/Ink/less/icons-ie7.less */
.icon-glass {
  *zoom: expression( this.runtimeStyle['zoom'] = '1', this.innerHTML = '&#xf000;');
}
/* line 82, /Users/pedrocorreia/Development/Ink/less/icons-ie7.less */
.icon-music {
  *zoom: expression( this.runtimeStyle['zoom'] = '1', this.innerHTML = '&#xf001;');
}
/* line 83, /Users/pedrocorreia/Development/Ink/less/icons-ie7.less */
.icon-search {
  *zoom: expression( this.runtimeStyle['zoom'] = '1', this.innerHTML = '&#xf002;');
}
/* line 84, /Users/pedrocorreia/Development/Ink/less/icons-ie7.less */
.icon-envelope {
  *zoom: expression( this.runtimeStyle['zoom'] = '1', this.innerHTML = '&#xf003;');
}
/* line 85, /Users/pedrocorreia/Development/Ink/less/icons-ie7.less */
.icon-heart {
  *zoom: expression( this.runtimeStyle['zoom'] = '1', this.innerHTML = '&#xf004;');
}
/* line 86, /Users/pedrocorreia/Development/Ink/less/icons-ie7.less */
.icon-star {
  *zoom: expression( this.runtimeStyle['zoom'] = '1', this.innerHTML = '&#xf005;');
}
/* line 87, /Users/pedrocorreia/Development/Ink/less/icons-ie7.less */
.icon-star-empty {
  *zoom: expression( this.runtimeStyle['zoom'] = '1', this.innerHTML = '&#xf006;');
}
/* line 88, /Users/pedrocorreia/Development/Ink/less/icons-ie7.less */
.icon-user {
  *zoom: expression( this.runtimeStyle['zoom'] = '1', this.innerHTML = '&#xf007;');
}
/* line 89, /Users/pedrocorreia/Development/Ink/less/icons-ie7.less */
.icon-film {
  *zoom: expression( this.runtimeStyle['zoom'] = '1', this.innerHTML = '&#xf008;');
}
/* line 90, /Users/pedrocorreia/Development/Ink/less/icons-ie7.less */
.icon-th-large {
  *zoom: expression( this.runtimeStyle['zoom'] = '1', this.innerHTML = '&#xf009;');
}
/* line 91, /Users/pedrocorreia/Development/Ink/less/icons-ie7.less */
.icon-th {
  *zoom: expression( this.runtimeStyle['zoom'] = '1', this.innerHTML = '&#xf00a;');
}
/* line 92, /Users/pedrocorreia/Development/Ink/less/icons-ie7.less */
.icon-th-list {
  *zoom: expression( this.runtimeStyle['zoom'] = '1', this.innerHTML = '&#xf00b;');
}
/* line 93, /Users/pedrocorreia/Development/Ink/less/icons-ie7.less */
.icon-ok {
  *zoom: expression( this.runtimeStyle['zoom'] = '1', this.innerHTML = '&#xf00c;');
}
/* line 94, /Users/pedrocorreia/Development/Ink/less/icons-ie7.less */
.icon-remove {
  *zoom: expression( this.runtimeStyle['zoom'] = '1', this.innerHTML = '&#xf00d;');
}
/* line 95, /Users/pedrocorreia/Development/Ink/less/icons-ie7.less */
.icon-zoom-in {
  *zoom: expression( this.runtimeStyle['zoom'] = '1', this.innerHTML = '&#xf00e;');
}
/* line 97, /Users/pedrocorreia/Development/Ink/less/icons-ie7.less */
.icon-zoom-out {
  *zoom: expression( this.runtimeStyle['zoom'] = '1', this.innerHTML = '&#xf010;');
}
/* line 98, /Users/pedrocorreia/Development/Ink/less/icons-ie7.less */
.icon-off {
  *zoom: expression( this.runtimeStyle['zoom'] = '1', this.innerHTML = '&#xf011;');
}
/* line 99, /Users/pedrocorreia/Development/Ink/less/icons-ie7.less */
.icon-signal {
  *zoom: expression( this.runtimeStyle['zoom'] = '1', this.innerHTML = '&#xf012;');
}
/* line 100, /Users/pedrocorreia/Development/Ink/less/icons-ie7.less */
.icon-cog {
  *zoom: expression( this.runtimeStyle['zoom'] = '1', this.innerHTML = '&#xf013;');
}
/* line 101, /Users/pedrocorreia/Development/Ink/less/icons-ie7.less */
.icon-trash {
  *zoom: expression( this.runtimeStyle['zoom'] = '1', this.innerHTML = '&#xf014;');
}
/* line 102, /Users/pedrocorreia/Development/Ink/less/icons-ie7.less */
.icon-home {
  *zoom: expression( this.runtimeStyle['zoom'] = '1', this.innerHTML = '&#xf015;');
}
/* line 103, /Users/pedrocorreia/Development/Ink/less/icons-ie7.less */
.icon-file {
  *zoom: expression( this.runtimeStyle['zoom'] = '1', this.innerHTML = '&#xf016;');
}
/* line 104, /Users/pedrocorreia/Development/Ink/less/icons-ie7.less */
.icon-time {
  *zoom: expression( this.runtimeStyle['zoom'] = '1', this.innerHTML = '&#xf017;');
}
/* line 105, /Users/pedrocorreia/Development/Ink/less/icons-ie7.less */
.icon-road {
  *zoom: expression( this.runtimeStyle['zoom'] = '1', this.innerHTML = '&#xf018;');
}
/* line 106, /Users/pedrocorreia/Development/Ink/less/icons-ie7.less */
.icon-download-alt {
  *zoom: expression( this.runtimeStyle['zoom'] = '1', this.innerHTML = '&#xf019;');
}
/* line 107, /Users/pedrocorreia/Development/Ink/less/icons-ie7.less */
.icon-download {
  *zoom: expression( this.runtimeStyle['zoom'] = '1', this.innerHTML = '&#xf01a;');
}
/* line 108, /Users/pedrocorreia/Development/Ink/less/icons-ie7.less */
.icon-upload {
  *zoom: expression( this.runtimeStyle['zoom'] = '1', this.innerHTML = '&#xf01b;');
}
/* line 109, /Users/pedrocorreia/Development/Ink/less/icons-ie7.less */
.icon-inbox {
  *zoom: expression( this.runtimeStyle['zoom'] = '1', this.innerHTML = '&#xf01c;');
}
/* line 110, /Users/pedrocorreia/Development/Ink/less/icons-ie7.less */
.icon-play-circle {
  *zoom: expression( this.runtimeStyle['zoom'] = '1', this.innerHTML = '&#xf01d;');
}
/* line 111, /Users/pedrocorreia/Development/Ink/less/icons-ie7.less */
.icon-repeat {
  *zoom: expression( this.runtimeStyle['zoom'] = '1', this.innerHTML = '&#xf01e;');
}
/* line 113, /Users/pedrocorreia/Development/Ink/less/icons-ie7.less */
.icon-refresh {
  *zoom: expression( this.runtimeStyle['zoom'] = '1', this.innerHTML = '&#xf021;');
}
/* line 114, /Users/pedrocorreia/Development/Ink/less/icons-ie7.less */
.icon-list-alt {
  *zoom: expression( this.runtimeStyle['zoom'] = '1', this.innerHTML = '&#xf022;');
}
/* line 115, /Users/pedrocorreia/Development/Ink/less/icons-ie7.less */
.icon-lock {
  *zoom: expression( this.runtimeStyle['zoom'] = '1', this.innerHTML = '&#xf023;');
}
/* line 116, /Users/pedrocorreia/Development/Ink/less/icons-ie7.less */
.icon-flag {
  *zoom: expression( this.runtimeStyle['zoom'] = '1', this.innerHTML = '&#xf024;');
}
/* line 117, /Users/pedrocorreia/Development/Ink/less/icons-ie7.less */
.icon-headphones {
  *zoom: expression( this.runtimeStyle['zoom'] = '1', this.innerHTML = '&#xf025;');
}
/* line 118, /Users/pedrocorreia/Development/Ink/less/icons-ie7.less */
.icon-volume-off {
  *zoom: expression( this.runtimeStyle['zoom'] = '1', this.innerHTML = '&#xf026;');
}
/* line 119, /Users/pedrocorreia/Development/Ink/less/icons-ie7.less */
.icon-volume-down {
  *zoom: expression( this.runtimeStyle['zoom'] = '1', this.innerHTML = '&#xf027;');
}
/* line 120, /Users/pedrocorreia/Development/Ink/less/icons-ie7.less */
.icon-volume-up {
  *zoom: expression( this.runtimeStyle['zoom'] = '1', this.innerHTML = '&#xf028;');
}
/* line 121, /Users/pedrocorreia/Development/Ink/less/icons-ie7.less */
.icon-qrcode {
  *zoom: expression( this.runtimeStyle['zoom'] = '1', this.innerHTML = '&#xf029;');
}
/* line 122, /Users/pedrocorreia/Development/Ink/less/icons-ie7.less */
.icon-barcode {
  *zoom: expression( this.runtimeStyle['zoom'] = '1', this.innerHTML = '&#xf02a;');
}
/* line 123, /Users/pedrocorreia/Development/Ink/less/icons-ie7.less */
.icon-tag {
  *zoom: expression( this.runtimeStyle['zoom'] = '1', this.innerHTML = '&#xf02b;');
}
/* line 124, /Users/pedrocorreia/Development/Ink/less/icons-ie7.less */
.icon-tags {
  *zoom: expression( this.runtimeStyle['zoom'] = '1', this.innerHTML = '&#xf02c;');
}
/* line 125, /Users/pedrocorreia/Development/Ink/less/icons-ie7.less */
.icon-book {
  *zoom: expression( this.runtimeStyle['zoom'] = '1', this.innerHTML = '&#xf02d;');
}
/* line 126, /Users/pedrocorreia/Development/Ink/less/icons-ie7.less */
.icon-bookmark {
  *zoom: expression( this.runtimeStyle['zoom'] = '1', this.innerHTML = '&#xf02e;');
}
/* line 127, /Users/pedrocorreia/Development/Ink/less/icons-ie7.less */
.icon-print {
  *zoom: expression( this.runtimeStyle['zoom'] = '1', this.innerHTML = '&#xf02f;');
}
/* line 129, /Users/pedrocorreia/Development/Ink/less/icons-ie7.less */
.icon-camera {
  *zoom: expression( this.runtimeStyle['zoom'] = '1', this.innerHTML = '&#xf030;');
}
/* line 130, /Users/pedrocorreia/Development/Ink/less/icons-ie7.less */
.icon-font {
  *zoom: expression( this.runtimeStyle['zoom'] = '1', this.innerHTML = '&#xf031;');
}
/* line 131, /Users/pedrocorreia/Development/Ink/less/icons-ie7.less */
.icon-bold {
  *zoom: expression( this.runtimeStyle['zoom'] = '1', this.innerHTML = '&#xf032;');
}
/* line 132, /Users/pedrocorreia/Development/Ink/less/icons-ie7.less */
.icon-italic {
  *zoom: expression( this.runtimeStyle['zoom'] = '1', this.innerHTML = '&#xf033;');
}
/* line 133, /Users/pedrocorreia/Development/Ink/less/icons-ie7.less */
.icon-text-height {
  *zoom: expression( this.runtimeStyle['zoom'] = '1', this.innerHTML = '&#xf034;');
}
/* line 134, /Users/pedrocorreia/Development/Ink/less/icons-ie7.less */
.icon-text-width {
  *zoom: expression( this.runtimeStyle['zoom'] = '1', this.innerHTML = '&#xf035;');
}
/* line 135, /Users/pedrocorreia/Development/Ink/less/icons-ie7.less */
.icon-align-left {
  *zoom: expression( this.runtimeStyle['zoom'] = '1', this.innerHTML = '&#xf036;');
}
/* line 136, /Users/pedrocorreia/Development/Ink/less/icons-ie7.less */
.icon-align-center {
  *zoom: expression( this.runtimeStyle['zoom'] = '1', this.innerHTML = '&#xf037;');
}
/* line 137, /Users/pedrocorreia/Development/Ink/less/icons-ie7.less */
.icon-align-right {
  *zoom: expression( this.runtimeStyle['zoom'] = '1', this.innerHTML = '&#xf038;');
}
/* line 138, /Users/pedrocorreia/Development/Ink/less/icons-ie7.less */
.icon-align-justify {
  *zoom: expression( this.runtimeStyle['zoom'] = '1', this.innerHTML = '&#xf039;');
}
/* line 139, /Users/pedrocorreia/Development/Ink/less/icons-ie7.less */
.icon-list {
  *zoom: expression( this.runtimeStyle['zoom'] = '1', this.innerHTML = '&#xf03a;');
}
/* line 140, /Users/pedrocorreia/Development/Ink/less/icons-ie7.less */
.icon-indent-left {
  *zoom: expression( this.runtimeStyle['zoom'] = '1', this.innerHTML = '&#xf03b;');
}
/* line 141, /Users/pedrocorreia/Development/Ink/less/icons-ie7.less */
.icon-indent-right {
  *zoom: expression( this.runtimeStyle['zoom'] = '1', this.innerHTML = '&#xf03c;');
}
/* line 142, /Users/pedrocorreia/Development/Ink/less/icons-ie7.less */
.icon-facetime-video {
  *zoom: expression( this.runtimeStyle['zoom'] = '1', this.innerHTML = '&#xf03d;');
}
/* line 143, /Users/pedrocorreia/Development/Ink/less/icons-ie7.less */
.icon-picture {
  *zoom: expression( this.runtimeStyle['zoom'] = '1', this.innerHTML = '&#xf03e;');
}
/* line 145, /Users/pedrocorreia/Development/Ink/less/icons-ie7.less */
.icon-pencil {
  *zoom: expression( this.runtimeStyle['zoom'] = '1', this.innerHTML = '&#xf040;');
}
/* line 146, /Users/pedrocorreia/Development/Ink/less/icons-ie7.less */
.icon-map-marker {
  *zoom: expression( this.runtimeStyle['zoom'] = '1', this.innerHTML = '&#xf041;');
}
/* line 147, /Users/pedrocorreia/Development/Ink/less/icons-ie7.less */
.icon-adjust {
  *zoom: expression( this.runtimeStyle['zoom'] = '1', this.innerHTML = '&#xf042;');
}
/* line 148, /Users/pedrocorreia/Development/Ink/less/icons-ie7.less */
.icon-tint {
  *zoom: expression( this.runtimeStyle['zoom'] = '1', this.innerHTML = '&#xf043;');
}
/* line 149, /Users/pedrocorreia/Development/Ink/less/icons-ie7.less */
.icon-edit {
  *zoom: expression( this.runtimeStyle['zoom'] = '1', this.innerHTML = '&#xf044;');
}
/* line 150, /Users/pedrocorreia/Development/Ink/less/icons-ie7.less */
.icon-share {
  *zoom: expression( this.runtimeStyle['zoom'] = '1', this.innerHTML = '&#xf045;');
}
/* line 151, /Users/pedrocorreia/Development/Ink/less/icons-ie7.less */
.icon-check {
  *zoom: expression( this.runtimeStyle['zoom'] = '1', this.innerHTML = '&#xf046;');
}
/* line 152, /Users/pedrocorreia/Development/Ink/less/icons-ie7.less */
.icon-move {
  *zoom: expression( this.runtimeStyle['zoom'] = '1', this.innerHTML = '&#xf047;');
}
/* line 153, /Users/pedrocorreia/Development/Ink/less/icons-ie7.less */
.icon-step-backward {
  *zoom: expression( this.runtimeStyle['zoom'] = '1', this.innerHTML = '&#xf048;');
}
/* line 154, /Users/pedrocorreia/Development/Ink/less/icons-ie7.less */
.icon-fast-backward {
  *zoom: expression( this.runtimeStyle['zoom'] = '1', this.innerHTML = '&#xf049;');
}
/* line 155, /Users/pedrocorreia/Development/Ink/less/icons-ie7.less */
.icon-backward {
  *zoom: expression( this.runtimeStyle['zoom'] = '1', this.innerHTML = '&#xf04a;');
}
/* line 156, /Users/pedrocorreia/Development/Ink/less/icons-ie7.less */
.icon-play {
  *zoom: expression( this.runtimeStyle['zoom'] = '1', this.innerHTML = '&#xf04b;');
}
/* line 157, /Users/pedrocorreia/Development/Ink/less/icons-ie7.less */
.icon-pause {
  *zoom: expression( this.runtimeStyle['zoom'] = '1', this.innerHTML = '&#xf04c;');
}
/* line 158, /Users/pedrocorreia/Development/Ink/less/icons-ie7.less */
.icon-stop {
  *zoom: expression( this.runtimeStyle['zoom'] = '1', this.innerHTML = '&#xf04d;');
}
/* line 159, /Users/pedrocorreia/Development/Ink/less/icons-ie7.less */
.icon-forward {
  *zoom: expression( this.runtimeStyle['zoom'] = '1', this.innerHTML = '&#xf04e;');
}
/* line 161, /Users/pedrocorreia/Development/Ink/less/icons-ie7.less */
.icon-fast-forward {
  *zoom: expression( this.runtimeStyle['zoom'] = '1', this.innerHTML = '&#xf050;');
}
/* line 162, /Users/pedrocorreia/Development/Ink/less/icons-ie7.less */
.icon-step-forward {
  *zoom: expression( this.runtimeStyle['zoom'] = '1', this.innerHTML = '&#xf051;');
}
/* line 163, /Users/pedrocorreia/Development/Ink/less/icons-ie7.less */
.icon-eject {
  *zoom: expression( this.runtimeStyle['zoom'] = '1', this.innerHTML = '&#xf052;');
}
/* line 164, /Users/pedrocorreia/Development/Ink/less/icons-ie7.less */
.icon-chevron-left {
  *zoom: expression( this.runtimeStyle['zoom'] = '1', this.innerHTML = '&#xf053;');
}
/* line 165, /Users/pedrocorreia/Development/Ink/less/icons-ie7.less */
.icon-chevron-right {
  *zoom: expression( this.runtimeStyle['zoom'] = '1', this.innerHTML = '&#xf054;');
}
/* line 166, /Users/pedrocorreia/Development/Ink/less/icons-ie7.less */
.icon-plus-sign {
  *zoom: expression( this.runtimeStyle['zoom'] = '1', this.innerHTML = '&#xf055;');
}
/* line 167, /Users/pedrocorreia/Development/Ink/less/icons-ie7.less */
.icon-minus-sign {
  *zoom: expression( this.runtimeStyle['zoom'] = '1', this.innerHTML = '&#xf056;');
}
/* line 168, /Users/pedrocorreia/Development/Ink/less/icons-ie7.less */
.icon-remove-sign {
  *zoom: expression( this.runtimeStyle['zoom'] = '1', this.innerHTML = '&#xf057;');
}
/* line 169, /Users/pedrocorreia/Development/Ink/less/icons-ie7.less */
.icon-ok-sign {
  *zoom: expression( this.runtimeStyle['zoom'] = '1', this.innerHTML = '&#xf058;');
}
/* line 170, /Users/pedrocorreia/Development/Ink/less/icons-ie7.less */
.icon-question-sign {
  *zoom: expression( this.runtimeStyle['zoom'] = '1', this.innerHTML = '&#xf059;');
}
/* line 171, /Users/pedrocorreia/Development/Ink/less/icons-ie7.less */
.icon-info-sign {
  *zoom: expression( this.runtimeStyle['zoom'] = '1', this.innerHTML = '&#xf05a;');
}
/* line 172, /Users/pedrocorreia/Development/Ink/less/icons-ie7.less */
.icon-screenshot {
  *zoom: expression( this.runtimeStyle['zoom'] = '1', this.innerHTML = '&#xf05b;');
}
/* line 173, /Users/pedrocorreia/Development/Ink/less/icons-ie7.less */
.icon-remove-circle {
  *zoom: expression( this.runtimeStyle['zoom'] = '1', this.innerHTML = '&#xf05c;');
}
/* line 174, /Users/pedrocorreia/Development/Ink/less/icons-ie7.less */
.icon-ok-circle {
  *zoom: expression( this.runtimeStyle['zoom'] = '1', this.innerHTML = '&#xf05d;');
}
/* line 175, /Users/pedrocorreia/Development/Ink/less/icons-ie7.less */
.icon-ban-circle {
  *zoom: expression( this.runtimeStyle['zoom'] = '1', this.innerHTML = '&#xf05e;');
}
/* line 177, /Users/pedrocorreia/Development/Ink/less/icons-ie7.less */
.icon-arrow-left {
  *zoom: expression( this.runtimeStyle['zoom'] = '1', this.innerHTML = '&#xf060;');
}
/* line 178, /Users/pedrocorreia/Development/Ink/less/icons-ie7.less */
.icon-arrow-right {
  *zoom: expression( this.runtimeStyle['zoom'] = '1', this.innerHTML = '&#xf061;');
}
/* line 179, /Users/pedrocorreia/Development/Ink/less/icons-ie7.less */
.icon-arrow-up {
  *zoom: expression( this.runtimeStyle['zoom'] = '1', this.innerHTML = '&#xf062;');
}
/* line 180, /Users/pedrocorreia/Development/Ink/less/icons-ie7.less */
.icon-arrow-down {
  *zoom: expression( this.runtimeStyle['zoom'] = '1', this.innerHTML = '&#xf063;');
}
/* line 181, /Users/pedrocorreia/Development/Ink/less/icons-ie7.less */
.icon-share-alt {
  *zoom: expression( this.runtimeStyle['zoom'] = '1', this.innerHTML = '&#xf064;');
}
/* line 182, /Users/pedrocorreia/Development/Ink/less/icons-ie7.less */
.icon-resize-full {
  *zoom: expression( this.runtimeStyle['zoom'] = '1', this.innerHTML = '&#xf065;');
}
/* line 183, /Users/pedrocorreia/Development/Ink/less/icons-ie7.less */
.icon-resize-small {
  *zoom: expression( this.runtimeStyle['zoom'] = '1', this.innerHTML = '&#xf066;');
}
/* line 184, /Users/pedrocorreia/Development/Ink/less/icons-ie7.less */
.icon-plus {
  *zoom: expression( this.runtimeStyle['zoom'] = '1', this.innerHTML = '&#xf067;');
}
/* line 185, /Users/pedrocorreia/Development/Ink/less/icons-ie7.less */
.icon-minus {
  *zoom: expression( this.runtimeStyle['zoom'] = '1', this.innerHTML = '&#xf068;');
}
/* line 186, /Users/pedrocorreia/Development/Ink/less/icons-ie7.less */
.icon-asterisk {
  *zoom: expression( this.runtimeStyle['zoom'] = '1', this.innerHTML = '&#xf069;');
}
/* line 187, /Users/pedrocorreia/Development/Ink/less/icons-ie7.less */
.icon-exclamation-sign {
  *zoom: expression( this.runtimeStyle['zoom'] = '1', this.innerHTML = '&#xf06a;');
}
/* line 188, /Users/pedrocorreia/Development/Ink/less/icons-ie7.less */
.icon-gift {
  *zoom: expression( this.runtimeStyle['zoom'] = '1', this.innerHTML = '&#xf06b;');
}
/* line 189, /Users/pedrocorreia/Development/Ink/less/icons-ie7.less */
.icon-leaf {
  *zoom: expression( this.runtimeStyle['zoom'] = '1', this.innerHTML = '&#xf06c;');
}
/* line 190, /Users/pedrocorreia/Development/Ink/less/icons-ie7.less */
.icon-fire {
  *zoom: expression( this.runtimeStyle['zoom'] = '1', this.innerHTML = '&#xf06d;');
}
/* line 191, /Users/pedrocorreia/Development/Ink/less/icons-ie7.less */
.icon-eye-open {
  *zoom: expression( this.runtimeStyle['zoom'] = '1', this.innerHTML = '&#xf06e;');
}
/* line 193, /Users/pedrocorreia/Development/Ink/less/icons-ie7.less */
.icon-eye-close {
  *zoom: expression( this.runtimeStyle['zoom'] = '1', this.innerHTML = '&#xf070;');
}
/* line 194, /Users/pedrocorreia/Development/Ink/less/icons-ie7.less */
.icon-warning-sign {
  *zoom: expression( this.runtimeStyle['zoom'] = '1', this.innerHTML = '&#xf071;');
}
/* line 195, /Users/pedrocorreia/Development/Ink/less/icons-ie7.less */
.icon-plane {
  *zoom: expression( this.runtimeStyle['zoom'] = '1', this.innerHTML = '&#xf072;');
}
/* line 196, /Users/pedrocorreia/Development/Ink/less/icons-ie7.less */
.icon-calendar {
  *zoom: expression( this.runtimeStyle['zoom'] = '1', this.innerHTML = '&#xf073;');
}
/* line 197, /Users/pedrocorreia/Development/Ink/less/icons-ie7.less */
.icon-random {
  *zoom: expression( this.runtimeStyle['zoom'] = '1', this.innerHTML = '&#xf074;');
}
/* line 198, /Users/pedrocorreia/Development/Ink/less/icons-ie7.less */
.icon-comment {
  *zoom: expression( this.runtimeStyle['zoom'] = '1', this.innerHTML = '&#xf075;');
}
/* line 199, /Users/pedrocorreia/Development/Ink/less/icons-ie7.less */
.icon-magnet {
  *zoom: expression( this.runtimeStyle['zoom'] = '1', this.innerHTML = '&#xf076;');
}
/* line 200, /Users/pedrocorreia/Development/Ink/less/icons-ie7.less */
.icon-chevron-up {
  *zoom: expression( this.runtimeStyle['zoom'] = '1', this.innerHTML = '&#xf077;');
}
/* line 201, /Users/pedrocorreia/Development/Ink/less/icons-ie7.less */
.icon-chevron-down {
  *zoom: expression( this.runtimeStyle['zoom'] = '1', this.innerHTML = '&#xf078;');
}
/* line 202, /Users/pedrocorreia/Development/Ink/less/icons-ie7.less */
.icon-retweet {
  *zoom: expression( this.runtimeStyle['zoom'] = '1', this.innerHTML = '&#xf079;');
}
/* line 203, /Users/pedrocorreia/Development/Ink/less/icons-ie7.less */
.icon-shopping-cart {
  *zoom: expression( this.runtimeStyle['zoom'] = '1', this.innerHTML = '&#xf07a;');
}
/* line 204, /Users/pedrocorreia/Development/Ink/less/icons-ie7.less */
.icon-folder-close {
  *zoom: expression( this.runtimeStyle['zoom'] = '1', this.innerHTML = '&#xf07b;');
}
/* line 205, /Users/pedrocorreia/Development/Ink/less/icons-ie7.less */
.icon-folder-open {
  *zoom: expression( this.runtimeStyle['zoom'] = '1', this.innerHTML = '&#xf07c;');
}
/* line 206, /Users/pedrocorreia/Development/Ink/less/icons-ie7.less */
.icon-resize-vertical {
  *zoom: expression( this.runtimeStyle['zoom'] = '1', this.innerHTML = '&#xf07d;');
}
/* line 207, /Users/pedrocorreia/Development/Ink/less/icons-ie7.less */
.icon-resize-horizontal {
  *zoom: expression( this.runtimeStyle['zoom'] = '1', this.innerHTML = '&#xf07e;');
}
/* line 209, /Users/pedrocorreia/Development/Ink/less/icons-ie7.less */
.icon-bar-chart {
  *zoom: expression( this.runtimeStyle['zoom'] = '1', this.innerHTML = '&#xf080;');
}
/* line 210, /Users/pedrocorreia/Development/Ink/less/icons-ie7.less */
.icon-twitter-sign {
  *zoom: expression( this.runtimeStyle['zoom'] = '1', this.innerHTML = '&#xf081;');
}
/* line 211, /Users/pedrocorreia/Development/Ink/less/icons-ie7.less */
.icon-facebook-sign {
  *zoom: expression( this.runtimeStyle['zoom'] = '1', this.innerHTML = '&#xf082;');
}
/* line 212, /Users/pedrocorreia/Development/Ink/less/icons-ie7.less */
.icon-camera-retro {
  *zoom: expression( this.runtimeStyle['zoom'] = '1', this.innerHTML = '&#xf083;');
}
/* line 213, /Users/pedrocorreia/Development/Ink/less/icons-ie7.less */
.icon-key {
  *zoom: expression( this.runtimeStyle['zoom'] = '1', this.innerHTML = '&#xf084;');
}
/* line 214, /Users/pedrocorreia/Development/Ink/less/icons-ie7.less */
.icon-cogs {
  *zoom: expression( this.runtimeStyle['zoom'] = '1', this.innerHTML = '&#xf085;');
}
/* line 215, /Users/pedrocorreia/Development/Ink/less/icons-ie7.less */
.icon-comments {
  *zoom: expression( this.runtimeStyle['zoom'] = '1', this.innerHTML = '&#xf086;');
}
/* line 216, /Users/pedrocorreia/Development/Ink/less/icons-ie7.less */
.icon-thumbs-up {
  *zoom: expression( this.runtimeStyle['zoom'] = '1', this.innerHTML = '&#xf087;');
}
/* line 217, /Users/pedrocorreia/Development/Ink/less/icons-ie7.less */
.icon-thumbs-down {
  *zoom: expression( this.runtimeStyle['zoom'] = '1', this.innerHTML = '&#xf088;');
}
/* line 218, /Users/pedrocorreia/Development/Ink/less/icons-ie7.less */
.icon-star-half {
  *zoom: expression( this.runtimeStyle['zoom'] = '1', this.innerHTML = '&#xf089;');
}
/* line 219, /Users/pedrocorreia/Development/Ink/less/icons-ie7.less */
.icon-heart-empty {
  *zoom: expression( this.runtimeStyle['zoom'] = '1', this.innerHTML = '&#xf08a;');
}
/* line 220, /Users/pedrocorreia/Development/Ink/less/icons-ie7.less */
.icon-signout {
  *zoom: expression( this.runtimeStyle['zoom'] = '1', this.innerHTML = '&#xf08b;');
}
/* line 221, /Users/pedrocorreia/Development/Ink/less/icons-ie7.less */
.icon-linkedin-sign {
  *zoom: expression( this.runtimeStyle['zoom'] = '1', this.innerHTML = '&#xf08c;');
}
/* line 222, /Users/pedrocorreia/Development/Ink/less/icons-ie7.less */
.icon-pushpin {
  *zoom: expression( this.runtimeStyle['zoom'] = '1', this.innerHTML = '&#xf08d;');
}
/* line 223, /Users/pedrocorreia/Development/Ink/less/icons-ie7.less */
.icon-external-link {
  *zoom: expression( this.runtimeStyle['zoom'] = '1', this.innerHTML = '&#xf08e;');
}
/* line 225, /Users/pedrocorreia/Development/Ink/less/icons-ie7.less */
.icon-signin {
  *zoom: expression( this.runtimeStyle['zoom'] = '1', this.innerHTML = '&#xf090;');
}
/* line 226, /Users/pedrocorreia/Development/Ink/less/icons-ie7.less */
.icon-trophy {
  *zoom: expression( this.runtimeStyle['zoom'] = '1', this.innerHTML = '&#xf091;');
}
/* line 227, /Users/pedrocorreia/Development/Ink/less/icons-ie7.less */
.icon-github-sign {
  *zoom: expression( this.runtimeStyle['zoom'] = '1', this.innerHTML = '&#xf092;');
}
/* line 228, /Users/pedrocorreia/Development/Ink/less/icons-ie7.less */
.icon-upload-alt {
  *zoom: expression( this.runtimeStyle['zoom'] = '1', this.innerHTML = '&#xf093;');
}
/* line 229, /Users/pedrocorreia/Development/Ink/less/icons-ie7.less */
.icon-lemon {
  *zoom: expression( this.runtimeStyle['zoom'] = '1', this.innerHTML = '&#xf094;');
}
/* line 230, /Users/pedrocorreia/Development/Ink/less/icons-ie7.less */
.icon-phone {
  *zoom: expression( this.runtimeStyle['zoom'] = '1', this.innerHTML = '&#xf095;');
}
/* line 231, /Users/pedrocorreia/Development/Ink/less/icons-ie7.less */
.icon-check-empty {
  *zoom: expression( this.runtimeStyle['zoom'] = '1', this.innerHTML = '&#xf096;');
}
/* line 232, /Users/pedrocorreia/Development/Ink/less/icons-ie7.less */
.icon-bookmark-empty {
  *zoom: expression( this.runtimeStyle['zoom'] = '1', this.innerHTML = '&#xf097;');
}
/* line 233, /Users/pedrocorreia/Development/Ink/less/icons-ie7.less */
.icon-phone-sign {
  *zoom: expression( this.runtimeStyle['zoom'] = '1', this.innerHTML = '&#xf098;');
}
/* line 234, /Users/pedrocorreia/Development/Ink/less/icons-ie7.less */
.icon-twitter {
  *zoom: expression( this.runtimeStyle['zoom'] = '1', this.innerHTML = '&#xf099;');
}
/* line 235, /Users/pedrocorreia/Development/Ink/less/icons-ie7.less */
.icon-facebook {
  *zoom: expression( this.runtimeStyle['zoom'] = '1', this.innerHTML = '&#xf09a;');
}
/* line 236, /Users/pedrocorreia/Development/Ink/less/icons-ie7.less */
.icon-github {
  *zoom: expression( this.runtimeStyle['zoom'] = '1', this.innerHTML = '&#xf09b;');
}
/* line 237, /Users/pedrocorreia/Development/Ink/less/icons-ie7.less */
.icon-unlock {
  *zoom: expression( this.runtimeStyle['zoom'] = '1', this.innerHTML = '&#xf09c;');
}
/* line 238, /Users/pedrocorreia/Development/Ink/less/icons-ie7.less */
.icon-credit-card {
  *zoom: expression( this.runtimeStyle['zoom'] = '1', this.innerHTML = '&#xf09d;');
}
/* line 239, /Users/pedrocorreia/Development/Ink/less/icons-ie7.less */
.icon-rss {
  *zoom: expression( this.runtimeStyle['zoom'] = '1', this.innerHTML = '&#xf09e;');
}
/* line 241, /Users/pedrocorreia/Development/Ink/less/icons-ie7.less */
.icon-hdd {
  *zoom: expression( this.runtimeStyle['zoom'] = '1', this.innerHTML = '&#xf0a0;');
}
/* line 242, /Users/pedrocorreia/Development/Ink/less/icons-ie7.less */
.icon-bullhorn {
  *zoom: expression( this.runtimeStyle['zoom'] = '1', this.innerHTML = '&#xf0a1;');
}
/* line 243, /Users/pedrocorreia/Development/Ink/less/icons-ie7.less */
.icon-bell {
  *zoom: expression( this.runtimeStyle['zoom'] = '1', this.innerHTML = '&#xf0a2;');
}
/* line 244, /Users/pedrocorreia/Development/Ink/less/icons-ie7.less */
.icon-certificate {
  *zoom: expression( this.runtimeStyle['zoom'] = '1', this.innerHTML = '&#xf0a3;');
}
/* line 245, /Users/pedrocorreia/Development/Ink/less/icons-ie7.less */
.icon-hand-right {
  *zoom: expression( this.runtimeStyle['zoom'] = '1', this.innerHTML = '&#xf0a4;');
}
/* line 246, /Users/pedrocorreia/Development/Ink/less/icons-ie7.less */
.icon-hand-left {
  *zoom: expression( this.runtimeStyle['zoom'] = '1', this.innerHTML = '&#xf0a5;');
}
/* line 247, /Users/pedrocorreia/Development/Ink/less/icons-ie7.less */
.icon-hand-up {
  *zoom: expression( this.runtimeStyle['zoom'] = '1', this.innerHTML = '&#xf0a6;');
}
/* line 248, /Users/pedrocorreia/Development/Ink/less/icons-ie7.less */
.icon-hand-down {
  *zoom: expression( this.runtimeStyle['zoom'] = '1', this.innerHTML = '&#xf0a7;');
}
/* line 249, /Users/pedrocorreia/Development/Ink/less/icons-ie7.less */
.icon-circle-arrow-left {
  *zoom: expression( this.runtimeStyle['zoom'] = '1', this.innerHTML = '&#xf0a8;');
}
/* line 250, /Users/pedrocorreia/Development/Ink/less/icons-ie7.less */
.icon-circle-arrow-right {
  *zoom: expression( this.runtimeStyle['zoom'] = '1', this.innerHTML = '&#xf0a9;');
}
/* line 251, /Users/pedrocorreia/Development/Ink/less/icons-ie7.less */
.icon-circle-arrow-up {
  *zoom: expression( this.runtimeStyle['zoom'] = '1', this.innerHTML = '&#xf0aa;');
}
/* line 252, /Users/pedrocorreia/Development/Ink/less/icons-ie7.less */
.icon-circle-arrow-down {
  *zoom: expression( this.runtimeStyle['zoom'] = '1', this.innerHTML = '&#xf0ab;');
}
/* line 253, /Users/pedrocorreia/Development/Ink/less/icons-ie7.less */
.icon-globe {
  *zoom: expression( this.runtimeStyle['zoom'] = '1', this.innerHTML = '&#xf0ac;');
}
/* line 254, /Users/pedrocorreia/Development/Ink/less/icons-ie7.less */
.icon-wrench {
  *zoom: expression( this.runtimeStyle['zoom'] = '1', this.innerHTML = '&#xf0ad;');
}
/* line 255, /Users/pedrocorreia/Development/Ink/less/icons-ie7.less */
.icon-tasks {
  *zoom: expression( this.runtimeStyle['zoom'] = '1', this.innerHTML = '&#xf0ae;');
}
/* line 257, /Users/pedrocorreia/Development/Ink/less/icons-ie7.less */
.icon-filter {
  *zoom: expression( this.runtimeStyle['zoom'] = '1', this.innerHTML = '&#xf0b0;');
}
/* line 258, /Users/pedrocorreia/Development/Ink/less/icons-ie7.less */
.icon-briefcase {
  *zoom: expression( this.runtimeStyle['zoom'] = '1', this.innerHTML = '&#xf0b1;');
}
/* line 259, /Users/pedrocorreia/Development/Ink/less/icons-ie7.less */
.icon-fullscreen {
  *zoom: expression( this.runtimeStyle['zoom'] = '1', this.innerHTML = '&#xf0b2;');
}
/* line 261, /Users/pedrocorreia/Development/Ink/less/icons-ie7.less */
.icon-group {
  *zoom: expression( this.runtimeStyle['zoom'] = '1', this.innerHTML = '&#xf0c0;');
}
/* line 262, /Users/pedrocorreia/Development/Ink/less/icons-ie7.less */
.icon-link {
  *zoom: expression( this.runtimeStyle['zoom'] = '1', this.innerHTML = '&#xf0c1;');
}
/* line 263, /Users/pedrocorreia/Development/Ink/less/icons-ie7.less */
.icon-cloud {
  *zoom: expression( this.runtimeStyle['zoom'] = '1', this.innerHTML = '&#xf0c2;');
}
/* line 264, /Users/pedrocorreia/Development/Ink/less/icons-ie7.less */
.icon-beaker {
  *zoom: expression( this.runtimeStyle['zoom'] = '1', this.innerHTML = '&#xf0c3;');
}
/* line 265, /Users/pedrocorreia/Development/Ink/less/icons-ie7.less */
.icon-cut {
  *zoom: expression( this.runtimeStyle['zoom'] = '1', this.innerHTML = '&#xf0c4;');
}
/* line 266, /Users/pedrocorreia/Development/Ink/less/icons-ie7.less */
.icon-copy {
  *zoom: expression( this.runtimeStyle['zoom'] = '1', this.innerHTML = '&#xf0c5;');
}
/* line 267, /Users/pedrocorreia/Development/Ink/less/icons-ie7.less */
.icon-paper-clip {
  *zoom: expression( this.runtimeStyle['zoom'] = '1', this.innerHTML = '&#xf0c6;');
}
/* line 268, /Users/pedrocorreia/Development/Ink/less/icons-ie7.less */
.icon-save {
  *zoom: expression( this.runtimeStyle['zoom'] = '1', this.innerHTML = '&#xf0c7;');
}
/* line 269, /Users/pedrocorreia/Development/Ink/less/icons-ie7.less */
.icon-sign-blank {
  *zoom: expression( this.runtimeStyle['zoom'] = '1', this.innerHTML = '&#xf0c8;');
}
/* line 270, /Users/pedrocorreia/Development/Ink/less/icons-ie7.less */
.icon-reorder {
  *zoom: expression( this.runtimeStyle['zoom'] = '1', this.innerHTML = '&#xf0c9;');
}
/* line 271, /Users/pedrocorreia/Development/Ink/less/icons-ie7.less */
.icon-list-ul {
  *zoom: expression( this.runtimeStyle['zoom'] = '1', this.innerHTML = '&#xf0ca;');
}
/* line 272, /Users/pedrocorreia/Development/Ink/less/icons-ie7.less */
.icon-list-ol {
  *zoom: expression( this.runtimeStyle['zoom'] = '1', this.innerHTML = '&#xf0cb;');
}
/* line 273, /Users/pedrocorreia/Development/Ink/less/icons-ie7.less */
.icon-strikethrough {
  *zoom: expression( this.runtimeStyle['zoom'] = '1', this.innerHTML = '&#xf0cc;');
}
/* line 274, /Users/pedrocorreia/Development/Ink/less/icons-ie7.less */
.icon-underline {
  *zoom: expression( this.runtimeStyle['zoom'] = '1', this.innerHTML = '&#xf0cd;');
}
/* line 275, /Users/pedrocorreia/Development/Ink/less/icons-ie7.less */
.icon-table {
  *zoom: expression( this.runtimeStyle['zoom'] = '1', this.innerHTML = '&#xf0ce;');
}
/* line 277, /Users/pedrocorreia/Development/Ink/less/icons-ie7.less */
.icon-magic {
  *zoom: expression( this.runtimeStyle['zoom'] = '1', this.innerHTML = '&#xf0d0;');
}
/* line 278, /Users/pedrocorreia/Development/Ink/less/icons-ie7.less */
.icon-truck {
  *zoom: expression( this.runtimeStyle['zoom'] = '1', this.innerHTML = '&#xf0d1;');
}
/* line 279, /Users/pedrocorreia/Development/Ink/less/icons-ie7.less */
.icon-pinterest {
  *zoom: expression( this.runtimeStyle['zoom'] = '1', this.innerHTML = '&#xf0d2;');
}
/* line 280, /Users/pedrocorreia/Development/Ink/less/icons-ie7.less */
.icon-pinterest-sign {
  *zoom: expression( this.runtimeStyle['zoom'] = '1', this.innerHTML = '&#xf0d3;');
}
/* line 281, /Users/pedrocorreia/Development/Ink/less/icons-ie7.less */
.icon-google-plus-sign {
  *zoom: expression( this.runtimeStyle['zoom'] = '1', this.innerHTML = '&#xf0d4;');
}
/* line 282, /Users/pedrocorreia/Development/Ink/less/icons-ie7.less */
.icon-google-plus {
  *zoom: expression( this.runtimeStyle['zoom'] = '1', this.innerHTML = '&#xf0d5;');
}
/* line 283, /Users/pedrocorreia/Development/Ink/less/icons-ie7.less */
.icon-money {
  *zoom: expression( this.runtimeStyle['zoom'] = '1', this.innerHTML = '&#xf0d6;');
}
/* line 284, /Users/pedrocorreia/Development/Ink/less/icons-ie7.less */
.icon-caret-down {
  *zoom: expression( this.runtimeStyle['zoom'] = '1', this.innerHTML = '&#xf0d7;');
}
/* line 285, /Users/pedrocorreia/Development/Ink/less/icons-ie7.less */
.icon-caret-up {
  *zoom: expression( this.runtimeStyle['zoom'] = '1', this.innerHTML = '&#xf0d8;');
}
/* line 286, /Users/pedrocorreia/Development/Ink/less/icons-ie7.less */
.icon-caret-left {
  *zoom: expression( this.runtimeStyle['zoom'] = '1', this.innerHTML = '&#xf0d9;');
}
/* line 287, /Users/pedrocorreia/Development/Ink/less/icons-ie7.less */
.icon-caret-right {
  *zoom: expression( this.runtimeStyle['zoom'] = '1', this.innerHTML = '&#xf0da;');
}
/* line 288, /Users/pedrocorreia/Development/Ink/less/icons-ie7.less */
.icon-columns {
  *zoom: expression( this.runtimeStyle['zoom'] = '1', this.innerHTML = '&#xf0db;');
}
/* line 289, /Users/pedrocorreia/Development/Ink/less/icons-ie7.less */
.icon-sort {
  *zoom: expression( this.runtimeStyle['zoom'] = '1', this.innerHTML = '&#xf0dc;');
}
/* line 290, /Users/pedrocorreia/Development/Ink/less/icons-ie7.less */
.icon-sort-down {
  *zoom: expression( this.runtimeStyle['zoom'] = '1', this.innerHTML = '&#xf0dd;');
}
/* line 291, /Users/pedrocorreia/Development/Ink/less/icons-ie7.less */
.icon-sort-up {
  *zoom: expression( this.runtimeStyle['zoom'] = '1', this.innerHTML = '&#xf0de;');
}
/* line 293, /Users/pedrocorreia/Development/Ink/less/icons-ie7.less */
.icon-envelope-alt {
  *zoom: expression( this.runtimeStyle['zoom'] = '1', this.innerHTML = '&#xf0e0;');
}
/* line 294, /Users/pedrocorreia/Development/Ink/less/icons-ie7.less */
.icon-linkedin {
  *zoom: expression( this.runtimeStyle['zoom'] = '1', this.innerHTML = '&#xf0e1;');
}
/* line 295, /Users/pedrocorreia/Development/Ink/less/icons-ie7.less */
.icon-undo {
  *zoom: expression( this.runtimeStyle['zoom'] = '1', this.innerHTML = '&#xf0e2;');
}
/* line 296, /Users/pedrocorreia/Development/Ink/less/icons-ie7.less */
.icon-legal {
  *zoom: expression( this.runtimeStyle['zoom'] = '1', this.innerHTML = '&#xf0e3;');
}
/* line 297, /Users/pedrocorreia/Development/Ink/less/icons-ie7.less */
.icon-dashboard {
  *zoom: expression( this.runtimeStyle['zoom'] = '1', this.innerHTML = '&#xf0e4;');
}
/* line 298, /Users/pedrocorreia/Development/Ink/less/icons-ie7.less */
.icon-comment-alt {
  *zoom: expression( this.runtimeStyle['zoom'] = '1', this.innerHTML = '&#xf0e5;');
}
/* line 299, /Users/pedrocorreia/Development/Ink/less/icons-ie7.less */
.icon-comments-alt {
  *zoom: expression( this.runtimeStyle['zoom'] = '1', this.innerHTML = '&#xf0e6;');
}
/* line 300, /Users/pedrocorreia/Development/Ink/less/icons-ie7.less */
.icon-bolt {
  *zoom: expression( this.runtimeStyle['zoom'] = '1', this.innerHTML = '&#xf0e7;');
}
/* line 301, /Users/pedrocorreia/Development/Ink/less/icons-ie7.less */
.icon-sitemap {
  *zoom: expression( this.runtimeStyle['zoom'] = '1', this.innerHTML = '&#xf0e8;');
}
/* line 302, /Users/pedrocorreia/Development/Ink/less/icons-ie7.less */
.icon-umbrella {
  *zoom: expression( this.runtimeStyle['zoom'] = '1', this.innerHTML = '&#xf0e9;');
}
/* line 303, /Users/pedrocorreia/Development/Ink/less/icons-ie7.less */
.icon-paste {
  *zoom: expression( this.runtimeStyle['zoom'] = '1', this.innerHTML = '&#xf0ea;');
}
/* line 304, /Users/pedrocorreia/Development/Ink/less/icons-ie7.less */
.icon-lightbulb {
  *zoom: expression( this.runtimeStyle['zoom'] = '1', this.innerHTML = '&#xf0eb;');
}
/* line 305, /Users/pedrocorreia/Development/Ink/less/icons-ie7.less */
.icon-exchange {
  *zoom: expression( this.runtimeStyle['zoom'] = '1', this.innerHTML = '&#xf0ec;');
}
/* line 306, /Users/pedrocorreia/Development/Ink/less/icons-ie7.less */
.icon-cloud-download {
  *zoom: expression( this.runtimeStyle['zoom'] = '1', this.innerHTML = '&#xf0ed;');
}
/* line 307, /Users/pedrocorreia/Development/Ink/less/icons-ie7.less */
.icon-cloud-upload {
  *zoom: expression( this.runtimeStyle['zoom'] = '1', this.innerHTML = '&#xf0ee;');
}
/* line 309, /Users/pedrocorreia/Development/Ink/less/icons-ie7.less */
.icon-user-md {
  *zoom: expression( this.runtimeStyle['zoom'] = '1', this.innerHTML = '&#xf0f0;');
}
/* line 310, /Users/pedrocorreia/Development/Ink/less/icons-ie7.less */
.icon-stethoscope {
  *zoom: expression( this.runtimeStyle['zoom'] = '1', this.innerHTML = '&#xf0f1;');
}
/* line 311, /Users/pedrocorreia/Development/Ink/less/icons-ie7.less */
.icon-suitcase {
  *zoom: expression( this.runtimeStyle['zoom'] = '1', this.innerHTML = '&#xf0f2;');
}
/* line 312, /Users/pedrocorreia/Development/Ink/less/icons-ie7.less */
.icon-bell-alt {
  *zoom: expression( this.runtimeStyle['zoom'] = '1', this.innerHTML = '&#xf0f3;');
}
/* line 313, /Users/pedrocorreia/Development/Ink/less/icons-ie7.less */
.icon-coffee {
  *zoom: expression( this.runtimeStyle['zoom'] = '1', this.innerHTML = '&#xf0f4;');
}
/* line 314, /Users/pedrocorreia/Development/Ink/less/icons-ie7.less */
.icon-food {
  *zoom: expression( this.runtimeStyle['zoom'] = '1', this.innerHTML = '&#xf0f5;');
}
/* line 315, /Users/pedrocorreia/Development/Ink/less/icons-ie7.less */
.icon-file-alt {
  *zoom: expression( this.runtimeStyle['zoom'] = '1', this.innerHTML = '&#xf0f6;');
}
/* line 316, /Users/pedrocorreia/Development/Ink/less/icons-ie7.less */
.icon-building {
  *zoom: expression( this.runtimeStyle['zoom'] = '1', this.innerHTML = '&#xf0f7;');
}
/* line 317, /Users/pedrocorreia/Development/Ink/less/icons-ie7.less */
.icon-hospital {
  *zoom: expression( this.runtimeStyle['zoom'] = '1', this.innerHTML = '&#xf0f8;');
}
/* line 318, /Users/pedrocorreia/Development/Ink/less/icons-ie7.less */
.icon-ambulance {
  *zoom: expression( this.runtimeStyle['zoom'] = '1', this.innerHTML = '&#xf0f9;');
}
/* line 319, /Users/pedrocorreia/Development/Ink/less/icons-ie7.less */
.icon-medkit {
  *zoom: expression( this.runtimeStyle['zoom'] = '1', this.innerHTML = '&#xf0fa;');
}
/* line 320, /Users/pedrocorreia/Development/Ink/less/icons-ie7.less */
.icon-fighter-jet {
  *zoom: expression( this.runtimeStyle['zoom'] = '1', this.innerHTML = '&#xf0fb;');
}
/* line 321, /Users/pedrocorreia/Development/Ink/less/icons-ie7.less */
.icon-beer {
  *zoom: expression( this.runtimeStyle['zoom'] = '1', this.innerHTML = '&#xf0fc;');
}
/* line 322, /Users/pedrocorreia/Development/Ink/less/icons-ie7.less */
.icon-h-sign {
  *zoom: expression( this.runtimeStyle['zoom'] = '1', this.innerHTML = '&#xf0fd;');
}
/* line 323, /Users/pedrocorreia/Development/Ink/less/icons-ie7.less */
.icon-plus-sign-alt {
  *zoom: expression( this.runtimeStyle['zoom'] = '1', this.innerHTML = '&#xf0fe;');
}
/* line 325, /Users/pedrocorreia/Development/Ink/less/icons-ie7.less */
.icon-double-angle-left {
  *zoom: expression( this.runtimeStyle['zoom'] = '1', this.innerHTML = '&#xf100;');
}
/* line 326, /Users/pedrocorreia/Development/Ink/less/icons-ie7.less */
.icon-double-angle-right {
  *zoom: expression( this.runtimeStyle['zoom'] = '1', this.innerHTML = '&#xf101;');
}
/* line 327, /Users/pedrocorreia/Development/Ink/less/icons-ie7.less */
.icon-double-angle-up {
  *zoom: expression( this.runtimeStyle['zoom'] = '1', this.innerHTML = '&#xf102;');
}
/* line 328, /Users/pedrocorreia/Development/Ink/less/icons-ie7.less */
.icon-double-angle-down {
  *zoom: expression( this.runtimeStyle['zoom'] = '1', this.innerHTML = '&#xf103;');
}
/* line 329, /Users/pedrocorreia/Development/Ink/less/icons-ie7.less */
.icon-angle-left {
  *zoom: expression( this.runtimeStyle['zoom'] = '1', this.innerHTML = '&#xf104;');
}
/* line 330, /Users/pedrocorreia/Development/Ink/less/icons-ie7.less */
.icon-angle-right {
  *zoom: expression( this.runtimeStyle['zoom'] = '1', this.innerHTML = '&#xf105;');
}
/* line 331, /Users/pedrocorreia/Development/Ink/less/icons-ie7.less */
.icon-angle-up {
  *zoom: expression( this.runtimeStyle['zoom'] = '1', this.innerHTML = '&#xf106;');
}
/* line 332, /Users/pedrocorreia/Development/Ink/less/icons-ie7.less */
.icon-angle-down {
  *zoom: expression( this.runtimeStyle['zoom'] = '1', this.innerHTML = '&#xf107;');
}
/* line 333, /Users/pedrocorreia/Development/Ink/less/icons-ie7.less */
.icon-desktop {
  *zoom: expression( this.runtimeStyle['zoom'] = '1', this.innerHTML = '&#xf108;');
}
/* line 334, /Users/pedrocorreia/Development/Ink/less/icons-ie7.less */
.icon-laptop {
  *zoom: expression( this.runtimeStyle['zoom'] = '1', this.innerHTML = '&#xf109;');
}
/* line 335, /Users/pedrocorreia/Development/Ink/less/icons-ie7.less */
.icon-tablet {
  *zoom: expression( this.runtimeStyle['zoom'] = '1', this.innerHTML = '&#xf10a;');
}
/* line 336, /Users/pedrocorreia/Development/Ink/less/icons-ie7.less */
.icon-mobile-phone {
  *zoom: expression( this.runtimeStyle['zoom'] = '1', this.innerHTML = '&#xf10b;');
}
/* line 337, /Users/pedrocorreia/Development/Ink/less/icons-ie7.less */
.icon-circle-blank {
  *zoom: expression( this.runtimeStyle['zoom'] = '1', this.innerHTML = '&#xf10c;');
}
/* line 338, /Users/pedrocorreia/Development/Ink/less/icons-ie7.less */
.icon-quote-left {
  *zoom: expression( this.runtimeStyle['zoom'] = '1', this.innerHTML = '&#xf10d;');
}
/* line 339, /Users/pedrocorreia/Development/Ink/less/icons-ie7.less */
.icon-quote-right {
  *zoom: expression( this.runtimeStyle['zoom'] = '1', this.innerHTML = '&#xf10e;');
}
/* line 341, /Users/pedrocorreia/Development/Ink/less/icons-ie7.less */
.icon-spinner {
  *zoom: expression( this.runtimeStyle['zoom'] = '1', this.innerHTML = '&#xf110;');
}
/* line 342, /Users/pedrocorreia/Development/Ink/less/icons-ie7.less */
.icon-circle {
  *zoom: expression( this.runtimeStyle['zoom'] = '1', this.innerHTML = '&#xf111;');
}
/* line 343, /Users/pedrocorreia/Development/Ink/less/icons-ie7.less */
.icon-reply {
  *zoom: expression( this.runtimeStyle['zoom'] = '1', this.innerHTML = '&#xf112;');
}
/* line 344, /Users/pedrocorreia/Development/Ink/less/icons-ie7.less */
.icon-github-alt {
  *zoom: expression( this.runtimeStyle['zoom'] = '1', this.innerHTML = '&#xf113;');
}
/* line 345, /Users/pedrocorreia/Development/Ink/less/icons-ie7.less */
.icon-folder-close-alt {
  *zoom: expression( this.runtimeStyle['zoom'] = '1', this.innerHTML = '&#xf114;');
}
/* line 346, /Users/pedrocorreia/Development/Ink/less/icons-ie7.less */
.icon-folder-open-alt {
  *zoom: expression( this.runtimeStyle['zoom'] = '1', this.innerHTML = '&#xf115;');
}<|MERGE_RESOLUTION|>--- conflicted
+++ resolved
@@ -405,11 +405,7 @@
 }
 /* line 479, /Users/pedrocorreia/Development/Ink/less/mixins.less */
 .large-visible {
-<<<<<<< HEAD
-  display: inherit !important;
-=======
   display: inherit;
->>>>>>> b3a9aa87
 }
 /* line 483, /Users/pedrocorreia/Development/Ink/less/mixins.less */
 .large-push-left {
