* {
  -moz-box-sizing: border-box;
  -webkit-box-sizing: border-box;
  box-sizing: border-box;
}
article,
aside,
details,
figcaption,
figure,
footer,
header,
hgroup,
nav,
section,
summary {
  display: block;
}
audio,
canvas,
video {
  display: inline-block;
}
audio:not([controls]) {
  display: none;
  height: 0;
}
[hidden] {
  display: none;
}
html {
  font-family: sans-serif;
  -webkit-text-size-adjust: 100%;
  -ms-text-size-adjust: 100%;
}
body {
  margin: 0;
  -webkit-text-size-adjust: 100%;
  -ms-text-size-adjust: none;
  height: 100%;
}
a:focus {
  outline: thin dotted;
}
a:active,
a:hover {
  outline: 0;
}
h1,
h2,
h3,
h4,
h5,
h6,
p {
  margin: 0;
}
h1 {
  font-size: 2em;
}
abbr[title] {
  border-bottom: 1px dotted;
}
b,
strong {
  font-weight: bold;
}
dfn {
  font-style: italic;
}
mark {
  background: #ff0;
  color: #000;
}
code,
kbd,
pre,
samp {
  font-family: Ubuntu_monospaced, serif;
  font-size: 1em;
}
pre {
  white-space: pre;
  white-space: pre-wrap;
  word-wrap: break-word;
}
q {
  quotes: "\201C" "\201D" "\2018" "\2019";
}
small {
  font-size: 80%;
}
sub,
sup {
  font-size: 75%;
  line-height: 0;
  position: relative;
  vertical-align: baseline;
}
sup {
  top: -0.5em;
}
sub {
  bottom: -0.25em;
}
img {
  border: 0;
  width: auto;
  max-width: 100%;
}
svg:not(:root) {
  overflow: hidden;
}
figure {
  margin: 0;
}
fieldset {
  border: 1px solid #c0c0c0;
  margin: 0 2px;
  padding: 0.35em 0.625em 0.75em;
}
legend {
  border: 0;
  padding: 0;
}
button,
input,
select,
textarea {
  font-family: inherit;
  font-size: 100%;
  margin: 0;
}
button,
input {
  line-height: normal;
}
button,
html input[type="button"],
input[type="reset"],
input[type="submit"] {
  -webkit-appearance: button;
  cursor: pointer;
}
button[disabled],
input[disabled] {
  cursor: default;
}
input[type="checkbox"],
input[type="radio"] {
  box-sizing: border-box;
  padding: 0;
}
input[type="search"] {
  -webkit-appearance: textfield;
  -moz-box-sizing: content-box;
  -webkit-box-sizing: content-box;
  box-sizing: content-box;
}
input[type="search"]::-webkit-search-cancel-button,
input[type="search"]::-webkit-search-decoration {
  -webkit-appearance: none;
}
button::-moz-focus-inner,
input::-moz-focus-inner {
  border: 0;
  padding: 0;
}
textarea {
  overflow: auto;
  vertical-align: top;
}
table {
  border-collapse: collapse;
  border-spacing: 0;
}
@font-face {
  font-family: 'Ubuntu';
  src: url('../font/ubuntu-b-webfont.eot');
  src: url('../font/ubuntu-b-webfont.eot?#iefix') format('embedded-opentype'), url('../font/ubuntu-b-webfont.woff') format('woff'), url('../font/ubuntu-b-webfont.ttf') format('truetype'), url('../font/ubuntu-b-webfont.svg#ubuntubold') format('svg');
  font-weight: 700;
  font-style: normal;
}
@font-face {
  font-family: 'Ubuntu';
  src: url('../font/ubuntu-bi-webfont.eot');
  src: url('../font/ubuntu-bi-webfont.eot?#iefix') format('embedded-opentype'), url('../font/ubuntu-bi-webfont.woff') format('woff'), url('../font/ubuntu-bi-webfont.ttf') format('truetype'), url('../font/ubuntu-bi-webfont.svg#ubuntubold_italic') format('svg');
  font-weight: 700;
  font-style: italic;
}
@font-face {
  font-family: 'Ubuntu';
  src: url('../font/ubuntu-r-webfont.eot');
  src: url('../font/ubuntu-r-webfont.eot?#iefix') format('embedded-opentype'), url('../font/ubuntu-r-webfont.woff') format('woff'), url('../font/ubuntu-r-webfont.ttf') format('truetype'), url('../font/ubuntu-r-webfont.svg#ubunturegular') format('svg');
  font-weight: normal;
  font-style: normal;
}
@font-face {
  font-family: 'Ubuntu';
  src: url('../font/ubuntu-ri-webfont.eot');
  src: url('../font/ubuntu-ri-webfont.eot?#iefix') format('embedded-opentype'), url('../font/ubuntu-ri-webfont.woff') format('woff'), url('../font/ubuntu-ri-webfont.ttf') format('truetype'), url('../font/ubuntu-ri-webfont.svg#ubuntuitalic') format('svg');
  font-weight: normal;
  font-style: italic;
}
@font-face {
  font-family: 'Ubuntu_condensed';
  src: url('../font/ubuntu-c-webfont.eot');
  src: url('../font/ubuntu-c-webfont.eot?#iefix') format('embedded-opentype'), url('../font/ubuntu-c-webfont.woff') format('woff'), url('../font/ubuntu-c-webfont.ttf') format('truetype'), url('../font/ubuntu-c-webfont.svg#ubuntu_condensedregular') format('svg');
  font-weight: normal;
  font-style: normal;
}
@font-face {
  font-family: 'Ubuntu_light';
  src: url('../font/ubuntu-l-webfont.eot');
  src: url('../font/ubuntu-l-webfont.eot?#iefix') format('embedded-opentype'), url('../font/ubuntu-l-webfont.woff') format('woff'), url('../font/ubuntu-l-webfont.ttf') format('truetype'), url('../font/ubuntu-l-webfont.svg#ubuntu_lightregular') format('svg');
  font-weight: normal;
  font-style: normal;
}
@font-face {
  font-family: 'Ubuntu_light';
  src: url('../font/ubuntu-li-webfont.eot');
  src: url('../font/ubuntu-li-webfont.eot?#iefix') format('embedded-opentype'), url('../font/ubuntu-li-webfont.woff') format('woff'), url('../font/ubuntu-li-webfont.ttf') format('truetype'), url('../font/ubuntu-li-webfont.svg#ubuntu_lightitalic') format('svg');
  font-weight: normal;
  font-style: italic;
}
@font-face {
  font-family: 'Ubuntu_light';
  src: url('../font/ubuntu-m-webfont.eot');
  src: url('../font/ubuntu-m-webfont.eot?#iefix') format('embedded-opentype'), url('../font/ubuntu-m-webfont.woff') format('woff'), url('../font/ubuntu-m-webfont.ttf') format('truetype'), url('../font/ubuntu-m-webfont.svg#ubuntu_lightbold') format('svg');
  font-weight: 700;
  font-style: normal;
}
@font-face {
  font-family: 'Ubuntu_light';
  src: url('../font/ubuntu-mi-webfont.eot');
  src: url('../font/ubuntu-mi-webfont.eot?#iefix') format('embedded-opentype'), url('../font/ubuntu-mi-webfont.woff') format('woff'), url('../font/ubuntu-mi-webfont.ttf') format('truetype'), url('../font/ubuntu-mi-webfont.svg#ubuntu_lightbold_italic') format('svg');
  font-weight: 700;
  font-style: italic;
}
@font-face {
  font-family: 'Ubuntu_monospaced';
  src: url('../font/ubuntumono-b-webfont.eot');
  src: url('../font/ubuntumono-b-webfont.eot?#iefix') format('embedded-opentype'), url('../font/ubuntumono-b-webfont.woff') format('woff'), url('../font/ubuntumono-b-webfont.ttf') format('truetype'), url('../font/ubuntumono-b-webfont.svg#ubuntu_monobold') format('svg');
  font-weight: 700;
  font-style: normal;
}
@font-face {
  font-family: 'Ubuntu_monospaced';
  src: url('../font/ubuntumono-bi-webfont.eot');
  src: url('../font/ubuntumono-bi-webfont.eot?#iefix') format('embedded-opentype'), url('../font/ubuntumono-bi-webfont.woff') format('woff'), url('../font/ubuntumono-bi-webfont.ttf') format('truetype'), url('../font/ubuntumono-bi-webfont.svg#ubuntu_monobold_italic') format('svg');
  font-weight: 700;
  font-style: italic;
}
@font-face {
  font-family: 'Ubuntu_monospaced';
  src: url('../font/ubuntumono-r-webfont.eot');
  src: url('../font/ubuntumono-r-webfont.eot?#iefix') format('embedded-opentype'), url('../font/ubuntumono-r-webfont.woff') format('woff'), url('../font/ubuntumono-r-webfont.ttf') format('truetype'), url('../font/ubuntumono-r-webfont.svg#ubuntu_monoregular') format('svg');
  font-weight: normal;
  font-style: normal;
}
@font-face {
  font-family: 'Ubuntu_monospaced';
  src: url('../font/ubuntumono-ri-webfont.eot');
  src: url('../font/ubuntumono-ri-webfont.eot?#iefix') format('embedded-opentype'), url('../font/ubuntumono-ri-webfont.woff') format('woff'), url('../font/ubuntumono-ri-webfont.ttf') format('truetype'), url('../font/ubuntumono-ri-webfont.svg#ubuntu_monoitalic') format('svg');
  font-weight: normal;
  font-style: italic;
}
.ink-grid {
  width: auto;
  max-width: 1200px;
  margin: 0 auto;
  padding: 0 2em;
}
.column-group {
  width: 100%;
  clear: both;
  zoom: 1;
}
.column-group:after {
  content: ".";
  display: block;
  height: 0;
  clear: both;
  visibility: hidden;
}
.column-group.gutters {
  margin-left: -2em;
}
.large-100 {
  width: 100%;
  clear: both;
}
.large-90 {
  width: 90%;
}
.large-80 {
  width: 80%;
}
.large-75 {
  width: 75%;
}
.large-70 {
  width: 70%;
}
.large-66 {
  width: 66.66%;
}
.large-60 {
  width: 60%;
}
.large-50 {
  width: 50%;
}
.large-40 {
  width: 40%;
}
.large-33 {
  width: 33.33%;
}
.large-30 {
  width: 30%;
}
.large-25 {
  width: 25%;
}
.large-20 {
  width: 20%;
}
.large-10 {
  width: 10%;
}
.large-100,
.large-90,
.large-80,
.large-75,
.large-70,
.large-66,
.large-60,
.large-50,
.large-40,
.large-33,
.large-30,
.large-25,
.large-20,
.large-10 {
  float: left;
  margin-bottom: 2em;
  margin-top: 0;
  zoom: 1;
}
body.animated .large-100,
body.animated .large-90,
body.animated .large-80,
body.animated .large-75,
body.animated .large-70,
body.animated .large-66,
body.animated .large-60,
body.animated .large-50,
body.animated .large-40,
body.animated .large-33,
body.animated .large-30,
body.animated .large-25,
body.animated .large-20,
body.animated .large-10 {
  -webkit-transition-property: 'width';
  -moz-transition-property: 'width';
  -o-transition-property: 'width';
  -ms-transition-property: 'width';
  transition-property: 'width';
  -webkit-transition-duration: 250ms;
  -moz-transition-duration: 250ms;
  -o-transition-duration: 250ms;
  -ms-transition-duration: 250ms;
  transition-duration: 250ms;
  -webkit-transition-timing-function: ease-in-out;
  -moz-transition-timing-function: ease-in-out;
  -o-transition-timing-function: ease-in-out;
  -ms-transition-timing-function: ease-in-out;
  transition-timing-function: ease-in-out;
  -webkit-transition-delay: 0;
  -moz-transition-delay: 0;
  -o-transition-delay: 0;
  -ms-transition-delay: 0;
  transition-delay: 0;
}
.ink-grid .column-group.gutters > .large-100,
.ink-grid .column-group.gutters > .large-90,
.ink-grid .column-group.gutters > .large-80,
.ink-grid .column-group.gutters > .large-75,
.ink-grid .column-group.gutters > .large-70,
.ink-grid .column-group.gutters > .large-66,
.ink-grid .column-group.gutters > .large-60,
.ink-grid .column-group.gutters > .large-50,
.ink-grid .column-group.gutters > .large-40,
.ink-grid .column-group.gutters > .large-33,
.ink-grid .column-group.gutters > .large-30,
.ink-grid .column-group.gutters > .large-25,
.ink-grid .column-group.gutters > .large-20,
.ink-grid .column-group.gutters > .large-10 {
  padding-left: 2em;
}
.large-100:empty,
.large-90:empty,
.large-80:empty,
.large-75:empty,
.large-70:empty,
.large-66:empty,
.large-60:empty,
.large-50:empty,
.large-40:empty,
.large-33:empty,
.large-30:empty,
.large-25:empty,
.large-20:empty,
.large-10:empty {
  clear: both;
}
.large-100 > .large-100,
.large-100 > .large-90,
.large-100 > .large-80,
.large-100 > .large-75,
.large-100 > .large-70,
.large-100 > .large-66,
.large-100 > .large-60,
.large-100 > .large-50,
.large-100 > .large-40,
.large-100 > .large-33,
.large-100 > .large-30,
.large-100 > .large-25,
.large-100 > .large-20,
.large-100 > .large-10,
.large-90 > .large-100,
.large-90 > .large-90,
.large-90 > .large-80,
.large-90 > .large-75,
.large-90 > .large-70,
.large-90 > .large-66,
.large-90 > .large-60,
.large-90 > .large-50,
.large-90 > .large-40,
.large-90 > .large-33,
.large-90 > .large-30,
.large-90 > .large-25,
.large-90 > .large-20,
.large-90 > .large-10,
.large-80 > .large-100,
.large-80 > .large-90,
.large-80 > .large-80,
.large-80 > .large-75,
.large-80 > .large-70,
.large-80 > .large-66,
.large-80 > .large-60,
.large-80 > .large-50,
.large-80 > .large-40,
.large-80 > .large-33,
.large-80 > .large-30,
.large-80 > .large-25,
.large-80 > .large-20,
.large-80 > .large-10,
.large-75 > .large-100,
.large-75 > .large-90,
.large-75 > .large-80,
.large-75 > .large-75,
.large-75 > .large-70,
.large-75 > .large-66,
.large-75 > .large-60,
.large-75 > .large-50,
.large-75 > .large-40,
.large-75 > .large-33,
.large-75 > .large-30,
.large-75 > .large-25,
.large-75 > .large-20,
.large-75 > .large-10,
.large-70 > .large-100,
.large-70 > .large-90,
.large-70 > .large-80,
.large-70 > .large-75,
.large-70 > .large-70,
.large-70 > .large-66,
.large-70 > .large-60,
.large-70 > .large-50,
.large-70 > .large-40,
.large-70 > .large-33,
.large-70 > .large-30,
.large-70 > .large-25,
.large-70 > .large-20,
.large-70 > .large-10,
.large-66 > .large-100,
.large-66 > .large-90,
.large-66 > .large-80,
.large-66 > .large-75,
.large-66 > .large-70,
.large-66 > .large-66,
.large-66 > .large-60,
.large-66 > .large-50,
.large-66 > .large-40,
.large-66 > .large-33,
.large-66 > .large-30,
.large-66 > .large-25,
.large-66 > .large-20,
.large-66 > .large-10,
.large-60 > .large-100,
.large-60 > .large-90,
.large-60 > .large-80,
.large-60 > .large-75,
.large-60 > .large-70,
.large-60 > .large-66,
.large-60 > .large-60,
.large-60 > .large-50,
.large-60 > .large-40,
.large-60 > .large-33,
.large-60 > .large-30,
.large-60 > .large-25,
.large-60 > .large-20,
.large-60 > .large-10,
.large-50 > .large-100,
.large-50 > .large-90,
.large-50 > .large-80,
.large-50 > .large-75,
.large-50 > .large-70,
.large-50 > .large-66,
.large-50 > .large-60,
.large-50 > .large-50,
.large-50 > .large-40,
.large-50 > .large-33,
.large-50 > .large-30,
.large-50 > .large-25,
.large-50 > .large-20,
.large-50 > .large-10,
.large-40 > .large-100,
.large-40 > .large-90,
.large-40 > .large-80,
.large-40 > .large-75,
.large-40 > .large-70,
.large-40 > .large-66,
.large-40 > .large-60,
.large-40 > .large-50,
.large-40 > .large-40,
.large-40 > .large-33,
.large-40 > .large-30,
.large-40 > .large-25,
.large-40 > .large-20,
.large-40 > .large-10,
.large-33 > .large-100,
.large-33 > .large-90,
.large-33 > .large-80,
.large-33 > .large-75,
.large-33 > .large-70,
.large-33 > .large-66,
.large-33 > .large-60,
.large-33 > .large-50,
.large-33 > .large-40,
.large-33 > .large-33,
.large-33 > .large-30,
.large-33 > .large-25,
.large-33 > .large-20,
.large-33 > .large-10,
.large-30 > .large-100,
.large-30 > .large-90,
.large-30 > .large-80,
.large-30 > .large-75,
.large-30 > .large-70,
.large-30 > .large-66,
.large-30 > .large-60,
.large-30 > .large-50,
.large-30 > .large-40,
.large-30 > .large-33,
.large-30 > .large-30,
.large-30 > .large-25,
.large-30 > .large-20,
.large-30 > .large-10,
.large-25 > .large-100,
.large-25 > .large-90,
.large-25 > .large-80,
.large-25 > .large-75,
.large-25 > .large-70,
.large-25 > .large-66,
.large-25 > .large-60,
.large-25 > .large-50,
.large-25 > .large-40,
.large-25 > .large-33,
.large-25 > .large-30,
.large-25 > .large-25,
.large-25 > .large-20,
.large-25 > .large-10,
.large-20 > .large-100,
.large-20 > .large-90,
.large-20 > .large-80,
.large-20 > .large-75,
.large-20 > .large-70,
.large-20 > .large-66,
.large-20 > .large-60,
.large-20 > .large-50,
.large-20 > .large-40,
.large-20 > .large-33,
.large-20 > .large-30,
.large-20 > .large-25,
.large-20 > .large-20,
.large-20 > .large-10,
.large-10 > .large-100,
.large-10 > .large-90,
.large-10 > .large-80,
.large-10 > .large-75,
.large-10 > .large-70,
.large-10 > .large-66,
.large-10 > .large-60,
.large-10 > .large-50,
.large-10 > .large-40,
.large-10 > .large-33,
.large-10 > .large-30,
.large-10 > .large-25,
.large-10 > .large-20,
.large-10 > .large-10 {
  margin-left: 0;
}
.ink-form .column-group.gutters {
  margin-left: -1em;
}
.ink-form .column-group.gutters > .large-100,
.ink-form .column-group.gutters > .large-90,
.ink-form .column-group.gutters > .large-80,
.ink-form .column-group.gutters > .large-75,
.ink-form .column-group.gutters > .large-70,
.ink-form .column-group.gutters > .large-66,
.ink-form .column-group.gutters > .large-60,
.ink-form .column-group.gutters > .large-50,
.ink-form .column-group.gutters > .large-40,
.ink-form .column-group.gutters > .large-33,
.ink-form .column-group.gutters > .large-30,
.ink-form .column-group.gutters > .large-25,
.ink-form .column-group.gutters > .large-20,
.ink-form .column-group.gutters > .large-10 {
  padding-left: 1em;
}
.hide-from-large {
  display: none;
}
.show-on-large {
  display: inherit !important;
}
.large-column-left {
  float: left;
}
.large-column-center {
  float: none;
  margin-left: auto;
  margin-right: auto;
}
.large-column-right {
  float: right;
}
.large-content-left {
  text-align: left;
}
.large-content-center {
  text-align: center;
}
.large-content-right {
  text-align: right;
}
.space {
  margin: 2em;
}
.vspace {
  margin-top: 2em;
  margin-bottom: 2em;
}
.hspace {
  margin-left: 2em;
  margin-right: 2em;
}
@media screen and (min-width: 650px) and (max-width: 959px) {
  .ink-grid {
    width: auto;
    max-width: 1200px;
    margin: 0 auto;
    padding: 0 1.5em;
  }
  .column-group {
    width: 100%;
    clear: both;
    zoom: 1;
  }
  .column-group:after {
    content: ".";
    display: block;
    height: 0;
    clear: both;
    visibility: hidden;
  }
  .column-group.gutters {
    margin-left: -1.5em;
  }
  .medium-100 {
    width: 100%;
    clear: both;
  }
  .medium-90 {
    width: 90%;
  }
  .medium-80 {
    width: 80%;
  }
  .medium-75 {
    width: 75%;
  }
  .medium-70 {
    width: 70%;
  }
  .medium-66 {
    width: 66.66%;
  }
  .medium-60 {
    width: 60%;
  }
  .medium-50 {
    width: 50%;
  }
  .medium-40 {
    width: 40%;
  }
  .medium-33 {
    width: 33.33%;
  }
  .medium-30 {
    width: 30%;
  }
  .medium-25 {
    width: 25%;
  }
  .medium-20 {
    width: 20%;
  }
  .medium-10 {
    width: 10%;
  }
  .medium-100,
  .medium-90,
  .medium-80,
  .medium-75,
  .medium-70,
  .medium-66,
  .medium-60,
  .medium-50,
  .medium-40,
  .medium-33,
  .medium-30,
  .medium-25,
  .medium-20,
  .medium-10 {
    float: left;
    margin-bottom: 1.5em;
    margin-top: 0;
    zoom: 1;
  }
  body.animated .medium-100,
  body.animated .medium-90,
  body.animated .medium-80,
  body.animated .medium-75,
  body.animated .medium-70,
  body.animated .medium-66,
  body.animated .medium-60,
  body.animated .medium-50,
  body.animated .medium-40,
  body.animated .medium-33,
  body.animated .medium-30,
  body.animated .medium-25,
  body.animated .medium-20,
  body.animated .medium-10 {
    -webkit-transition-property: 'width';
    -moz-transition-property: 'width';
    -o-transition-property: 'width';
    -ms-transition-property: 'width';
    transition-property: 'width';
    -webkit-transition-duration: 250ms;
    -moz-transition-duration: 250ms;
    -o-transition-duration: 250ms;
    -ms-transition-duration: 250ms;
    transition-duration: 250ms;
    -webkit-transition-timing-function: ease-in-out;
    -moz-transition-timing-function: ease-in-out;
    -o-transition-timing-function: ease-in-out;
    -ms-transition-timing-function: ease-in-out;
    transition-timing-function: ease-in-out;
    -webkit-transition-delay: 0;
    -moz-transition-delay: 0;
    -o-transition-delay: 0;
    -ms-transition-delay: 0;
    transition-delay: 0;
  }
  .ink-grid .column-group.gutters > .medium-100,
  .ink-grid .column-group.gutters > .medium-90,
  .ink-grid .column-group.gutters > .medium-80,
  .ink-grid .column-group.gutters > .medium-75,
  .ink-grid .column-group.gutters > .medium-70,
  .ink-grid .column-group.gutters > .medium-66,
  .ink-grid .column-group.gutters > .medium-60,
  .ink-grid .column-group.gutters > .medium-50,
  .ink-grid .column-group.gutters > .medium-40,
  .ink-grid .column-group.gutters > .medium-33,
  .ink-grid .column-group.gutters > .medium-30,
  .ink-grid .column-group.gutters > .medium-25,
  .ink-grid .column-group.gutters > .medium-20,
  .ink-grid .column-group.gutters > .medium-10 {
    padding-left: 1.5em;
  }
  .medium-100:empty,
  .medium-90:empty,
  .medium-80:empty,
  .medium-75:empty,
  .medium-70:empty,
  .medium-66:empty,
  .medium-60:empty,
  .medium-50:empty,
  .medium-40:empty,
  .medium-33:empty,
  .medium-30:empty,
  .medium-25:empty,
  .medium-20:empty,
  .medium-10:empty {
    clear: both;
  }
  .medium-100 > .medium-100,
  .medium-100 > .medium-90,
  .medium-100 > .medium-80,
  .medium-100 > .medium-75,
  .medium-100 > .medium-70,
  .medium-100 > .medium-66,
  .medium-100 > .medium-60,
  .medium-100 > .medium-50,
  .medium-100 > .medium-40,
  .medium-100 > .medium-33,
  .medium-100 > .medium-30,
  .medium-100 > .medium-25,
  .medium-100 > .medium-20,
  .medium-100 > .medium-10,
  .medium-90 > .medium-100,
  .medium-90 > .medium-90,
  .medium-90 > .medium-80,
  .medium-90 > .medium-75,
  .medium-90 > .medium-70,
  .medium-90 > .medium-66,
  .medium-90 > .medium-60,
  .medium-90 > .medium-50,
  .medium-90 > .medium-40,
  .medium-90 > .medium-33,
  .medium-90 > .medium-30,
  .medium-90 > .medium-25,
  .medium-90 > .medium-20,
  .medium-90 > .medium-10,
  .medium-80 > .medium-100,
  .medium-80 > .medium-90,
  .medium-80 > .medium-80,
  .medium-80 > .medium-75,
  .medium-80 > .medium-70,
  .medium-80 > .medium-66,
  .medium-80 > .medium-60,
  .medium-80 > .medium-50,
  .medium-80 > .medium-40,
  .medium-80 > .medium-33,
  .medium-80 > .medium-30,
  .medium-80 > .medium-25,
  .medium-80 > .medium-20,
  .medium-80 > .medium-10,
  .medium-75 > .medium-100,
  .medium-75 > .medium-90,
  .medium-75 > .medium-80,
  .medium-75 > .medium-75,
  .medium-75 > .medium-70,
  .medium-75 > .medium-66,
  .medium-75 > .medium-60,
  .medium-75 > .medium-50,
  .medium-75 > .medium-40,
  .medium-75 > .medium-33,
  .medium-75 > .medium-30,
  .medium-75 > .medium-25,
  .medium-75 > .medium-20,
  .medium-75 > .medium-10,
  .medium-70 > .medium-100,
  .medium-70 > .medium-90,
  .medium-70 > .medium-80,
  .medium-70 > .medium-75,
  .medium-70 > .medium-70,
  .medium-70 > .medium-66,
  .medium-70 > .medium-60,
  .medium-70 > .medium-50,
  .medium-70 > .medium-40,
  .medium-70 > .medium-33,
  .medium-70 > .medium-30,
  .medium-70 > .medium-25,
  .medium-70 > .medium-20,
  .medium-70 > .medium-10,
  .medium-66 > .medium-100,
  .medium-66 > .medium-90,
  .medium-66 > .medium-80,
  .medium-66 > .medium-75,
  .medium-66 > .medium-70,
  .medium-66 > .medium-66,
  .medium-66 > .medium-60,
  .medium-66 > .medium-50,
  .medium-66 > .medium-40,
  .medium-66 > .medium-33,
  .medium-66 > .medium-30,
  .medium-66 > .medium-25,
  .medium-66 > .medium-20,
  .medium-66 > .medium-10,
  .medium-60 > .medium-100,
  .medium-60 > .medium-90,
  .medium-60 > .medium-80,
  .medium-60 > .medium-75,
  .medium-60 > .medium-70,
  .medium-60 > .medium-66,
  .medium-60 > .medium-60,
  .medium-60 > .medium-50,
  .medium-60 > .medium-40,
  .medium-60 > .medium-33,
  .medium-60 > .medium-30,
  .medium-60 > .medium-25,
  .medium-60 > .medium-20,
  .medium-60 > .medium-10,
  .medium-50 > .medium-100,
  .medium-50 > .medium-90,
  .medium-50 > .medium-80,
  .medium-50 > .medium-75,
  .medium-50 > .medium-70,
  .medium-50 > .medium-66,
  .medium-50 > .medium-60,
  .medium-50 > .medium-50,
  .medium-50 > .medium-40,
  .medium-50 > .medium-33,
  .medium-50 > .medium-30,
  .medium-50 > .medium-25,
  .medium-50 > .medium-20,
  .medium-50 > .medium-10,
  .medium-40 > .medium-100,
  .medium-40 > .medium-90,
  .medium-40 > .medium-80,
  .medium-40 > .medium-75,
  .medium-40 > .medium-70,
  .medium-40 > .medium-66,
  .medium-40 > .medium-60,
  .medium-40 > .medium-50,
  .medium-40 > .medium-40,
  .medium-40 > .medium-33,
  .medium-40 > .medium-30,
  .medium-40 > .medium-25,
  .medium-40 > .medium-20,
  .medium-40 > .medium-10,
  .medium-33 > .medium-100,
  .medium-33 > .medium-90,
  .medium-33 > .medium-80,
  .medium-33 > .medium-75,
  .medium-33 > .medium-70,
  .medium-33 > .medium-66,
  .medium-33 > .medium-60,
  .medium-33 > .medium-50,
  .medium-33 > .medium-40,
  .medium-33 > .medium-33,
  .medium-33 > .medium-30,
  .medium-33 > .medium-25,
  .medium-33 > .medium-20,
  .medium-33 > .medium-10,
  .medium-30 > .medium-100,
  .medium-30 > .medium-90,
  .medium-30 > .medium-80,
  .medium-30 > .medium-75,
  .medium-30 > .medium-70,
  .medium-30 > .medium-66,
  .medium-30 > .medium-60,
  .medium-30 > .medium-50,
  .medium-30 > .medium-40,
  .medium-30 > .medium-33,
  .medium-30 > .medium-30,
  .medium-30 > .medium-25,
  .medium-30 > .medium-20,
  .medium-30 > .medium-10,
  .medium-25 > .medium-100,
  .medium-25 > .medium-90,
  .medium-25 > .medium-80,
  .medium-25 > .medium-75,
  .medium-25 > .medium-70,
  .medium-25 > .medium-66,
  .medium-25 > .medium-60,
  .medium-25 > .medium-50,
  .medium-25 > .medium-40,
  .medium-25 > .medium-33,
  .medium-25 > .medium-30,
  .medium-25 > .medium-25,
  .medium-25 > .medium-20,
  .medium-25 > .medium-10,
  .medium-20 > .medium-100,
  .medium-20 > .medium-90,
  .medium-20 > .medium-80,
  .medium-20 > .medium-75,
  .medium-20 > .medium-70,
  .medium-20 > .medium-66,
  .medium-20 > .medium-60,
  .medium-20 > .medium-50,
  .medium-20 > .medium-40,
  .medium-20 > .medium-33,
  .medium-20 > .medium-30,
  .medium-20 > .medium-25,
  .medium-20 > .medium-20,
  .medium-20 > .medium-10,
  .medium-10 > .medium-100,
  .medium-10 > .medium-90,
  .medium-10 > .medium-80,
  .medium-10 > .medium-75,
  .medium-10 > .medium-70,
  .medium-10 > .medium-66,
  .medium-10 > .medium-60,
  .medium-10 > .medium-50,
  .medium-10 > .medium-40,
  .medium-10 > .medium-33,
  .medium-10 > .medium-30,
  .medium-10 > .medium-25,
  .medium-10 > .medium-20,
  .medium-10 > .medium-10 {
    margin-left: 0;
  }
  .ink-form .column-group.gutters {
    margin-left: -0.75em;
  }
  .ink-form .column-group.gutters > .medium-100,
  .ink-form .column-group.gutters > .medium-90,
  .ink-form .column-group.gutters > .medium-80,
  .ink-form .column-group.gutters > .medium-75,
  .ink-form .column-group.gutters > .medium-70,
  .ink-form .column-group.gutters > .medium-66,
  .ink-form .column-group.gutters > .medium-60,
  .ink-form .column-group.gutters > .medium-50,
  .ink-form .column-group.gutters > .medium-40,
  .ink-form .column-group.gutters > .medium-33,
  .ink-form .column-group.gutters > .medium-30,
  .ink-form .column-group.gutters > .medium-25,
  .ink-form .column-group.gutters > .medium-20,
  .ink-form .column-group.gutters > .medium-10 {
    padding-left: 0.75em;
  }
  .hide-from-medium {
    display: none;
  }
  .show-on-medium {
    display: inherit !important;
  }
  .medium-column-left {
    float: left;
  }
  .medium-column-center {
    float: none;
    margin-left: auto;
    margin-right: auto;
  }
  .medium-column-right {
    float: right;
  }
  .medium-content-left {
    text-align: left;
  }
  .medium-content-center {
    text-align: center;
  }
  .medium-content-right {
    text-align: right;
  }
  .space {
    margin: 1.5em;
  }
  .vspace {
    margin-top: 1.5em;
    margin-bottom: 1.5em;
  }
  .hspace {
    margin-left: 1.5em;
    margin-right: 1.5em;
  }
}
@media screen and (max-width: 649px) {
  .ink-grid {
    width: auto;
    max-width: 1200px;
    margin: 0 auto;
    padding: 0 1em;
  }
  .column-group {
    width: 100%;
    clear: both;
    zoom: 1;
  }
  .column-group:after {
    content: ".";
    display: block;
    height: 0;
    clear: both;
    visibility: hidden;
  }
  .column-group.gutters {
    margin-left: -1em;
  }
  .small-100 {
    width: 100%;
    clear: both;
  }
  .small-90 {
    width: 90%;
  }
  .small-80 {
    width: 80%;
  }
  .small-75 {
    width: 75%;
  }
  .small-70 {
    width: 70%;
  }
  .small-66 {
    width: 66.66%;
  }
  .small-60 {
    width: 60%;
  }
  .small-50 {
    width: 50%;
  }
  .small-40 {
    width: 40%;
  }
  .small-33 {
    width: 33.33%;
  }
  .small-30 {
    width: 30%;
  }
  .small-25 {
    width: 25%;
  }
  .small-20 {
    width: 20%;
  }
  .small-10 {
    width: 10%;
  }
  .small-100,
  .small-90,
  .small-80,
  .small-75,
  .small-70,
  .small-66,
  .small-60,
  .small-50,
  .small-40,
  .small-33,
  .small-30,
  .small-25,
  .small-20,
  .small-10 {
    float: left;
    margin-bottom: 1em;
    margin-top: 0;
    zoom: 1;
  }
  body.animated .small-100,
  body.animated .small-90,
  body.animated .small-80,
  body.animated .small-75,
  body.animated .small-70,
  body.animated .small-66,
  body.animated .small-60,
  body.animated .small-50,
  body.animated .small-40,
  body.animated .small-33,
  body.animated .small-30,
  body.animated .small-25,
  body.animated .small-20,
  body.animated .small-10 {
    -webkit-transition-property: 'width';
    -moz-transition-property: 'width';
    -o-transition-property: 'width';
    -ms-transition-property: 'width';
    transition-property: 'width';
    -webkit-transition-duration: 250ms;
    -moz-transition-duration: 250ms;
    -o-transition-duration: 250ms;
    -ms-transition-duration: 250ms;
    transition-duration: 250ms;
    -webkit-transition-timing-function: ease-in-out;
    -moz-transition-timing-function: ease-in-out;
    -o-transition-timing-function: ease-in-out;
    -ms-transition-timing-function: ease-in-out;
    transition-timing-function: ease-in-out;
    -webkit-transition-delay: 0;
    -moz-transition-delay: 0;
    -o-transition-delay: 0;
    -ms-transition-delay: 0;
    transition-delay: 0;
  }
  .ink-grid .column-group.gutters > .small-100,
  .ink-grid .column-group.gutters > .small-90,
  .ink-grid .column-group.gutters > .small-80,
  .ink-grid .column-group.gutters > .small-75,
  .ink-grid .column-group.gutters > .small-70,
  .ink-grid .column-group.gutters > .small-66,
  .ink-grid .column-group.gutters > .small-60,
  .ink-grid .column-group.gutters > .small-50,
  .ink-grid .column-group.gutters > .small-40,
  .ink-grid .column-group.gutters > .small-33,
  .ink-grid .column-group.gutters > .small-30,
  .ink-grid .column-group.gutters > .small-25,
  .ink-grid .column-group.gutters > .small-20,
  .ink-grid .column-group.gutters > .small-10 {
    padding-left: 1em;
  }
  .small-100:empty,
  .small-90:empty,
  .small-80:empty,
  .small-75:empty,
  .small-70:empty,
  .small-66:empty,
  .small-60:empty,
  .small-50:empty,
  .small-40:empty,
  .small-33:empty,
  .small-30:empty,
  .small-25:empty,
  .small-20:empty,
  .small-10:empty {
    clear: both;
  }
  .small-100 > .small-100,
  .small-100 > .small-90,
  .small-100 > .small-80,
  .small-100 > .small-75,
  .small-100 > .small-70,
  .small-100 > .small-66,
  .small-100 > .small-60,
  .small-100 > .small-50,
  .small-100 > .small-40,
  .small-100 > .small-33,
  .small-100 > .small-30,
  .small-100 > .small-25,
  .small-100 > .small-20,
  .small-100 > .small-10,
  .small-90 > .small-100,
  .small-90 > .small-90,
  .small-90 > .small-80,
  .small-90 > .small-75,
  .small-90 > .small-70,
  .small-90 > .small-66,
  .small-90 > .small-60,
  .small-90 > .small-50,
  .small-90 > .small-40,
  .small-90 > .small-33,
  .small-90 > .small-30,
  .small-90 > .small-25,
  .small-90 > .small-20,
  .small-90 > .small-10,
  .small-80 > .small-100,
  .small-80 > .small-90,
  .small-80 > .small-80,
  .small-80 > .small-75,
  .small-80 > .small-70,
  .small-80 > .small-66,
  .small-80 > .small-60,
  .small-80 > .small-50,
  .small-80 > .small-40,
  .small-80 > .small-33,
  .small-80 > .small-30,
  .small-80 > .small-25,
  .small-80 > .small-20,
  .small-80 > .small-10,
  .small-75 > .small-100,
  .small-75 > .small-90,
  .small-75 > .small-80,
  .small-75 > .small-75,
  .small-75 > .small-70,
  .small-75 > .small-66,
  .small-75 > .small-60,
  .small-75 > .small-50,
  .small-75 > .small-40,
  .small-75 > .small-33,
  .small-75 > .small-30,
  .small-75 > .small-25,
  .small-75 > .small-20,
  .small-75 > .small-10,
  .small-70 > .small-100,
  .small-70 > .small-90,
  .small-70 > .small-80,
  .small-70 > .small-75,
  .small-70 > .small-70,
  .small-70 > .small-66,
  .small-70 > .small-60,
  .small-70 > .small-50,
  .small-70 > .small-40,
  .small-70 > .small-33,
  .small-70 > .small-30,
  .small-70 > .small-25,
  .small-70 > .small-20,
  .small-70 > .small-10,
  .small-66 > .small-100,
  .small-66 > .small-90,
  .small-66 > .small-80,
  .small-66 > .small-75,
  .small-66 > .small-70,
  .small-66 > .small-66,
  .small-66 > .small-60,
  .small-66 > .small-50,
  .small-66 > .small-40,
  .small-66 > .small-33,
  .small-66 > .small-30,
  .small-66 > .small-25,
  .small-66 > .small-20,
  .small-66 > .small-10,
  .small-60 > .small-100,
  .small-60 > .small-90,
  .small-60 > .small-80,
  .small-60 > .small-75,
  .small-60 > .small-70,
  .small-60 > .small-66,
  .small-60 > .small-60,
  .small-60 > .small-50,
  .small-60 > .small-40,
  .small-60 > .small-33,
  .small-60 > .small-30,
  .small-60 > .small-25,
  .small-60 > .small-20,
  .small-60 > .small-10,
  .small-50 > .small-100,
  .small-50 > .small-90,
  .small-50 > .small-80,
  .small-50 > .small-75,
  .small-50 > .small-70,
  .small-50 > .small-66,
  .small-50 > .small-60,
  .small-50 > .small-50,
  .small-50 > .small-40,
  .small-50 > .small-33,
  .small-50 > .small-30,
  .small-50 > .small-25,
  .small-50 > .small-20,
  .small-50 > .small-10,
  .small-40 > .small-100,
  .small-40 > .small-90,
  .small-40 > .small-80,
  .small-40 > .small-75,
  .small-40 > .small-70,
  .small-40 > .small-66,
  .small-40 > .small-60,
  .small-40 > .small-50,
  .small-40 > .small-40,
  .small-40 > .small-33,
  .small-40 > .small-30,
  .small-40 > .small-25,
  .small-40 > .small-20,
  .small-40 > .small-10,
  .small-33 > .small-100,
  .small-33 > .small-90,
  .small-33 > .small-80,
  .small-33 > .small-75,
  .small-33 > .small-70,
  .small-33 > .small-66,
  .small-33 > .small-60,
  .small-33 > .small-50,
  .small-33 > .small-40,
  .small-33 > .small-33,
  .small-33 > .small-30,
  .small-33 > .small-25,
  .small-33 > .small-20,
  .small-33 > .small-10,
  .small-30 > .small-100,
  .small-30 > .small-90,
  .small-30 > .small-80,
  .small-30 > .small-75,
  .small-30 > .small-70,
  .small-30 > .small-66,
  .small-30 > .small-60,
  .small-30 > .small-50,
  .small-30 > .small-40,
  .small-30 > .small-33,
  .small-30 > .small-30,
  .small-30 > .small-25,
  .small-30 > .small-20,
  .small-30 > .small-10,
  .small-25 > .small-100,
  .small-25 > .small-90,
  .small-25 > .small-80,
  .small-25 > .small-75,
  .small-25 > .small-70,
  .small-25 > .small-66,
  .small-25 > .small-60,
  .small-25 > .small-50,
  .small-25 > .small-40,
  .small-25 > .small-33,
  .small-25 > .small-30,
  .small-25 > .small-25,
  .small-25 > .small-20,
  .small-25 > .small-10,
  .small-20 > .small-100,
  .small-20 > .small-90,
  .small-20 > .small-80,
  .small-20 > .small-75,
  .small-20 > .small-70,
  .small-20 > .small-66,
  .small-20 > .small-60,
  .small-20 > .small-50,
  .small-20 > .small-40,
  .small-20 > .small-33,
  .small-20 > .small-30,
  .small-20 > .small-25,
  .small-20 > .small-20,
  .small-20 > .small-10,
  .small-10 > .small-100,
  .small-10 > .small-90,
  .small-10 > .small-80,
  .small-10 > .small-75,
  .small-10 > .small-70,
  .small-10 > .small-66,
  .small-10 > .small-60,
  .small-10 > .small-50,
  .small-10 > .small-40,
  .small-10 > .small-33,
  .small-10 > .small-30,
  .small-10 > .small-25,
  .small-10 > .small-20,
  .small-10 > .small-10 {
    margin-left: 0;
  }
  .ink-form .column-group.gutters {
    margin-left: -0.5em;
  }
  .ink-form .column-group.gutters > .small-100,
  .ink-form .column-group.gutters > .small-90,
  .ink-form .column-group.gutters > .small-80,
  .ink-form .column-group.gutters > .small-75,
  .ink-form .column-group.gutters > .small-70,
  .ink-form .column-group.gutters > .small-66,
  .ink-form .column-group.gutters > .small-60,
  .ink-form .column-group.gutters > .small-50,
  .ink-form .column-group.gutters > .small-40,
  .ink-form .column-group.gutters > .small-33,
  .ink-form .column-group.gutters > .small-30,
  .ink-form .column-group.gutters > .small-25,
  .ink-form .column-group.gutters > .small-20,
  .ink-form .column-group.gutters > .small-10 {
    padding-left: 0.5em;
  }
  .hide-from-small {
    display: none;
  }
  .show-on-small {
    display: inherit !important;
  }
  .small-column-left {
    float: left;
  }
  .small-column-center {
    float: none;
    margin-left: auto;
    margin-right: auto;
  }
  .small-column-right {
    float: right;
  }
  .small-content-left {
    text-align: left;
  }
  .small-content-center {
    text-align: center;
  }
  .small-content-right {
    text-align: right;
  }
  .space {
    margin: 1em;
  }
  .vspace {
    margin-top: 1em;
    margin-bottom: 1em;
  }
  .hspace {
    margin-left: 1em;
    margin-right: 1em;
  }
}
.column-left {
  float: left;
}
.column-center {
  float: none;
  margin-left: auto;
  margin-right: auto;
}
.column-right {
  float: right;
}
.content-left {
  text-align: left;
}
.content-center {
  text-align: center;
}
.content-right {
  text-align: right;
}
body {
  color: #555555;
  font-family: Ubuntu, Arial, sans-serif;
}
.sans {
  font-family: Ubuntu, Arial, sans-serif;
}
.serif {
  font-family: Times, "Times New Roman", serif;
}
a {
  color: #0069d6;
  text-decoration: none;
}
a:hover {
  color: #007ed5;
  text-decoration: underline;
}
/* Headings  */
h1,
h2,
h3,
h4,
h5,
h6 {
  font-weight: bold;
  color: #404040;
}
h1 {
  font-size: 2.5em;
}
h2 {
  font-size: 2em;
}
h3 {
  font-size: 1.715em;
}
h4 {
  font-size: 1.438em;
}
h5 {
  font-size: 1.250em;
}
h6 {
  font-size: 1em;
}
h3,
h4,
h5,
h6 {
  line-height: 1.3em;
}
h1 small {
  font-size: .6em;
  color: #BFBFBF;
  font-weight: 100;
}
small {
  color: #a2a2a2;
  font-size: .6em;
}
/* Paragraphs  */
p {
  line-height: 1.5em;
}
address + h1,
address + h2,
address + h3,
address + h4,
address + h5,
address + h6,
address + section,
article + h1,
article + h2,
article + h3,
article + h4,
article + h5,
article + h6,
article + section,
aside + h1,
aside + h2,
aside + h3,
aside + h4,
aside + h5,
aside + h6,
aside + section,
audio + h1,
audio + h2,
audio + h3,
audio + h4,
audio + h5,
audio + h6,
audio + section,
blockquote + h1,
blockquote + h2,
blockquote + h3,
blockquote + h4,
blockquote + h5,
blockquote + h6,
blockquote + section,
canvas + h1,
canvas + h2,
canvas + h3,
canvas + h4,
canvas + h5,
canvas + h6,
canvas + section,
details + h1,
details + h2,
details + h3,
details + h4,
details + h5,
details + h6,
details + section,
dl + h1,
dl + h2,
dl + h3,
dl + h4,
dl + h5,
dl + h6,
dl + section,
figure + h1,
figure + h2,
figure + h3,
figure + h4,
figure + h5,
figure + h6,
figure + section,
footer + h1,
footer + h2,
footer + h3,
footer + h4,
footer + h5,
footer + h6,
footer + section,
header + h1,
header + h2,
header + h3,
header + h4,
header + h5,
header + h6,
header + section,
hr + h1,
hr + h2,
hr + h3,
hr + h4,
hr + h5,
hr + h6,
hr + section,
nav + h1,
nav + h2,
nav + h3,
nav + h4,
nav + h5,
nav + h6,
nav + section,
ol + h1,
ol + h2,
ol + h3,
ol + h4,
ol + h5,
ol + h6,
ol + section,
p + h1,
p + h2,
p + h3,
p + h4,
p + h5,
p + h6,
p + section,
pre + h1,
pre + h2,
pre + h3,
pre + h4,
pre + h5,
pre + h6,
pre + section,
table + h1,
table + h2,
table + h3,
table + h4,
table + h5,
table + h6,
table + section,
ul + h1,
ul + h2,
ul + h3,
ul + h4,
ul + h5,
ul + h6,
ul + section,
video + h1,
video + h2,
video + h3,
video + h4,
video + h5,
video + h6,
video + section {
  margin-top: 1.5em;
}
h1 + address,
h2 + address,
h3 + address,
h4 + address,
h5 + address,
h6 + address,
section + address,
h1 + article,
h2 + article,
h3 + article,
h4 + article,
h5 + article,
h6 + article,
section + article,
h1 + aside,
h2 + aside,
h3 + aside,
h4 + aside,
h5 + aside,
h6 + aside,
section + aside,
h1 + audio,
h2 + audio,
h3 + audio,
h4 + audio,
h5 + audio,
h6 + audio,
section + audio,
h1 + blockquote,
h2 + blockquote,
h3 + blockquote,
h4 + blockquote,
h5 + blockquote,
h6 + blockquote,
section + blockquote,
h1 + canvas,
h2 + canvas,
h3 + canvas,
h4 + canvas,
h5 + canvas,
h6 + canvas,
section + canvas,
h1 + details,
h2 + details,
h3 + details,
h4 + details,
h5 + details,
h6 + details,
section + details,
h1 + dl,
h2 + dl,
h3 + dl,
h4 + dl,
h5 + dl,
h6 + dl,
section + dl,
h1 + figure,
h2 + figure,
h3 + figure,
h4 + figure,
h5 + figure,
h6 + figure,
section + figure,
h1 + footer,
h2 + footer,
h3 + footer,
h4 + footer,
h5 + footer,
h6 + footer,
section + footer,
h1 + header,
h2 + header,
h3 + header,
h4 + header,
h5 + header,
h6 + header,
section + header,
h1 + hr,
h2 + hr,
h3 + hr,
h4 + hr,
h5 + hr,
h6 + hr,
section + hr,
h1 + nav,
h2 + nav,
h3 + nav,
h4 + nav,
h5 + nav,
h6 + nav,
section + nav,
h1 + ol,
h2 + ol,
h3 + ol,
h4 + ol,
h5 + ol,
h6 + ol,
section + ol,
h1 + p,
h2 + p,
h3 + p,
h4 + p,
h5 + p,
h6 + p,
section + p,
h1 + pre,
h2 + pre,
h3 + pre,
h4 + pre,
h5 + pre,
h6 + pre,
section + pre,
h1 + table,
h2 + table,
h3 + table,
h4 + table,
h5 + table,
h6 + table,
section + table,
h1 + ul,
h2 + ul,
h3 + ul,
h4 + ul,
h5 + ul,
h6 + ul,
section + ul,
h1 + video,
h2 + video,
h3 + video,
h4 + video,
h5 + video,
h6 + video,
section + video {
  margin-top: 1em;
}
h1 address:last-child,
h2 address:last-child,
h3 address:last-child,
h4 address:last-child,
h5 address:last-child,
h6 address:last-child,
section address:last-child,
h1 article:last-child,
h2 article:last-child,
h3 article:last-child,
h4 article:last-child,
h5 article:last-child,
h6 article:last-child,
section article:last-child,
h1 aside:last-child,
h2 aside:last-child,
h3 aside:last-child,
h4 aside:last-child,
h5 aside:last-child,
h6 aside:last-child,
section aside:last-child,
h1 audio:last-child,
h2 audio:last-child,
h3 audio:last-child,
h4 audio:last-child,
h5 audio:last-child,
h6 audio:last-child,
section audio:last-child,
h1 blockquote:last-child,
h2 blockquote:last-child,
h3 blockquote:last-child,
h4 blockquote:last-child,
h5 blockquote:last-child,
h6 blockquote:last-child,
section blockquote:last-child,
h1 canvas:last-child,
h2 canvas:last-child,
h3 canvas:last-child,
h4 canvas:last-child,
h5 canvas:last-child,
h6 canvas:last-child,
section canvas:last-child,
h1 details:last-child,
h2 details:last-child,
h3 details:last-child,
h4 details:last-child,
h5 details:last-child,
h6 details:last-child,
section details:last-child,
h1 dl:last-child,
h2 dl:last-child,
h3 dl:last-child,
h4 dl:last-child,
h5 dl:last-child,
h6 dl:last-child,
section dl:last-child,
h1 figure:last-child,
h2 figure:last-child,
h3 figure:last-child,
h4 figure:last-child,
h5 figure:last-child,
h6 figure:last-child,
section figure:last-child,
h1 footer:last-child,
h2 footer:last-child,
h3 footer:last-child,
h4 footer:last-child,
h5 footer:last-child,
h6 footer:last-child,
section footer:last-child,
h1 header:last-child,
h2 header:last-child,
h3 header:last-child,
h4 header:last-child,
h5 header:last-child,
h6 header:last-child,
section header:last-child,
h1 hr:last-child,
h2 hr:last-child,
h3 hr:last-child,
h4 hr:last-child,
h5 hr:last-child,
h6 hr:last-child,
section hr:last-child,
h1 nav:last-child,
h2 nav:last-child,
h3 nav:last-child,
h4 nav:last-child,
h5 nav:last-child,
h6 nav:last-child,
section nav:last-child,
h1 ol:last-child,
h2 ol:last-child,
h3 ol:last-child,
h4 ol:last-child,
h5 ol:last-child,
h6 ol:last-child,
section ol:last-child,
h1 p:last-child,
h2 p:last-child,
h3 p:last-child,
h4 p:last-child,
h5 p:last-child,
h6 p:last-child,
section p:last-child,
h1 pre:last-child,
h2 pre:last-child,
h3 pre:last-child,
h4 pre:last-child,
h5 pre:last-child,
h6 pre:last-child,
section pre:last-child,
h1 table:last-child,
h2 table:last-child,
h3 table:last-child,
h4 table:last-child,
h5 table:last-child,
h6 table:last-child,
section table:last-child,
h1 ul:last-child,
h2 ul:last-child,
h3 ul:last-child,
h4 ul:last-child,
h5 ul:last-child,
h6 ul:last-child,
section ul:last-child,
h1 video:last-child,
h2 video:last-child,
h3 video:last-child,
h4 video:last-child,
h5 video:last-child,
h6 video:last-child,
section video:last-child {
  margin-bottom: 0;
}
div + h1,
div + h2,
div + h3,
div + h4,
div + h5,
div + h6,
div + section {
  margin-top: 1.5em;
}
h1 + div,
h2 + div,
h3 + div,
h4 + div,
h5 + div,
h6 + div,
section + div {
  margin-top: 1.5em;
}
h1 + h1,
h1 + h2,
h1 + h3,
h1 + h4,
h1 + h5,
h1 + h6,
h1 + section,
h2 + h1,
h2 + h2,
h2 + h3,
h2 + h4,
h2 + h5,
h2 + h6,
h2 + section,
h3 + h1,
h3 + h2,
h3 + h3,
h3 + h4,
h3 + h5,
h3 + h6,
h3 + section,
h4 + h1,
h4 + h2,
h4 + h3,
h4 + h4,
h4 + h5,
h4 + h6,
h4 + section,
h5 + h1,
h5 + h2,
h5 + h3,
h5 + h4,
h5 + h5,
h5 + h6,
h5 + section,
h6 + h1,
h6 + h2,
h6 + h3,
h6 + h4,
h6 + h5,
h6 + h6,
h6 + section,
section + h1,
section + h2,
section + h3,
section + h4,
section + h5,
section + h6,
section + section {
  margin-top: 1em;
}
div + address,
div + article,
div + aside,
div + audio,
div + blockquote,
div + canvas,
div + details,
div + dl,
div + figure,
div + footer,
div + header,
div + hr,
div + nav,
div + ol,
div + p,
div + pre,
div + table,
div + ul,
div + video {
  margin-top: 1.5em;
}
address + div,
article + div,
aside + div,
audio + div,
blockquote + div,
canvas + div,
details + div,
dl + div,
figure + div,
footer + div,
header + div,
hr + div,
nav + div,
ol + div,
p + div,
pre + div,
table + div,
ul + div,
video + div {
  margin-top: 1.5em;
}
address + address,
address + article,
address + aside,
address + audio,
address + blockquote,
address + canvas,
address + details,
address + dl,
address + figure,
address + footer,
address + header,
address + hr,
address + nav,
address + ol,
address + p,
address + pre,
address + table,
address + ul,
address + video,
article + address,
article + article,
article + aside,
article + audio,
article + blockquote,
article + canvas,
article + details,
article + dl,
article + figure,
article + footer,
article + header,
article + hr,
article + nav,
article + ol,
article + p,
article + pre,
article + table,
article + ul,
article + video,
aside + address,
aside + article,
aside + aside,
aside + audio,
aside + blockquote,
aside + canvas,
aside + details,
aside + dl,
aside + figure,
aside + footer,
aside + header,
aside + hr,
aside + nav,
aside + ol,
aside + p,
aside + pre,
aside + table,
aside + ul,
aside + video,
audio + address,
audio + article,
audio + aside,
audio + audio,
audio + blockquote,
audio + canvas,
audio + details,
audio + dl,
audio + figure,
audio + footer,
audio + header,
audio + hr,
audio + nav,
audio + ol,
audio + p,
audio + pre,
audio + table,
audio + ul,
audio + video,
blockquote + address,
blockquote + article,
blockquote + aside,
blockquote + audio,
blockquote + blockquote,
blockquote + canvas,
blockquote + details,
blockquote + dl,
blockquote + figure,
blockquote + footer,
blockquote + header,
blockquote + hr,
blockquote + nav,
blockquote + ol,
blockquote + p,
blockquote + pre,
blockquote + table,
blockquote + ul,
blockquote + video,
canvas + address,
canvas + article,
canvas + aside,
canvas + audio,
canvas + blockquote,
canvas + canvas,
canvas + details,
canvas + dl,
canvas + figure,
canvas + footer,
canvas + header,
canvas + hr,
canvas + nav,
canvas + ol,
canvas + p,
canvas + pre,
canvas + table,
canvas + ul,
canvas + video,
details + address,
details + article,
details + aside,
details + audio,
details + blockquote,
details + canvas,
details + details,
details + dl,
details + figure,
details + footer,
details + header,
details + hr,
details + nav,
details + ol,
details + p,
details + pre,
details + table,
details + ul,
details + video,
dl + address,
dl + article,
dl + aside,
dl + audio,
dl + blockquote,
dl + canvas,
dl + details,
dl + dl,
dl + figure,
dl + footer,
dl + header,
dl + hr,
dl + nav,
dl + ol,
dl + p,
dl + pre,
dl + table,
dl + ul,
dl + video,
figure + address,
figure + article,
figure + aside,
figure + audio,
figure + blockquote,
figure + canvas,
figure + details,
figure + dl,
figure + figure,
figure + footer,
figure + header,
figure + hr,
figure + nav,
figure + ol,
figure + p,
figure + pre,
figure + table,
figure + ul,
figure + video,
footer + address,
footer + article,
footer + aside,
footer + audio,
footer + blockquote,
footer + canvas,
footer + details,
footer + dl,
footer + figure,
footer + footer,
footer + header,
footer + hr,
footer + nav,
footer + ol,
footer + p,
footer + pre,
footer + table,
footer + ul,
footer + video,
header + address,
header + article,
header + aside,
header + audio,
header + blockquote,
header + canvas,
header + details,
header + dl,
header + figure,
header + footer,
header + header,
header + hr,
header + nav,
header + ol,
header + p,
header + pre,
header + table,
header + ul,
header + video,
hr + address,
hr + article,
hr + aside,
hr + audio,
hr + blockquote,
hr + canvas,
hr + details,
hr + dl,
hr + figure,
hr + footer,
hr + header,
hr + hr,
hr + nav,
hr + ol,
hr + p,
hr + pre,
hr + table,
hr + ul,
hr + video,
nav + address,
nav + article,
nav + aside,
nav + audio,
nav + blockquote,
nav + canvas,
nav + details,
nav + dl,
nav + figure,
nav + footer,
nav + header,
nav + hr,
nav + nav,
nav + ol,
nav + p,
nav + pre,
nav + table,
nav + ul,
nav + video,
ol + address,
ol + article,
ol + aside,
ol + audio,
ol + blockquote,
ol + canvas,
ol + details,
ol + dl,
ol + figure,
ol + footer,
ol + header,
ol + hr,
ol + nav,
ol + ol,
ol + p,
ol + pre,
ol + table,
ol + ul,
ol + video,
p + address,
p + article,
p + aside,
p + audio,
p + blockquote,
p + canvas,
p + details,
p + dl,
p + figure,
p + footer,
p + header,
p + hr,
p + nav,
p + ol,
p + p,
p + pre,
p + table,
p + ul,
p + video,
pre + address,
pre + article,
pre + aside,
pre + audio,
pre + blockquote,
pre + canvas,
pre + details,
pre + dl,
pre + figure,
pre + footer,
pre + header,
pre + hr,
pre + nav,
pre + ol,
pre + p,
pre + pre,
pre + table,
pre + ul,
pre + video,
table + address,
table + article,
table + aside,
table + audio,
table + blockquote,
table + canvas,
table + details,
table + dl,
table + figure,
table + footer,
table + header,
table + hr,
table + nav,
table + ol,
table + p,
table + pre,
table + table,
table + ul,
table + video,
ul + address,
ul + article,
ul + aside,
ul + audio,
ul + blockquote,
ul + canvas,
ul + details,
ul + dl,
ul + figure,
ul + footer,
ul + header,
ul + hr,
ul + nav,
ul + ol,
ul + p,
ul + pre,
ul + table,
ul + ul,
ul + video,
video + address,
video + article,
video + aside,
video + audio,
video + blockquote,
video + canvas,
video + details,
video + dl,
video + figure,
video + footer,
video + header,
video + hr,
video + nav,
video + ol,
video + p,
video + pre,
video + table,
video + ul,
video + video {
  margin-top: 1em;
}
input,
textarea {
  color: #666;
}
h1 small,
h2 small,
h3 small,
h4 small {
  color: #bbb;
  font-size: .6em;
  font-weight: 100;
  line-height: 1;
}
address {
  color: #888888;
  font-size: 1em;
  line-height: 1.4em;
}
address h6 {
  color: #555555;
}
blockquote {
  border-left: 4px solid #ddd;
  padding-left: 1em;
  margin: 1em 0;
  font-weight: 200;
  font-size: 1.1em;
}
blockquote small {
  font-size: .9em;
}
blockquote small::before,
blockquote small::after {
  content: ' — ';
}
ul,
ol,
dl {
  padding-left: 1.4em;
  margin: 0;
}
ul.unstyled {
  list-style: none;
  padding-left: 0em;
}
ul.unstyled ul {
  list-style: disc outside;
  padding-left: 1.4em;
}
ol li {
  list-style: decimal outside;
}
dl {
  padding: 0em;
}
dl dt {
  font-weight: bold;
  margin-top: .7em;
}
dl dd {
  padding-left: 1em;
  margin: 0.5em 0;
}
ul,
ol {
  line-height: 1.4;
  margin: 0;
  padding-left: 1.4em;
}
ul li,
ol li {
  margin: .5em 0;
}
ul.inline li,
ol.inline li {
  float: left;
}
.note {
  font-size: .9em;
  color: #888888;
}
.note strong {
  color: #555555;
}
.label_new {
  background-color: #4a9b17;
}
.label_warning {
  background-color: #ff9c00;
}
.label_error {
  background-color: #c91111;
}
.label_info {
  background-color: #0f75da;
}
h1 .label_new,
h1 .label_warning,
h1 .label_error,
h1 .label_info,
h2 .label_new,
h2 .label_warning,
h2 .label_error,
h2 .label_info,
h3 .label_new,
h3 .label_warning,
h3 .label_error,
h3 .label_info,
h4 .label_new,
h4 .label_warning,
h4 .label_error,
h4 .label_info {
  font-size: 0.55em;
  vertical-align: top;
}
hr {
  border: 0;
  border-top: 1px solid #ddd;
  margin: 1em 0;
}
.lead {
  font-size: 1.1em;
  font-weight: bold;
}
.ink-label {
  font-family: Ubuntu, Arial, sans-serif;
  padding: 0.2em 0.5em;
  text-transform: uppercase;
  font-weight: bold;
  font-size: 0.85em;
  border-radius: 2px;
}
.hero {
  background: #e6e6e6;
  padding: 1em;
  border-radius: 0.5em;
}
.push-left {
  float: left;
}
.push-right {
  float: right;
}
.label {
  padding: 0.25em 0.5em 0.2em;
  text-transform: uppercase;
  font-size: 0.75em;
  color: white;
  white-space: nowrap;
  border-radius: 2px;
}
.label.new {
  background-color: #4a9b17;
  text-shadow: 0 1px 0 #28540c;
}
.label.warning {
  background-color: #ff9c00;
  text-shadow: 0 1px 0 #ad6a00;
}
.label.error {
  background-color: #c91111;
  text-shadow: 0 1px 0 #7e0b0b;
}
.label.info {
  background-color: #0f75da;
  text-shadow: 0 1px 0 #0a4c8e;
}
@font-face {
  font-family: 'FontAwesome';
  src: url('../font/fontawesome-webfont.eot?v=3.0.1');
  src: url('../font/fontawesome-webfont.eot?#iefix&v=3.0.1') format('embedded-opentype'), url('../font/fontawesome-webfont.woff?v=3.0.1') format('woff'), url('../font/fontawesome-webfont.ttf?v=3.0.1') format('truetype');
  font-weight: normal;
  font-style: normal;
}
[class^="icon-"],
[class*=" icon-"] {
  font-family: FontAwesome;
  font-weight: normal;
  font-style: normal;
  text-decoration: inherit;
  -webkit-font-smoothing: antialiased;
  display: inline;
  width: auto;
  height: auto;
  line-height: normal;
  vertical-align: baseline;
  background-image: none;
  background-position: 0% 0%;
  background-repeat: repeat;
  margin-top: 0;
}
.icon-white,
.nav-pills > .active > a > [class^="icon-"],
.nav-pills > .active > a > [class*=" icon-"],
.nav-list > .active > a > [class^="icon-"],
.nav-list > .active > a > [class*=" icon-"],
.navbar-inverse .nav > .active > a > [class^="icon-"],
.navbar-inverse .nav > .active > a > [class*=" icon-"],
.dropdown-menu > li > a:hover > [class^="icon-"],
.dropdown-menu > li > a:hover > [class*=" icon-"],
.dropdown-menu > .active > a > [class^="icon-"],
.dropdown-menu > .active > a > [class*=" icon-"],
.dropdown-submenu:hover > a > [class^="icon-"],
.dropdown-submenu:hover > a > [class*=" icon-"] {
  background-image: none;
}
[class^="icon-"]:before,
[class*=" icon-"]:before {
  text-decoration: inherit;
  display: inline-block;
  speak: none;
}
a [class^="icon-"],
a [class*=" icon-"] {
  display: inline-block;
}
.icon-large:before {
  vertical-align: -10%;
  font-size: 1.3333333333333333em;
}
.btn [class^="icon-"],
.nav [class^="icon-"],
.ink-button [class^="icon-"],
.btn [class*=" icon-"],
.nav [class*=" icon-"],
.ink-button [class*=" icon-"] {
  display: inline;
}
.btn [class^="icon-"].icon-large,
.nav [class^="icon-"].icon-large,
.ink-button [class^="icon-"].icon-large,
.btn [class*=" icon-"].icon-large,
.nav [class*=" icon-"].icon-large,
.ink-button [class*=" icon-"].icon-large {
  line-height: .9em;
}
.btn [class^="icon-"].icon-spin,
.nav [class^="icon-"].icon-spin,
.ink-button [class^="icon-"].icon-spin,
.btn [class*=" icon-"].icon-spin,
.nav [class*=" icon-"].icon-spin,
.ink-button [class*=" icon-"].icon-spin {
  display: inline-block;
}
.nav-tabs [class^="icon-"],
.nav-pills [class^="icon-"],
.nav-tabs [class*=" icon-"],
.nav-pills [class*=" icon-"],
.nav-tabs [class^="icon-"].icon-large,
.nav-pills [class^="icon-"].icon-large,
.nav-tabs [class*=" icon-"].icon-large,
.nav-pills [class*=" icon-"].icon-large {
  line-height: .9em;
}
li [class^="icon-"],
.nav li [class^="icon-"],
li [class*=" icon-"],
.nav li [class*=" icon-"] {
  display: inline-block;
  width: 1.25em;
  text-align: center;
}
li [class^="icon-"].icon-large,
.nav li [class^="icon-"].icon-large,
li [class*=" icon-"].icon-large,
.nav li [class*=" icon-"].icon-large {
  width: 1.5625em;
}
ul.icons {
  list-style-type: none;
  text-indent: -0.75em;
}
ul.icons li [class^="icon-"],
ul.icons li [class*=" icon-"] {
  width: .75em;
}
.icon-muted {
  color: #eeeeee;
}
.icon-border {
  border: solid 1px #eeeeee;
  padding: .2em .25em .15em;
  -webkit-border-radius: 3px;
  -moz-border-radius: 3px;
  border-radius: 3px;
}
.icon-2x {
  font-size: 2em;
}
.icon-2x.icon-border {
  border-width: 2px;
  -webkit-border-radius: 4px;
  -moz-border-radius: 4px;
  border-radius: 4px;
}
.icon-3x {
  font-size: 3em;
}
.icon-3x.icon-border {
  border-width: 3px;
  -webkit-border-radius: 5px;
  -moz-border-radius: 5px;
  border-radius: 5px;
}
.icon-4x {
  font-size: 4em;
}
.icon-4x.icon-border {
  border-width: 4px;
  -webkit-border-radius: 6px;
  -moz-border-radius: 6px;
  border-radius: 6px;
}
.pull-right {
  float: right;
}
.pull-left {
  float: left;
}
[class^="icon-"].pull-left,
[class*=" icon-"].pull-left {
  margin-right: .3em;
}
[class^="icon-"].pull-right,
[class*=" icon-"].pull-right {
  margin-left: .3em;
}
.btn [class^="icon-"].pull-left.icon-2x,
.btn [class*=" icon-"].pull-left.icon-2x,
.btn [class^="icon-"].pull-right.icon-2x,
.btn [class*=" icon-"].pull-right.icon-2x {
  margin-top: .18em;
}
.btn [class^="icon-"].icon-spin.icon-large,
.btn [class*=" icon-"].icon-spin.icon-large {
  line-height: .8em;
}
.btn.btn-small [class^="icon-"].pull-left.icon-2x,
.btn.btn-small [class*=" icon-"].pull-left.icon-2x,
.btn.btn-small [class^="icon-"].pull-right.icon-2x,
.btn.btn-small [class*=" icon-"].pull-right.icon-2x {
  margin-top: .25em;
}
.btn.btn-large [class^="icon-"],
.btn.btn-large [class*=" icon-"] {
  margin-top: 0;
}
.btn.btn-large [class^="icon-"].pull-left.icon-2x,
.btn.btn-large [class*=" icon-"].pull-left.icon-2x,
.btn.btn-large [class^="icon-"].pull-right.icon-2x,
.btn.btn-large [class*=" icon-"].pull-right.icon-2x {
  margin-top: .05em;
}
.btn.btn-large [class^="icon-"].pull-left.icon-2x,
.btn.btn-large [class*=" icon-"].pull-left.icon-2x {
  margin-right: .2em;
}
.btn.btn-large [class^="icon-"].pull-right.icon-2x,
.btn.btn-large [class*=" icon-"].pull-right.icon-2x {
  margin-left: .2em;
}
.icon-spin {
  display: inline-block;
  -moz-animation: spin 2s infinite linear;
  -o-animation: spin 2s infinite linear;
  -webkit-animation: spin 2s infinite linear;
  animation: spin 2s infinite linear;
}
@-moz-keyframes spin {
  0% {
    -moz-transform: rotate(0deg);
  }
  100% {
    -moz-transform: rotate(359deg);
  }
}
@-webkit-keyframes spin {
  0% {
    -webkit-transform: rotate(0deg);
  }
  100% {
    -webkit-transform: rotate(359deg);
  }
}
@-o-keyframes spin {
  0% {
    -o-transform: rotate(0deg);
  }
  100% {
    -o-transform: rotate(359deg);
  }
}
@-ms-keyframes spin {
  0% {
    -ms-transform: rotate(0deg);
  }
  100% {
    -ms-transform: rotate(359deg);
  }
}
@keyframes spin {
  0% {
    transform: rotate(0deg);
  }
  100% {
    transform: rotate(359deg);
  }
}
@-moz-document url-prefix() {
  .icon-spin {
    height: .9em;
  }
  .btn .icon-spin {
    height: auto;
  }
  .icon-spin.icon-large {
    height: 1.25em;
  }
  .btn .icon-spin.icon-large {
    height: .75em;
  }
}
.icon-glass:before {
  content: "\f000";
}
.icon-music:before {
  content: "\f001";
}
.icon-search:before {
  content: "\f002";
}
.icon-envelope:before {
  content: "\f003";
}
.icon-heart:before {
  content: "\f004";
}
.icon-star:before {
  content: "\f005";
}
.icon-star-empty:before {
  content: "\f006";
}
.icon-user:before {
  content: "\f007";
}
.icon-film:before {
  content: "\f008";
}
.icon-th-large:before {
  content: "\f009";
}
.icon-th:before {
  content: "\f00a";
}
.icon-th-list:before {
  content: "\f00b";
}
.icon-ok:before {
  content: "\f00c";
}
.icon-remove:before {
  content: "\f00d";
}
.icon-zoom-in:before {
  content: "\f00e";
}
.icon-zoom-out:before {
  content: "\f010";
}
.icon-off:before {
  content: "\f011";
}
.icon-signal:before {
  content: "\f012";
}
.icon-cog:before {
  content: "\f013";
}
.icon-trash:before {
  content: "\f014";
}
.icon-home:before {
  content: "\f015";
}
.icon-file:before {
  content: "\f016";
}
.icon-time:before {
  content: "\f017";
}
.icon-road:before {
  content: "\f018";
}
.icon-download-alt:before {
  content: "\f019";
}
.icon-download:before {
  content: "\f01a";
}
.icon-upload:before {
  content: "\f01b";
}
.icon-inbox:before {
  content: "\f01c";
}
.icon-play-circle:before {
  content: "\f01d";
}
.icon-repeat:before {
  content: "\f01e";
}
.icon-refresh:before {
  content: "\f021";
}
.icon-list-alt:before {
  content: "\f022";
}
.icon-lock:before {
  content: "\f023";
}
.icon-flag:before {
  content: "\f024";
}
.icon-headphones:before {
  content: "\f025";
}
.icon-volume-off:before {
  content: "\f026";
}
.icon-volume-down:before {
  content: "\f027";
}
.icon-volume-up:before {
  content: "\f028";
}
.icon-qrcode:before {
  content: "\f029";
}
.icon-barcode:before {
  content: "\f02a";
}
.icon-tag:before {
  content: "\f02b";
}
.icon-tags:before {
  content: "\f02c";
}
.icon-book:before {
  content: "\f02d";
}
.icon-bookmark:before {
  content: "\f02e";
}
.icon-print:before {
  content: "\f02f";
}
.icon-camera:before {
  content: "\f030";
}
.icon-font:before {
  content: "\f031";
}
.icon-bold:before {
  content: "\f032";
}
.icon-italic:before {
  content: "\f033";
}
.icon-text-height:before {
  content: "\f034";
}
.icon-text-width:before {
  content: "\f035";
}
.icon-align-left:before {
  content: "\f036";
}
.icon-align-center:before {
  content: "\f037";
}
.icon-align-right:before {
  content: "\f038";
}
.icon-align-justify:before {
  content: "\f039";
}
.icon-list:before {
  content: "\f03a";
}
.icon-indent-left:before {
  content: "\f03b";
}
.icon-indent-right:before {
  content: "\f03c";
}
.icon-facetime-video:before {
  content: "\f03d";
}
.icon-picture:before {
  content: "\f03e";
}
.icon-pencil:before {
  content: "\f040";
}
.icon-map-marker:before {
  content: "\f041";
}
.icon-adjust:before {
  content: "\f042";
}
.icon-tint:before {
  content: "\f043";
}
.icon-edit:before {
  content: "\f044";
}
.icon-share:before {
  content: "\f045";
}
.icon-check:before {
  content: "\f046";
}
.icon-move:before {
  content: "\f047";
}
.icon-step-backward:before {
  content: "\f048";
}
.icon-fast-backward:before {
  content: "\f049";
}
.icon-backward:before {
  content: "\f04a";
}
.icon-play:before {
  content: "\f04b";
}
.icon-pause:before {
  content: "\f04c";
}
.icon-stop:before {
  content: "\f04d";
}
.icon-forward:before {
  content: "\f04e";
}
.icon-fast-forward:before {
  content: "\f050";
}
.icon-step-forward:before {
  content: "\f051";
}
.icon-eject:before {
  content: "\f052";
}
.icon-chevron-left:before {
  content: "\f053";
}
.icon-chevron-right:before {
  content: "\f054";
}
.icon-plus-sign:before {
  content: "\f055";
}
.icon-minus-sign:before {
  content: "\f056";
}
.icon-remove-sign:before {
  content: "\f057";
}
.icon-ok-sign:before {
  content: "\f058";
}
.icon-question-sign:before {
  content: "\f059";
}
.icon-info-sign:before {
  content: "\f05a";
}
.icon-screenshot:before {
  content: "\f05b";
}
.icon-remove-circle:before {
  content: "\f05c";
}
.icon-ok-circle:before {
  content: "\f05d";
}
.icon-ban-circle:before {
  content: "\f05e";
}
.icon-arrow-left:before {
  content: "\f060";
}
.icon-arrow-right:before {
  content: "\f061";
}
.icon-arrow-up:before {
  content: "\f062";
}
.icon-arrow-down:before {
  content: "\f063";
}
.icon-share-alt:before {
  content: "\f064";
}
.icon-resize-full:before {
  content: "\f065";
}
.icon-resize-small:before {
  content: "\f066";
}
.icon-plus:before {
  content: "\f067";
}
.icon-minus:before {
  content: "\f068";
}
.icon-asterisk:before {
  content: "\f069";
}
.icon-exclamation-sign:before {
  content: "\f06a";
}
.icon-gift:before {
  content: "\f06b";
}
.icon-leaf:before {
  content: "\f06c";
}
.icon-fire:before {
  content: "\f06d";
}
.icon-eye-open:before {
  content: "\f06e";
}
.icon-eye-close:before {
  content: "\f070";
}
.icon-warning-sign:before {
  content: "\f071";
}
.icon-plane:before {
  content: "\f072";
}
.icon-calendar:before {
  content: "\f073";
}
.icon-random:before {
  content: "\f074";
}
.icon-comment:before {
  content: "\f075";
}
.icon-magnet:before {
  content: "\f076";
}
.icon-chevron-up:before {
  content: "\f077";
}
.icon-chevron-down:before {
  content: "\f078";
}
.icon-retweet:before {
  content: "\f079";
}
.icon-shopping-cart:before {
  content: "\f07a";
}
.icon-folder-close:before {
  content: "\f07b";
}
.icon-folder-open:before {
  content: "\f07c";
}
.icon-resize-vertical:before {
  content: "\f07d";
}
.icon-resize-horizontal:before {
  content: "\f07e";
}
.icon-bar-chart:before {
  content: "\f080";
}
.icon-twitter-sign:before {
  content: "\f081";
}
.icon-facebook-sign:before {
  content: "\f082";
}
.icon-camera-retro:before {
  content: "\f083";
}
.icon-key:before {
  content: "\f084";
}
.icon-cogs:before {
  content: "\f085";
}
.icon-comments:before {
  content: "\f086";
}
.icon-thumbs-up:before {
  content: "\f087";
}
.icon-thumbs-down:before {
  content: "\f088";
}
.icon-star-half:before {
  content: "\f089";
}
.icon-heart-empty:before {
  content: "\f08a";
}
.icon-signout:before {
  content: "\f08b";
}
.icon-linkedin-sign:before {
  content: "\f08c";
}
.icon-pushpin:before {
  content: "\f08d";
}
.icon-external-link:before {
  content: "\f08e";
}
.icon-signin:before {
  content: "\f090";
}
.icon-trophy:before {
  content: "\f091";
}
.icon-github-sign:before {
  content: "\f092";
}
.icon-upload-alt:before {
  content: "\f093";
}
.icon-lemon:before {
  content: "\f094";
}
.icon-phone:before {
  content: "\f095";
}
.icon-check-empty:before {
  content: "\f096";
}
.icon-bookmark-empty:before {
  content: "\f097";
}
.icon-phone-sign:before {
  content: "\f098";
}
.icon-twitter:before {
  content: "\f099";
}
.icon-facebook:before {
  content: "\f09a";
}
.icon-github:before {
  content: "\f09b";
}
.icon-unlock:before {
  content: "\f09c";
}
.icon-credit-card:before {
  content: "\f09d";
}
.icon-rss:before {
  content: "\f09e";
}
.icon-hdd:before {
  content: "\f0a0";
}
.icon-bullhorn:before {
  content: "\f0a1";
}
.icon-bell:before {
  content: "\f0a2";
}
.icon-certificate:before {
  content: "\f0a3";
}
.icon-hand-right:before {
  content: "\f0a4";
}
.icon-hand-left:before {
  content: "\f0a5";
}
.icon-hand-up:before {
  content: "\f0a6";
}
.icon-hand-down:before {
  content: "\f0a7";
}
.icon-circle-arrow-left:before {
  content: "\f0a8";
}
.icon-circle-arrow-right:before {
  content: "\f0a9";
}
.icon-circle-arrow-up:before {
  content: "\f0aa";
}
.icon-circle-arrow-down:before {
  content: "\f0ab";
}
.icon-globe:before {
  content: "\f0ac";
}
.icon-wrench:before {
  content: "\f0ad";
}
.icon-tasks:before {
  content: "\f0ae";
}
.icon-filter:before {
  content: "\f0b0";
}
.icon-briefcase:before {
  content: "\f0b1";
}
.icon-fullscreen:before {
  content: "\f0b2";
}
.icon-group:before {
  content: "\f0c0";
}
.icon-link:before {
  content: "\f0c1";
}
.icon-cloud:before {
  content: "\f0c2";
}
.icon-beaker:before {
  content: "\f0c3";
}
.icon-cut:before {
  content: "\f0c4";
}
.icon-copy:before {
  content: "\f0c5";
}
.icon-paper-clip:before {
  content: "\f0c6";
}
.icon-save:before {
  content: "\f0c7";
}
.icon-sign-blank:before {
  content: "\f0c8";
}
.icon-reorder:before {
  content: "\f0c9";
}
.icon-list-ul:before {
  content: "\f0ca";
}
.icon-list-ol:before {
  content: "\f0cb";
}
.icon-strikethrough:before {
  content: "\f0cc";
}
.icon-underline:before {
  content: "\f0cd";
}
.icon-table:before {
  content: "\f0ce";
}
.icon-magic:before {
  content: "\f0d0";
}
.icon-truck:before {
  content: "\f0d1";
}
.icon-pinterest:before {
  content: "\f0d2";
}
.icon-pinterest-sign:before {
  content: "\f0d3";
}
.icon-google-plus-sign:before {
  content: "\f0d4";
}
.icon-google-plus:before {
  content: "\f0d5";
}
.icon-money:before {
  content: "\f0d6";
}
.icon-caret-down:before {
  content: "\f0d7";
}
.icon-caret-up:before {
  content: "\f0d8";
}
.icon-caret-left:before {
  content: "\f0d9";
}
.icon-caret-right:before {
  content: "\f0da";
}
.icon-columns:before {
  content: "\f0db";
}
.icon-sort:before {
  content: "\f0dc";
}
.icon-sort-down:before {
  content: "\f0dd";
}
.icon-sort-up:before {
  content: "\f0de";
}
.icon-envelope-alt:before {
  content: "\f0e0";
}
.icon-linkedin:before {
  content: "\f0e1";
}
.icon-undo:before {
  content: "\f0e2";
}
.icon-legal:before {
  content: "\f0e3";
}
.icon-dashboard:before {
  content: "\f0e4";
}
.icon-comment-alt:before {
  content: "\f0e5";
}
.icon-comments-alt:before {
  content: "\f0e6";
}
.icon-bolt:before {
  content: "\f0e7";
}
.icon-sitemap:before {
  content: "\f0e8";
}
.icon-umbrella:before {
  content: "\f0e9";
}
.icon-paste:before {
  content: "\f0ea";
}
.icon-lightbulb:before {
  content: "\f0eb";
}
.icon-exchange:before {
  content: "\f0ec";
}
.icon-cloud-download:before {
  content: "\f0ed";
}
.icon-cloud-upload:before {
  content: "\f0ee";
}
.icon-user-md:before {
  content: "\f0f0";
}
.icon-stethoscope:before {
  content: "\f0f1";
}
.icon-suitcase:before {
  content: "\f0f2";
}
.icon-bell-alt:before {
  content: "\f0f3";
}
.icon-coffee:before {
  content: "\f0f4";
}
.icon-food:before {
  content: "\f0f5";
}
.icon-file-alt:before {
  content: "\f0f6";
}
.icon-building:before {
  content: "\f0f7";
}
.icon-hospital:before {
  content: "\f0f8";
}
.icon-ambulance:before {
  content: "\f0f9";
}
.icon-medkit:before {
  content: "\f0fa";
}
.icon-fighter-jet:before {
  content: "\f0fb";
}
.icon-beer:before {
  content: "\f0fc";
}
.icon-h-sign:before {
  content: "\f0fd";
}
.icon-plus-sign-alt:before {
  content: "\f0fe";
}
.icon-double-angle-left:before {
  content: "\f100";
}
.icon-double-angle-right:before {
  content: "\f101";
}
.icon-double-angle-up:before {
  content: "\f102";
}
.icon-double-angle-down:before {
  content: "\f103";
}
.icon-angle-left:before {
  content: "\f104";
}
.icon-angle-right:before {
  content: "\f105";
}
.icon-angle-up:before {
  content: "\f106";
}
.icon-angle-down:before {
  content: "\f107";
}
.icon-desktop:before {
  content: "\f108";
}
.icon-laptop:before {
  content: "\f109";
}
.icon-tablet:before {
  content: "\f10a";
}
.icon-mobile-phone:before {
  content: "\f10b";
}
.icon-circle-blank:before {
  content: "\f10c";
}
.icon-quote-left:before {
  content: "\f10d";
}
.icon-quote-right:before {
  content: "\f10e";
}
.icon-spinner:before {
  content: "\f110";
}
.icon-circle:before {
  content: "\f111";
}
.icon-reply:before {
  content: "\f112";
}
.icon-github-alt:before {
  content: "\f113";
}
.icon-folder-close-alt:before {
  content: "\f114";
}
.icon-folder-open-alt:before {
  content: "\f115";
}
.ink-navigation {
  overflow: visible;
}
.ink-navigation ul {
  list-style-type: none;
  padding: 0;
  margin: 0;
}
.ink-navigation ul li {
  margin: 0;
}
.ink-navigation ul {
  display: block;
}
.ink-navigation ul.menu li a {
  -webkit-transition-property: 'background';
  -moz-transition-property: 'background';
  -o-transition-property: 'background';
  -ms-transition-property: 'background';
  transition-property: 'background';
  -webkit-transition-duration: 100ms;
  -moz-transition-duration: 100ms;
  -o-transition-duration: 100ms;
  -ms-transition-duration: 100ms;
  transition-duration: 100ms;
  -webkit-transition-timing-function: ease-in-out;
  -moz-transition-timing-function: ease-in-out;
  -o-transition-timing-function: ease-in-out;
  -ms-transition-timing-function: ease-in-out;
  transition-timing-function: ease-in-out;
  -webkit-transition-delay: 0;
  -moz-transition-delay: 0;
  -o-transition-delay: 0;
  -ms-transition-delay: 0;
  transition-delay: 0;
}
.ink-navigation ul.menu li:hover ul.submenu {
  display: block;
}
.ink-navigation ul.menu li ul.submenu {
  display: none;
  position: absolute;
  z-index: 10;
}
.ink-navigation ul.menu li ul.submenu li {
  overflow: hidden;
}
.ink-navigation ul.menu li ul.submenu li a {
  display: block;
  float: none;
}
.ink-navigation ul.menu:after {
  content: ".";
  display: block;
  height: 0;
  clear: both;
  visibility: hidden;
  zoom: 1;
}
.ink-navigation ul.menu.horizontal li {
  float: left;
  line-height: 1.8;
  position: relative;
}
.ink-navigation ul.menu.horizontal li a {
  padding: 0.5em 1em 0.5em 0;
  display: inline-block;
}
.ink-navigation ul.menu.horizontal li .control {
  margin-top: .3em;
}
.ink-navigation ul.menu.horizontal li.pull-right {
  float: right;
}
.ink-navigation ul.menu.horizontal li ul.submenu {
  width: 8em;
  top: 2.8em;
}
.ink-navigation ul.menu.horizontal li ul.submenu li {
  float: none;
}
.ink-navigation ul.menu.vertical li {
  line-height: 1.8;
  position: relative;
}
.ink-navigation ul.menu.vertical li a {
  padding: 0.5em 1em;
  display: block;
}
.ink-navigation ul.menu.vertical li ul.submenu {
  top: 0;
  left: 100%;
  min-width: 8em;
}
.ink-navigation ul.menu.vertical li ul.submenu li {
  line-height: 1.8;
  float: none;
  position: static;
}
.ink-navigation ul.menu.vertical li ul.submenu.dropdown {
  position: relative;
  top: auto;
  left: auto;
}
.ink-navigation .breadcrumbs li {
  line-height: 2.8em;
  display: inline;
}
.ink-navigation .breadcrumbs li a {
  display: inline;
  padding: 0;
}
.ink-navigation .breadcrumbs li a:hover {
  background: transparent;
}
.ink-navigation .breadcrumbs li.active a {
  cursor: default;
  text-decoration: none;
}
.ink-navigation .breadcrumbs li:after {
  content: '/';
  display: inline;
  margin: 0 0.7em;
}
.ink-navigation .breadcrumbs li:last-child:after {
  content: '';
  display: none;
}
.ink-navigation ul.pagination li {
  line-height: 1.8;
  float: left;
}
.ink-navigation ul.pagination li a {
  padding: 0.5em 1em;
  display: block;
  float: left;
}
.ink-navigation ul.pagination li:first-child a {
  padding: 0.5em 1em 0.5em 0;
}
.ink-navigation ul.pagination li:last-child a {
  border: none;
}
.ink-navigation ul.pagination li.disabled a:hover {
  cursor: default;
  text-decoration: none;
}
.ink-navigation ul.pagination:after {
  content: ".";
  display: block;
  height: 0;
  clear: both;
  visibility: hidden;
  zoom: 1;
}
@media screen and (max-width: 650px) {
  html body .ink-navigation .pagination li a {
    display: none;
  }
  html body .ink-navigation .pagination li:first-child a,
  html body .ink-navigation .pagination li:last-child a {
    display: block;
  }
}
.ink-navigation .pills li {
  overflow: hidden;
  display: block;
  float: left;
  margin: 0 .5em .5em 0;
  line-height: 1.8;
}
.ink-navigation .pills li a {
  display: block;
  padding: 0.5em 1em;
}
.ink-navigation .pills li a:hover {
  text-decoration: none;
}
.ink-navigation .pills li.active a {
  cursor: default;
}
.ink-navigation .pills:after {
  content: ".";
  display: block;
  height: 0;
  clear: both;
  visibility: hidden;
  zoom: 1;
}
.ink-navigation ul.menu li ul.submenu {
  background: #ffffff;
}
.ink-navigation ul.menu li ul.submenu li a {
  border-bottom: 1px solid rgba(0, 0, 0, 0.15);
  padding: 0.5em 1em;
}
.ink-navigation ul.menu li ul.submenu li a:hover {
  background: rgba(0, 0, 0, 0.1);
}
.ink-navigation ul.menu li ul.submenu li a:last-child a {
  border: none;
}
.ink-navigation ul.menu li ul.submenu.dropdown li a {
  border-bottom: 1px solid rgba(0, 0, 0, 0.15);
}
.ink-navigation ul.menu.vertical li a {
  border-bottom: 1px solid rgba(0, 0, 0, 0.15);
}
.ink-navigation ul.menu.vertical li:last-child a {
  border: none;
}
.ink-navigation ul.menu.vertical li .dropdown {
  background: none;
}
.ink-navigation ul.menu.vertical li .dropdown li a {
  border-bottom: 1px solid rgba(0, 0, 0, 0.15);
}
.ink-navigation ul.menu.vertical li:last-child .dropdown li:first-child a {
  border-top: 1px solid rgba(0, 0, 0, 0.15);
}
.ink-navigation ul.menu.white {
  background: #ffffff;
  filter: progid:DXImageTransform.Microsoft.gradient(startColorstr='#ffffff', endColorstr='#f2f2f2');
  background: -moz-linear-gradient(top, #ffffff 0%, #f2f2f2 150%);
  background: -webkit-gradient(linear, left top, left bottom, color-stop(0%, #ffffff), color-stop(150%, #f2f2f2));
  background: -webkit-linear-gradient(top, #ffffff 0%, #f2f2f2 150%);
  background: -o-linear-gradient(top, #ffffff 0%, #f2f2f2 150%);
  background: -ms-linear-gradient(top, #ffffff 0%, #f2f2f2 150%);
  background: linear-gradient(to bottom, #ffffff 0%, #f2f2f2 150%);
}
.ink-navigation ul.menu.white li ul.submenu li a {
  color: #555555;
}
.ink-navigation ul.menu.grey {
  background: #e6e6e6;
  filter: progid:DXImageTransform.Microsoft.gradient(startColorstr='#e6e6e6', endColorstr='#cccccc');
  background: -moz-linear-gradient(top, #e6e6e6 0%, #cccccc 150%);
  background: -webkit-gradient(linear, left top, left bottom, color-stop(0%, #e6e6e6), color-stop(150%, #cccccc));
  background: -webkit-linear-gradient(top, #e6e6e6 0%, #cccccc 150%);
  background: -o-linear-gradient(top, #e6e6e6 0%, #cccccc 150%);
  background: -ms-linear-gradient(top, #e6e6e6 0%, #cccccc 150%);
  background: linear-gradient(to bottom, #e6e6e6 0%, #cccccc 150%);
}
.ink-navigation ul.menu.grey li ul.submenu li a {
  color: #555555;
}
.ink-navigation ul.menu.black {
  background: #4d4d4d;
  filter: progid:DXImageTransform.Microsoft.gradient(startColorstr='#4d4d4d', endColorstr='#000000');
  background: -moz-linear-gradient(top, #4d4d4d 0%, #000000 150%);
  background: -webkit-gradient(linear, left top, left bottom, color-stop(0%, #4d4d4d), color-stop(150%, #000000));
  background: -webkit-linear-gradient(top, #4d4d4d 0%, #000000 150%);
  background: -o-linear-gradient(top, #4d4d4d 0%, #000000 150%);
  background: -ms-linear-gradient(top, #4d4d4d 0%, #000000 150%);
  background: linear-gradient(to bottom, #4d4d4d 0%, #000000 150%);
}
.ink-navigation ul.menu.black li ul.submenu li a:hover {
  background: #4d4d4d;
  color: #ffffff;
}
.ink-navigation ul.menu.orange {
  background: #f2990d;
  filter: progid:DXImageTransform.Microsoft.gradient(startColorstr='#f2990d', endColorstr='#c27b0a');
  background: -moz-linear-gradient(top, #f2990d 0%, #c27b0a 150%);
  background: -webkit-gradient(linear, left top, left bottom, color-stop(0%, #f2990d), color-stop(150%, #c27b0a));
  background: -webkit-linear-gradient(top, #f2990d 0%, #c27b0a 150%);
  background: -o-linear-gradient(top, #f2990d 0%, #c27b0a 150%);
  background: -ms-linear-gradient(top, #f2990d 0%, #c27b0a 150%);
  background: linear-gradient(to bottom, #f2990d 0%, #c27b0a 150%);
}
.ink-navigation ul.menu.orange li ul.submenu li a:hover {
  background: #da8a0b;
  color: #ffffff;
}
.ink-navigation ul.menu.blue {
  background: #1b75ce;
  filter: progid:DXImageTransform.Microsoft.gradient(startColorstr='#1b75ce', endColorstr='#155ba1');
  background: -moz-linear-gradient(top, #1b75ce 0%, #155ba1 150%);
  background: -webkit-gradient(linear, left top, left bottom, color-stop(0%, #1b75ce), color-stop(150%, #155ba1));
  background: -webkit-linear-gradient(top, #1b75ce 0%, #155ba1 150%);
  background: -o-linear-gradient(top, #1b75ce 0%, #155ba1 150%);
  background: -ms-linear-gradient(top, #1b75ce 0%, #155ba1 150%);
  background: linear-gradient(to bottom, #1b75ce 0%, #155ba1 150%);
}
.ink-navigation ul.menu.blue li ul.submenu li a:hover {
  background: #1868b8;
  color: #ffffff;
}
.ink-navigation ul.menu.green {
  background: #4c9220;
  filter: progid:DXImageTransform.Microsoft.gradient(startColorstr='#4c9220', endColorstr='#366817');
  background: -moz-linear-gradient(top, #4c9220 0%, #366817 150%);
  background: -webkit-gradient(linear, left top, left bottom, color-stop(0%, #4c9220), color-stop(150%, #366817));
  background: -webkit-linear-gradient(top, #4c9220 0%, #366817 150%);
  background: -o-linear-gradient(top, #4c9220 0%, #366817 150%);
  background: -ms-linear-gradient(top, #4c9220 0%, #366817 150%);
  background: linear-gradient(to bottom, #4c9220 0%, #366817 150%);
}
.ink-navigation ul.menu.green li ul.submenu li a:hover {
  background: #417d1b;
  color: #ffffff;
}
.ink-navigation ul.menu.red {
  background: #be1c1c;
  filter: progid:DXImageTransform.Microsoft.gradient(startColorstr='#be1c1c', endColorstr='#921515');
  background: -moz-linear-gradient(top, #be1c1c 0%, #921515 150%);
  background: -webkit-gradient(linear, left top, left bottom, color-stop(0%, #be1c1c), color-stop(150%, #921515));
  background: -webkit-linear-gradient(top, #be1c1c 0%, #921515 150%);
  background: -o-linear-gradient(top, #be1c1c 0%, #921515 150%);
  background: -ms-linear-gradient(top, #be1c1c 0%, #921515 150%);
  background: linear-gradient(to bottom, #be1c1c 0%, #921515 150%);
}
.ink-navigation ul.menu.red li ul.submenu li a:hover {
  background: #a81919;
  color: #ffffff;
}
.ink-navigation ul.menu.grey li a,
.ink-navigation ul.menu.white li a {
  color: #333333;
}
.ink-navigation ul.menu.black li a,
.ink-navigation ul.menu.orange li a,
.ink-navigation ul.menu.blue li a,
.ink-navigation ul.menu.green li a,
.ink-navigation ul.menu.red li a {
  color: #ffffff;
}
.ink-navigation ul.menu.white li.active,
.ink-navigation ul.menu.grey li.active,
.ink-navigation ul.menu.black li.active,
.ink-navigation ul.menu.orange li.active,
.ink-navigation ul.menu.blue li.active,
.ink-navigation ul.menu.green li.active,
.ink-navigation ul.menu.red li.active {
  background: rgba(0, 0, 0, 0.25);
}
.ink-navigation ul.menu.white li a,
.ink-navigation ul.menu.grey li a,
.ink-navigation ul.menu.black li a,
.ink-navigation ul.menu.orange li a,
.ink-navigation ul.menu.blue li a,
.ink-navigation ul.menu.green li a,
.ink-navigation ul.menu.red li a {
  padding: 0.5em 1em;
  text-decoration: none;
}
.ink-navigation ul.menu.white li a:hover,
.ink-navigation ul.menu.grey li a:hover,
.ink-navigation ul.menu.black li a:hover,
.ink-navigation ul.menu.orange li a:hover,
.ink-navigation ul.menu.blue li a:hover,
.ink-navigation ul.menu.green li a:hover,
.ink-navigation ul.menu.red li a:hover {
  background: rgba(0, 0, 0, 0.25);
}
.ink-navigation ul.menu.white li ul.submenu li:hover,
.ink-navigation ul.menu.grey li ul.submenu li:hover,
.ink-navigation ul.menu.black li ul.submenu li:hover,
.ink-navigation ul.menu.orange li ul.submenu li:hover,
.ink-navigation ul.menu.blue li ul.submenu li:hover,
.ink-navigation ul.menu.green li ul.submenu li:hover,
.ink-navigation ul.menu.red li ul.submenu li:hover {
  background: rgba(0, 0, 0, 0.1);
}
.ink-navigation ul.menu.white li ul.submenu li a,
.ink-navigation ul.menu.grey li ul.submenu li a,
.ink-navigation ul.menu.black li ul.submenu li a,
.ink-navigation ul.menu.orange li ul.submenu li a,
.ink-navigation ul.menu.blue li ul.submenu li a,
.ink-navigation ul.menu.green li ul.submenu li a,
.ink-navigation ul.menu.red li ul.submenu li a {
  color: #555555;
}
.ink-navigation ul.menu.white li ul.submenu.dropdown,
.ink-navigation ul.menu.grey li ul.submenu.dropdown,
.ink-navigation ul.menu.black li ul.submenu.dropdown,
.ink-navigation ul.menu.orange li ul.submenu.dropdown,
.ink-navigation ul.menu.blue li ul.submenu.dropdown,
.ink-navigation ul.menu.green li ul.submenu.dropdown,
.ink-navigation ul.menu.red li ul.submenu.dropdown {
  background: #ffffff;
}
.ink-navigation ul.menu.white li ul.submenu.dropdown li a,
.ink-navigation ul.menu.grey li ul.submenu.dropdown li a,
.ink-navigation ul.menu.black li ul.submenu.dropdown li a,
.ink-navigation ul.menu.orange li ul.submenu.dropdown li a,
.ink-navigation ul.menu.blue li ul.submenu.dropdown li a,
.ink-navigation ul.menu.green li ul.submenu.dropdown li a,
.ink-navigation ul.menu.red li ul.submenu.dropdown li a {
  border-bottom: 1px solid rgba(0, 0, 0, 0.15);
}
.ink-navigation ul.menu.flat {
  background: #ffffff;
}
.ink-navigation ul.menu.flat.grey {
  background: #d9d9d9;
}
.ink-navigation ul.menu.flat.black {
  background: #000000;
}
.ink-navigation ul.menu.flat.black li.active a {
  background: #1a1a1a;
}
.ink-navigation ul.menu.flat.black li a {
  border-bottom: 1px solid #262626;
}
.ink-navigation ul.menu.flat.black li a:hover {
  background: #1a1a1a;
}
.ink-navigation ul.menu.flat.black li ul.submenu {
  background: #ffffff;
}
.ink-navigation ul.menu.flat.black li ul.submenu li a {
  color: #555555;
  border-bottom: 1px solid rgba(0, 0, 0, 0.15);
}
.ink-navigation ul.menu.flat.black li ul.submenu li a:hover {
  background: #4d4d4d;
  color: #ffffff;
}
.ink-navigation ul.menu.flat.black li ul.submenu li:last-child a {
  border: none;
}
.ink-navigation ul.menu.flat.orange {
  background: #f2990d;
}
.ink-navigation ul.menu.flat.blue {
  background: #1b75ce;
}
.ink-navigation ul.menu.flat.green {
  background: #4c9220;
}
.ink-navigation ul.menu.flat.red {
  background: #be1c1c;
}
.ink-navigation ul.menu.rounded.horizontal {
  border-radius: 4px;
}
.ink-navigation ul.menu.rounded.horizontal li:first-child {
  border-top-right-radius: 0;
  border-bottom-right-radius: 0;
  border-bottom-left-radius: 4px;
  border-top-left-radius: 4px;
}
.ink-navigation ul.menu.rounded.horizontal li:first-child a {
  border-top-right-radius: 0;
  border-bottom-right-radius: 0;
  border-bottom-left-radius: 4px;
  border-top-left-radius: 4px;
}
.ink-navigation ul.menu.rounded.horizontal li ul.submenu {
  border-top-right-radius: 0;
  border-top-left-radius: 0;
  border-bottom-right-radius: 4px;
  border-bottom-left-radius: 4px;
}
.ink-navigation ul.menu.rounded.horizontal li ul.submenu li {
  border-top-right-radius: 0;
  border-top-left-radius: 0;
  border-bottom-right-radius: 0;
  border-bottom-left-radius: 0;
}
.ink-navigation ul.menu.rounded.horizontal li ul.submenu li:last-child {
  border-top-right-radius: 0;
  border-top-left-radius: 0;
  border-bottom-right-radius: 4px;
  border-bottom-left-radius: 4px;
}
.ink-navigation ul.menu.rounded.horizontal li ul.submenu li a {
  border-top-right-radius: 0;
  border-top-left-radius: 0;
  border-bottom-right-radius: 0;
  border-bottom-left-radius: 0;
}
.ink-navigation ul.menu.rounded.vertical {
  border-radius: 4px;
}
.ink-navigation ul.menu.rounded.vertical li:first-child {
  border-top-right-radius: 4px;
  border-top-left-radius: 4px;
  border-bottom-right-radius: 0;
  border-bottom-left-radius: 0;
}
.ink-navigation ul.menu.rounded.vertical li:first-child .submenu.dropdown {
  border-top-right-radius: 0;
  border-top-left-radius: 0;
  border-bottom-right-radius: 0;
  border-bottom-left-radius: 0;
}
.ink-navigation ul.menu.rounded.vertical li:first-child .submenu.dropdown li a {
  border-top-right-radius: 0;
  border-top-left-radius: 0;
  border-bottom-right-radius: 0;
  border-bottom-left-radius: 0;
}
.ink-navigation ul.menu.rounded.vertical li:first-child .submenu.dropdown li:first-child,
.ink-navigation ul.menu.rounded.vertical li:first-child .submenu.dropdown li:last-child {
  border-top-right-radius: 0;
  border-top-left-radius: 0;
  border-bottom-right-radius: 0;
  border-bottom-left-radius: 0;
}
.ink-navigation ul.menu.rounded.vertical li:first-child .submenu.dropdown li:first-child a,
.ink-navigation ul.menu.rounded.vertical li:first-child .submenu.dropdown li:last-child a {
  border-top-right-radius: 0;
  border-top-left-radius: 0;
  border-bottom-right-radius: 0;
  border-bottom-left-radius: 0;
}
.ink-navigation ul.menu.rounded.vertical li:first-child a {
  border-top-right-radius: 4px;
  border-top-left-radius: 4px;
  border-bottom-right-radius: 0;
  border-bottom-left-radius: 0;
}
.ink-navigation ul.menu.rounded.vertical li:last-child {
  border-top-right-radius: 0;
  border-top-left-radius: 0;
  border-bottom-right-radius: 4px;
  border-bottom-left-radius: 4px;
}
.ink-navigation ul.menu.rounded.vertical li:last-child .submenu.dropdown {
  border-top-right-radius: 0;
  border-top-left-radius: 0;
  border-bottom-right-radius: 4px;
  border-bottom-left-radius: 4px;
}
.ink-navigation ul.menu.rounded.vertical li:last-child .submenu.dropdown li a {
  border-top-right-radius: 0;
  border-top-left-radius: 0;
  border-bottom-right-radius: 0;
  border-bottom-left-radius: 0;
}
.ink-navigation ul.menu.rounded.vertical li:last-child .submenu.dropdown li:first-child {
  border-top-right-radius: 0;
  border-top-left-radius: 0;
  border-bottom-right-radius: 0;
  border-bottom-left-radius: 0;
}
.ink-navigation ul.menu.rounded.vertical li:last-child .submenu.dropdown li:first-child a {
  border-top-right-radius: 0;
  border-top-left-radius: 0;
  border-bottom-right-radius: 0;
  border-bottom-left-radius: 0;
}
.ink-navigation ul.menu.rounded.vertical li:last-child .submenu.dropdown li:last-child {
  border-top-right-radius: 0;
  border-top-left-radius: 0;
  border-bottom-right-radius: 4px;
  border-bottom-left-radius: 4px;
}
.ink-navigation ul.menu.rounded.vertical li:last-child .submenu.dropdown li:last-child a {
  border-top-right-radius: 0;
  border-top-left-radius: 0;
  border-bottom-right-radius: 4px;
  border-bottom-left-radius: 4px;
}
.ink-navigation ul.menu.rounded.vertical li:last-child a {
  border-top-right-radius: 0;
  border-top-left-radius: 0;
  border-bottom-right-radius: 4px;
  border-bottom-left-radius: 4px;
}
.ink-navigation ul.menu.rounded.vertical li .submenu {
  border-radius: 0 4px 4px 4px;
}
.ink-navigation ul.menu.rounded.vertical li .submenu.dropdown {
  border-top-right-radius: 0;
  border-top-left-radius: 0;
  border-bottom-right-radius: 0;
  border-bottom-left-radius: 0;
}
.ink-navigation ul.menu.rounded.vertical li .submenu.dropdown li {
  border-top-right-radius: 0;
  border-top-left-radius: 0;
  border-bottom-right-radius: 0;
  border-bottom-left-radius: 0;
}
.ink-navigation ul.menu.rounded.vertical li .submenu.dropdown li a {
  border-top-right-radius: 0;
  border-top-left-radius: 0;
  border-bottom-right-radius: 0;
  border-bottom-left-radius: 0;
}
.ink-navigation ul.menu.rounded.vertical li .submenu.dropdown li:first-child {
  border-top-right-radius: 0;
  border-top-left-radius: 0;
  border-bottom-right-radius: 0;
  border-bottom-left-radius: 0;
}
.ink-navigation ul.menu.rounded.vertical li .submenu.dropdown li:first-child a {
  border-top-right-radius: 0;
  border-top-left-radius: 0;
  border-bottom-right-radius: 0;
  border-bottom-left-radius: 0;
}
.ink-navigation ul.menu.rounded.vertical li .submenu.dropdown li:last-child {
  border-top-right-radius: 0;
  border-top-left-radius: 0;
  border-bottom-right-radius: 0;
  border-bottom-left-radius: 0;
}
.ink-navigation ul.menu.rounded.vertical li .submenu.dropdown li:last-child a {
  border-top-right-radius: 0;
  border-top-left-radius: 0;
  border-bottom-right-radius: 0;
  border-bottom-left-radius: 0;
}
.ink-navigation ul.menu.rounded.vertical li .submenu li a {
  border-top-right-radius: 0;
  border-top-left-radius: 0;
  border-bottom-right-radius: 0;
  border-bottom-left-radius: 0;
}
.ink-navigation ul.menu.rounded.vertical li .submenu li:first-child {
  border-radius: 0 4px 0 0;
}
.ink-navigation ul.menu.rounded.vertical li .submenu li:first-child a {
  border-radius: 0 4px 0 0;
}
.ink-navigation ul.menu.rounded.vertical li .submenu li:last-child {
  border-top-right-radius: 0;
  border-top-left-radius: 0;
  border-bottom-right-radius: 4px;
  border-bottom-left-radius: 4px;
}
.ink-navigation ul.menu.rounded.vertical li .submenu li:last-child a {
  border-top-right-radius: 0;
  border-top-left-radius: 0;
  border-bottom-right-radius: 4px;
  border-bottom-left-radius: 4px;
}
.ink-navigation ul.menu.shadowed {
  -webkit-box-shadow: 0px 1px 2px 0 rgba(0, 0, 0, 0.3);
  -moz-box-shadow: 0px 1px 2px 0 rgba(0, 0, 0, 0.3);
  box-shadow: 0px 1px 2px 0 rgba(0, 0, 0, 0.3);
}
.ink-navigation ul.menu.shadowed li ul.submenu {
  -webkit-box-shadow: 0px 1px 2px 0 rgba(0, 0, 0, 0.3);
  -moz-box-shadow: 0px 1px 2px 0 rgba(0, 0, 0, 0.3);
  box-shadow: 0px 1px 2px 0 rgba(0, 0, 0, 0.3);
}
.ink-navigation ul.menu.shadowed li ul.submenu.dropdown {
  -webkit-box-shadow: none;
  -moz-box-shadow: none;
  box-shadow: none;
}
.ink-navigation ul.pagination li.disabled a {
  color: #b3b3b3;
  text-shadow: 0 1px 0 #ffffff;
}
.ink-navigation ul.pagination li.disabled a:hover {
  background: none;
}
.ink-navigation ul.pagination li.active a {
  text-decoration: underline;
}
.ink-navigation ul.pagination.white li {
  background: #ffffff;
  filter: progid:DXImageTransform.Microsoft.gradient(startColorstr='#ffffff', endColorstr='#f2f2f2');
  background: -moz-linear-gradient(top, #ffffff 0%, #f2f2f2 150%);
  background: -webkit-gradient(linear, left top, left bottom, color-stop(0%, #ffffff), color-stop(150%, #f2f2f2));
  background: -webkit-linear-gradient(top, #ffffff 0%, #f2f2f2 150%);
  background: -o-linear-gradient(top, #ffffff 0%, #f2f2f2 150%);
  background: -ms-linear-gradient(top, #ffffff 0%, #f2f2f2 150%);
  background: linear-gradient(to bottom, #ffffff 0%, #f2f2f2 150%);
}
.ink-navigation ul.pagination.white li.disabled a {
  color: #999999;
  text-shadow: 0 1px 0 #ffffff;
}
.ink-navigation ul.pagination.white li.active a {
  background: rgba(0, 0, 0, 0.3);
  color: #ffffff;
}
.ink-navigation ul.pagination.grey li {
  background: #d9d9d9;
  filter: progid:DXImageTransform.Microsoft.gradient(startColorstr='#d9d9d9', endColorstr='#a6a6a6');
  background: -moz-linear-gradient(top, #d9d9d9 0%, #a6a6a6 150%);
  background: -webkit-gradient(linear, left top, left bottom, color-stop(0%, #d9d9d9), color-stop(150%, #a6a6a6));
  background: -webkit-linear-gradient(top, #d9d9d9 0%, #a6a6a6 150%);
  background: -o-linear-gradient(top, #d9d9d9 0%, #a6a6a6 150%);
  background: -ms-linear-gradient(top, #d9d9d9 0%, #a6a6a6 150%);
  background: linear-gradient(to bottom, #d9d9d9 0%, #a6a6a6 150%);
}
.ink-navigation ul.pagination.grey li.disabled a {
  color: #999999;
  text-shadow: 0 1px 0 #ffffff;
}
.ink-navigation ul.pagination.grey li.active a {
  background: rgba(0, 0, 0, 0.3);
  color: #ffffff;
}
.ink-navigation ul.pagination.black li {
  background: #4d4d4d;
  filter: progid:DXImageTransform.Microsoft.gradient(startColorstr='#4d4d4d', endColorstr='#000000');
  background: -moz-linear-gradient(top, #4d4d4d 0%, #000000 150%);
  background: -webkit-gradient(linear, left top, left bottom, color-stop(0%, #4d4d4d), color-stop(150%, #000000));
  background: -webkit-linear-gradient(top, #4d4d4d 0%, #000000 150%);
  background: -o-linear-gradient(top, #4d4d4d 0%, #000000 150%);
  background: -ms-linear-gradient(top, #4d4d4d 0%, #000000 150%);
  background: linear-gradient(to bottom, #4d4d4d 0%, #000000 150%);
}
.ink-navigation ul.pagination.black li.disabled a {
  color: #666666;
  text-shadow: 0 -1px 0 #141414;
}
.ink-navigation ul.pagination.black li.active a {
  background: rgba(0, 0, 0, 0.5);
}
.ink-navigation ul.pagination.orange li {
  background: #f2990d;
  filter: progid:DXImageTransform.Microsoft.gradient(startColorstr='#f2990d', endColorstr='#c27b0a');
  background: -moz-linear-gradient(top, #f2990d 0%, #c27b0a 150%);
  background: -webkit-gradient(linear, left top, left bottom, color-stop(0%, #f2990d), color-stop(150%, #c27b0a));
  background: -webkit-linear-gradient(top, #f2990d 0%, #c27b0a 150%);
  background: -o-linear-gradient(top, #f2990d 0%, #c27b0a 150%);
  background: -ms-linear-gradient(top, #f2990d 0%, #c27b0a 150%);
  background: linear-gradient(to bottom, #f2990d 0%, #c27b0a 150%);
}
.ink-navigation ul.pagination.orange li.disabled a {
  color: #995e00;
  text-shadow: 0 1px 0 #ffac29;
}
.ink-navigation ul.pagination.orange li.active a {
  background: #b36d00;
}
.ink-navigation ul.pagination.blue li {
  background: #1b75ce;
  filter: progid:DXImageTransform.Microsoft.gradient(startColorstr='#1b75ce', endColorstr='#155ba1');
  background: -moz-linear-gradient(top, #1b75ce 0%, #155ba1 150%);
  background: -webkit-gradient(linear, left top, left bottom, color-stop(0%, #1b75ce), color-stop(150%, #155ba1));
  background: -webkit-linear-gradient(top, #1b75ce 0%, #155ba1 150%);
  background: -o-linear-gradient(top, #1b75ce 0%, #155ba1 150%);
  background: -ms-linear-gradient(top, #1b75ce 0%, #155ba1 150%);
  background: linear-gradient(to bottom, #1b75ce 0%, #155ba1 150%);
}
.ink-navigation ul.pagination.blue li.disabled a {
  color: #08427b;
  text-shadow: 0 1px 0 #2289f0;
}
.ink-navigation ul.pagination.blue li.active a {
  background: #0a4f92;
}
.ink-navigation ul.pagination.green li {
  background: #4c9220;
  filter: progid:DXImageTransform.Microsoft.gradient(startColorstr='#4c9220', endColorstr='#366817');
  background: -moz-linear-gradient(top, #4c9220 0%, #366817 150%);
  background: -webkit-gradient(linear, left top, left bottom, color-stop(0%, #4c9220), color-stop(150%, #366817));
  background: -webkit-linear-gradient(top, #4c9220 0%, #366817 150%);
  background: -o-linear-gradient(top, #4c9220 0%, #366817 150%);
  background: -ms-linear-gradient(top, #4c9220 0%, #366817 150%);
  background: linear-gradient(to bottom, #4c9220 0%, #366817 150%);
}
.ink-navigation ul.pagination.green li.disabled a {
  color: #20420a;
  text-shadow: 0 1px 0 #57b61b;
}
.ink-navigation ul.pagination.green li.active a {
  background: #2a580d;
}
.ink-navigation ul.pagination.red li {
  background: #be1c1c;
  filter: progid:DXImageTransform.Microsoft.gradient(startColorstr='#be1c1c', endColorstr='#921515');
  background: -moz-linear-gradient(top, #be1c1c 0%, #921515 150%);
  background: -webkit-gradient(linear, left top, left bottom, color-stop(0%, #be1c1c), color-stop(150%, #921515));
  background: -webkit-linear-gradient(top, #be1c1c 0%, #921515 150%);
  background: -o-linear-gradient(top, #be1c1c 0%, #921515 150%);
  background: -ms-linear-gradient(top, #be1c1c 0%, #921515 150%);
  background: linear-gradient(to bottom, #be1c1c 0%, #921515 150%);
}
.ink-navigation ul.pagination.red li.disabled a {
  color: #530707;
  text-shadow: 0 1px 0 #eb1717;
}
.ink-navigation ul.pagination.red li.active a {
  background: #820b0b;
}
.ink-navigation ul.pagination.grey a,
.ink-navigation ul.pagination.white a {
  color: #555555;
}
.ink-navigation ul.pagination.black a,
.ink-navigation ul.pagination.orange a,
.ink-navigation ul.pagination.blue a,
.ink-navigation ul.pagination.green a,
.ink-navigation ul.pagination.red a {
  color: #ffffff;
}
.ink-navigation ul.pagination.black li:first-child a,
.ink-navigation ul.pagination.orange li:first-child a,
.ink-navigation ul.pagination.blue li:first-child a,
.ink-navigation ul.pagination.green li:first-child a,
.ink-navigation ul.pagination.red li:first-child a,
.ink-navigation ul.pagination.grey li:first-child a,
.ink-navigation ul.pagination.white li:first-child a {
  padding: 0.5em 1em;
}
.ink-navigation ul.pagination.black li a:hover,
.ink-navigation ul.pagination.orange li a:hover,
.ink-navigation ul.pagination.blue li a:hover,
.ink-navigation ul.pagination.green li a:hover,
.ink-navigation ul.pagination.red li a:hover,
.ink-navigation ul.pagination.grey li a:hover,
.ink-navigation ul.pagination.white li a:hover {
  background: rgba(0, 0, 0, 0.25);
  text-decoration: none;
}
.ink-navigation ul.pagination.black li.disabled a:hover,
.ink-navigation ul.pagination.orange li.disabled a:hover,
.ink-navigation ul.pagination.blue li.disabled a:hover,
.ink-navigation ul.pagination.green li.disabled a:hover,
.ink-navigation ul.pagination.red li.disabled a:hover,
.ink-navigation ul.pagination.grey li.disabled a:hover,
.ink-navigation ul.pagination.white li.disabled a:hover {
  background: rgba(0, 0, 0, 0);
  text-decoration: none;
}
.ink-navigation ul.pagination.black li.active a,
.ink-navigation ul.pagination.orange li.active a,
.ink-navigation ul.pagination.blue li.active a,
.ink-navigation ul.pagination.green li.active a,
.ink-navigation ul.pagination.red li.active a,
.ink-navigation ul.pagination.grey li.active a,
.ink-navigation ul.pagination.white li.active a {
  background: rgba(0, 0, 0, 0.2);
  text-decoration: none;
}
.ink-navigation ul.pagination.flat li {
  background: #ffffff;
}
.ink-navigation ul.pagination.flat.grey li {
  background: #d9d9d9;
}
.ink-navigation ul.pagination.flat.black li {
  background: #000000;
}
.ink-navigation ul.pagination.flat.orange li {
  background: #f2990d;
}
.ink-navigation ul.pagination.flat.blue li {
  background: #1b75ce;
}
.ink-navigation ul.pagination.flat.green li {
  background: #4c9220;
}
.ink-navigation ul.pagination.flat.red li {
  background: #be1c1c;
}
.ink-navigation ul.pagination.rounded li:first-child,
.ink-navigation ul.pagination.rounded li:first-child a {
  border-top-right-radius: 0;
  border-bottom-right-radius: 0;
  border-bottom-left-radius: 8px;
  border-top-left-radius: 8px;
}
.ink-navigation ul.pagination.rounded li:last-child,
.ink-navigation ul.pagination.rounded li:last-child a {
  border-top-right-radius: 8px;
  border-bottom-right-radius: 8px;
  border-bottom-left-radius: 0;
  border-top-left-radius: 0;
}
.ink-navigation ul.pagination.shadowed li {
  -webkit-box-shadow: 0px 1px 2px 0 rgba(0, 0, 0, 0.3);
  -moz-box-shadow: 0px 1px 2px 0 rgba(0, 0, 0, 0.3);
  box-shadow: 0px 1px 2px 0 rgba(0, 0, 0, 0.3);
}
.ink-navigation ul.breadcrumbs li.active a {
  background: none;
  color: #999999;
}
.ink-navigation ul.breadcrumbs li.active a:hover {
  cursor: default;
  text-decoration: none;
}
.ink-navigation ul.breadcrumbs li a:hover {
  background: none;
  text-decoration: underline;
}
.ink-navigation ul.breadcrumbs.white {
  background: #ffffff;
  filter: progid:DXImageTransform.Microsoft.gradient(startColorstr='#ffffff', endColorstr='#f2f2f2');
  background: -moz-linear-gradient(top, #ffffff 0%, #f2f2f2 150%);
  background: -webkit-gradient(linear, left top, left bottom, color-stop(0%, #ffffff), color-stop(150%, #f2f2f2));
  background: -webkit-linear-gradient(top, #ffffff 0%, #f2f2f2 150%);
  background: -o-linear-gradient(top, #ffffff 0%, #f2f2f2 150%);
  background: -ms-linear-gradient(top, #ffffff 0%, #f2f2f2 150%);
  background: linear-gradient(to bottom, #ffffff 0%, #f2f2f2 150%);
}
.ink-navigation ul.breadcrumbs.white li:after {
  color: #555555;
}
.ink-navigation ul.breadcrumbs.white li.active a {
  color: #999999;
  text-shadow: 0 1px 0 #ffffff;
}
.ink-navigation ul.breadcrumbs.grey {
  background: #e6e6e6;
  filter: progid:DXImageTransform.Microsoft.gradient(startColorstr='#e6e6e6', endColorstr='#cccccc');
  background: -moz-linear-gradient(top, #e6e6e6 0%, #cccccc 150%);
  background: -webkit-gradient(linear, left top, left bottom, color-stop(0%, #e6e6e6), color-stop(150%, #cccccc));
  background: -webkit-linear-gradient(top, #e6e6e6 0%, #cccccc 150%);
  background: -o-linear-gradient(top, #e6e6e6 0%, #cccccc 150%);
  background: -ms-linear-gradient(top, #e6e6e6 0%, #cccccc 150%);
  background: linear-gradient(to bottom, #e6e6e6 0%, #cccccc 150%);
}
.ink-navigation ul.breadcrumbs.grey li:after {
  color: #555555;
}
.ink-navigation ul.breadcrumbs.grey li.active a {
  color: #999999;
  text-shadow: 0 1px 0 #ffffff;
}
.ink-navigation ul.breadcrumbs.black {
  background: #4d4d4d;
  filter: progid:DXImageTransform.Microsoft.gradient(startColorstr='#4d4d4d', endColorstr='#000000');
  background: -moz-linear-gradient(top, #4d4d4d 0%, #000000 150%);
  background: -webkit-gradient(linear, left top, left bottom, color-stop(0%, #4d4d4d), color-stop(150%, #000000));
  background: -webkit-linear-gradient(top, #4d4d4d 0%, #000000 150%);
  background: -o-linear-gradient(top, #4d4d4d 0%, #000000 150%);
  background: -ms-linear-gradient(top, #4d4d4d 0%, #000000 150%);
  background: linear-gradient(to bottom, #4d4d4d 0%, #000000 150%);
}
.ink-navigation ul.breadcrumbs.black li.active a {
  color: #666666;
  text-shadow: 0 -1px 0 #141414;
}
.ink-navigation ul.breadcrumbs.orange {
  background: #f2990d;
  filter: progid:DXImageTransform.Microsoft.gradient(startColorstr='#f2990d', endColorstr='#c27b0a');
  background: -moz-linear-gradient(top, #f2990d 0%, #c27b0a 150%);
  background: -webkit-gradient(linear, left top, left bottom, color-stop(0%, #f2990d), color-stop(150%, #c27b0a));
  background: -webkit-linear-gradient(top, #f2990d 0%, #c27b0a 150%);
  background: -o-linear-gradient(top, #f2990d 0%, #c27b0a 150%);
  background: -ms-linear-gradient(top, #f2990d 0%, #c27b0a 150%);
  background: linear-gradient(to bottom, #f2990d 0%, #c27b0a 150%);
}
.ink-navigation ul.breadcrumbs.orange li.active a {
  color: #995e00;
  text-shadow: 0 1px 0 #ffac29;
}
.ink-navigation ul.breadcrumbs.blue {
  background: #1b75ce;
  filter: progid:DXImageTransform.Microsoft.gradient(startColorstr='#1b75ce', endColorstr='#155ba1');
  background: -moz-linear-gradient(top, #1b75ce 0%, #155ba1 150%);
  background: -webkit-gradient(linear, left top, left bottom, color-stop(0%, #1b75ce), color-stop(150%, #155ba1));
  background: -webkit-linear-gradient(top, #1b75ce 0%, #155ba1 150%);
  background: -o-linear-gradient(top, #1b75ce 0%, #155ba1 150%);
  background: -ms-linear-gradient(top, #1b75ce 0%, #155ba1 150%);
  background: linear-gradient(to bottom, #1b75ce 0%, #155ba1 150%);
}
.ink-navigation ul.breadcrumbs.blue li.active a {
  color: #08427b;
  text-shadow: 0 1px 0 #2289f0;
}
.ink-navigation ul.breadcrumbs.green {
  background: #4c9220;
  filter: progid:DXImageTransform.Microsoft.gradient(startColorstr='#4c9220', endColorstr='#366817');
  background: -moz-linear-gradient(top, #4c9220 0%, #366817 150%);
  background: -webkit-gradient(linear, left top, left bottom, color-stop(0%, #4c9220), color-stop(150%, #366817));
  background: -webkit-linear-gradient(top, #4c9220 0%, #366817 150%);
  background: -o-linear-gradient(top, #4c9220 0%, #366817 150%);
  background: -ms-linear-gradient(top, #4c9220 0%, #366817 150%);
  background: linear-gradient(to bottom, #4c9220 0%, #366817 150%);
}
.ink-navigation ul.breadcrumbs.green li.active a {
  color: #20420a;
  text-shadow: 0 1px 0 #57b61b;
}
.ink-navigation ul.breadcrumbs.red {
  background: #be1c1c;
  filter: progid:DXImageTransform.Microsoft.gradient(startColorstr='#be1c1c', endColorstr='#921515');
  background: -moz-linear-gradient(top, #be1c1c 0%, #921515 150%);
  background: -webkit-gradient(linear, left top, left bottom, color-stop(0%, #be1c1c), color-stop(150%, #921515));
  background: -webkit-linear-gradient(top, #be1c1c 0%, #921515 150%);
  background: -o-linear-gradient(top, #be1c1c 0%, #921515 150%);
  background: -ms-linear-gradient(top, #be1c1c 0%, #921515 150%);
  background: linear-gradient(to bottom, #be1c1c 0%, #921515 150%);
}
.ink-navigation ul.breadcrumbs.red li.active a {
  color: #530707;
  text-shadow: 0 1px 0 #eb1717;
}
.ink-navigation ul.breadcrumbs.black li:first-child a,
.ink-navigation ul.breadcrumbs.orange li:first-child a,
.ink-navigation ul.breadcrumbs.blue li:first-child a,
.ink-navigation ul.breadcrumbs.green li:first-child a,
.ink-navigation ul.breadcrumbs.red li:first-child a,
.ink-navigation ul.breadcrumbs.grey li:first-child a,
.ink-navigation ul.breadcrumbs.white li:first-child a {
  padding-left: 1.2em;
}
.ink-navigation ul.breadcrumbs.black li:after,
.ink-navigation ul.breadcrumbs.orange li:after,
.ink-navigation ul.breadcrumbs.blue li:after,
.ink-navigation ul.breadcrumbs.green li:after,
.ink-navigation ul.breadcrumbs.red li:after {
  color: #ffffff;
}
.ink-navigation ul.breadcrumbs.black li a,
.ink-navigation ul.breadcrumbs.orange li a,
.ink-navigation ul.breadcrumbs.blue li a,
.ink-navigation ul.breadcrumbs.green li a,
.ink-navigation ul.breadcrumbs.red li a {
  color: #ffffff;
}
.ink-navigation ul.breadcrumbs.flat {
  background: #ffffff;
}
.ink-navigation ul.breadcrumbs.flat.grey {
  background: #d9d9d9;
}
.ink-navigation ul.breadcrumbs.flat.black {
  background: #000000;
}
.ink-navigation ul.breadcrumbs.flat.orange {
  background: #f2990d;
}
.ink-navigation ul.breadcrumbs.flat.blue {
  background: #1b75ce;
}
.ink-navigation ul.breadcrumbs.flat.green {
  background: #4c9220;
}
.ink-navigation ul.breadcrumbs.flat.red {
  background: #be1c1c;
}
.ink-navigation ul.breadcrumbs.rounded {
  border-radius: 8px;
}
.ink-navigation ul.breadcrumbs.shadowed {
  -webkit-box-shadow: 0px 1px 2px 0 rgba(0, 0, 0, 0.3);
  -moz-box-shadow: 0px 1px 2px 0 rgba(0, 0, 0, 0.3);
  box-shadow: 0px 1px 2px 0 rgba(0, 0, 0, 0.3);
}
.ink-navigation ul.pills li {
  background: #ffffff;
  filter: progid:DXImageTransform.Microsoft.gradient(startColorstr='#ffffff', endColorstr='#f2f2f2');
  background: -moz-linear-gradient(top, #ffffff 0%, #f2f2f2 150%);
  background: -webkit-gradient(linear, left top, left bottom, color-stop(0%, #ffffff), color-stop(150%, #f2f2f2));
  background: -webkit-linear-gradient(top, #ffffff 0%, #f2f2f2 150%);
  background: -o-linear-gradient(top, #ffffff 0%, #f2f2f2 150%);
  background: -ms-linear-gradient(top, #ffffff 0%, #f2f2f2 150%);
  background: linear-gradient(to bottom, #ffffff 0%, #f2f2f2 150%);
}
.ink-navigation ul.pills li a {
  color: #555555;
  background: none;
}
.ink-navigation ul.pills li a:hover {
  background: none;
}
.ink-navigation ul.pills li.active,
.ink-navigation ul.pills li:hover {
  background: #4d4d4d;
  filter: progid:DXImageTransform.Microsoft.gradient(startColorstr='#4d4d4d', endColorstr='#000000');
  background: -moz-linear-gradient(top, #4d4d4d 0%, #000000 150%);
  background: -webkit-gradient(linear, left top, left bottom, color-stop(0%, #4d4d4d), color-stop(150%, #000000));
  background: -webkit-linear-gradient(top, #4d4d4d 0%, #000000 150%);
  background: -o-linear-gradient(top, #4d4d4d 0%, #000000 150%);
  background: -ms-linear-gradient(top, #4d4d4d 0%, #000000 150%);
  background: linear-gradient(to bottom, #4d4d4d 0%, #000000 150%);
}
.ink-navigation ul.pills li.active a,
.ink-navigation ul.pills li:hover a {
  color: #ffffff;
  background: none;
}
.ink-navigation ul.pills.grey li:hover,
.ink-navigation ul.pills.grey li.active {
  background: #8c8c8c;
  filter: progid:DXImageTransform.Microsoft.gradient(startColorstr='#8c8c8c', endColorstr='#595959');
  background: -moz-linear-gradient(top, #8c8c8c 0%, #595959 150%);
  background: -webkit-gradient(linear, left top, left bottom, color-stop(0%, #8c8c8c), color-stop(150%, #595959));
  background: -webkit-linear-gradient(top, #8c8c8c 0%, #595959 150%);
  background: -o-linear-gradient(top, #8c8c8c 0%, #595959 150%);
  background: -ms-linear-gradient(top, #8c8c8c 0%, #595959 150%);
  background: linear-gradient(to bottom, #8c8c8c 0%, #595959 150%);
}
.ink-navigation ul.pills.black li {
  background: #4d4d4d;
  filter: progid:DXImageTransform.Microsoft.gradient(startColorstr='#4d4d4d', endColorstr='#000000');
  background: -moz-linear-gradient(top, #4d4d4d 0%, #000000 150%);
  background: -webkit-gradient(linear, left top, left bottom, color-stop(0%, #4d4d4d), color-stop(150%, #000000));
  background: -webkit-linear-gradient(top, #4d4d4d 0%, #000000 150%);
  background: -o-linear-gradient(top, #4d4d4d 0%, #000000 150%);
  background: -ms-linear-gradient(top, #4d4d4d 0%, #000000 150%);
  background: linear-gradient(to bottom, #4d4d4d 0%, #000000 150%);
}
.ink-navigation ul.pills.black li a {
  color: #ffffff;
}
.ink-navigation ul.pills.black li:hover,
.ink-navigation ul.pills.black li.active {
  background: #ffffff;
  filter: progid:DXImageTransform.Microsoft.gradient(startColorstr='#ffffff', endColorstr='#f2f2f2');
  background: -moz-linear-gradient(top, #ffffff 0%, #f2f2f2 150%);
  background: -webkit-gradient(linear, left top, left bottom, color-stop(0%, #ffffff), color-stop(150%, #f2f2f2));
  background: -webkit-linear-gradient(top, #ffffff 0%, #f2f2f2 150%);
  background: -o-linear-gradient(top, #ffffff 0%, #f2f2f2 150%);
  background: -ms-linear-gradient(top, #ffffff 0%, #f2f2f2 150%);
  background: linear-gradient(to bottom, #ffffff 0%, #f2f2f2 150%);
}
.ink-navigation ul.pills.black li:hover a,
.ink-navigation ul.pills.black li.active a {
  color: #555555;
}
.ink-navigation ul.pills.orange li:hover,
.ink-navigation ul.pills.orange li.active {
  background: #f2990d;
  filter: progid:DXImageTransform.Microsoft.gradient(startColorstr='#f2990d', endColorstr='#c27b0a');
  background: -moz-linear-gradient(top, #f2990d 0%, #c27b0a 150%);
  background: -webkit-gradient(linear, left top, left bottom, color-stop(0%, #f2990d), color-stop(150%, #c27b0a));
  background: -webkit-linear-gradient(top, #f2990d 0%, #c27b0a 150%);
  background: -o-linear-gradient(top, #f2990d 0%, #c27b0a 150%);
  background: -ms-linear-gradient(top, #f2990d 0%, #c27b0a 150%);
  background: linear-gradient(to bottom, #f2990d 0%, #c27b0a 150%);
}
.ink-navigation ul.pills.blue li:hover,
.ink-navigation ul.pills.blue li.active {
  background: #1b75ce;
  filter: progid:DXImageTransform.Microsoft.gradient(startColorstr='#1b75ce', endColorstr='#155ba1');
  background: -moz-linear-gradient(top, #1b75ce 0%, #155ba1 150%);
  background: -webkit-gradient(linear, left top, left bottom, color-stop(0%, #1b75ce), color-stop(150%, #155ba1));
  background: -webkit-linear-gradient(top, #1b75ce 0%, #155ba1 150%);
  background: -o-linear-gradient(top, #1b75ce 0%, #155ba1 150%);
  background: -ms-linear-gradient(top, #1b75ce 0%, #155ba1 150%);
  background: linear-gradient(to bottom, #1b75ce 0%, #155ba1 150%);
}
.ink-navigation ul.pills.green li:hover,
.ink-navigation ul.pills.green li.active {
  background: #4c9220;
  filter: progid:DXImageTransform.Microsoft.gradient(startColorstr='#4c9220', endColorstr='#366817');
  background: -moz-linear-gradient(top, #4c9220 0%, #366817 150%);
  background: -webkit-gradient(linear, left top, left bottom, color-stop(0%, #4c9220), color-stop(150%, #366817));
  background: -webkit-linear-gradient(top, #4c9220 0%, #366817 150%);
  background: -o-linear-gradient(top, #4c9220 0%, #366817 150%);
  background: -ms-linear-gradient(top, #4c9220 0%, #366817 150%);
  background: linear-gradient(to bottom, #4c9220 0%, #366817 150%);
}
.ink-navigation ul.pills.red li:hover,
.ink-navigation ul.pills.red li.active {
  background: #be1c1c;
  filter: progid:DXImageTransform.Microsoft.gradient(startColorstr='#be1c1c', endColorstr='#921515');
  background: -moz-linear-gradient(top, #be1c1c 0%, #921515 150%);
  background: -webkit-gradient(linear, left top, left bottom, color-stop(0%, #be1c1c), color-stop(150%, #921515));
  background: -webkit-linear-gradient(top, #be1c1c 0%, #921515 150%);
  background: -o-linear-gradient(top, #be1c1c 0%, #921515 150%);
  background: -ms-linear-gradient(top, #be1c1c 0%, #921515 150%);
  background: linear-gradient(to bottom, #be1c1c 0%, #921515 150%);
}
.ink-navigation ul.pills.orange li:hover,
.ink-navigation ul.pills.blue li:hover,
.ink-navigation ul.pills.green li:hover,
.ink-navigation ul.pills.red li:hover,
.ink-navigation ul.pills.orange li.active,
.ink-navigation ul.pills.blue li.active,
.ink-navigation ul.pills.green li.active,
.ink-navigation ul.pills.red li.active {
  color: #ffffff;
}
.ink-navigation ul.pills.flat li {
  background: #ffffff;
}
.ink-navigation ul.pills.flat li.active,
.ink-navigation ul.pills.flat li:hover {
  background: #000000;
}
.ink-navigation ul.pills.flat.grey li.active,
.ink-navigation ul.pills.flat.grey li:hover {
  background: #d9d9d9;
}
.ink-navigation ul.pills.flat.black li.active,
.ink-navigation ul.pills.flat.black li:hover {
  background: #000000;
}
.ink-navigation ul.pills.flat.orange li.active,
.ink-navigation ul.pills.flat.orange li:hover {
  background: #f2990d;
}
.ink-navigation ul.pills.flat.blue li.active,
.ink-navigation ul.pills.flat.blue li:hover {
  background: #1b75ce;
}
.ink-navigation ul.pills.flat.green li.active,
.ink-navigation ul.pills.flat.green li:hover {
  background: #4c9220;
}
.ink-navigation ul.pills.flat.red li.active,
.ink-navigation ul.pills.flat.red li:hover {
  background: #be1c1c;
}
.ink-navigation ul.pills.rounded li {
  border-radius: 8px;
}
.ink-navigation ul.pills.rounded li a {
  border-radius: 8px;
}
.ink-navigation ul.pills.shadowed li {
  -webkit-box-shadow: 0px 1px 2px 0 rgba(0, 0, 0, 0.3);
  -moz-box-shadow: 0px 1px 2px 0 rgba(0, 0, 0, 0.3);
  box-shadow: 0px 1px 2px 0 rgba(0, 0, 0, 0.3);
}
.ink-form fieldset {
  border: none;
  margin-bottom: 1.5em;
  padding: 0;
}
.ink-form fieldset legend {
  font-size: 1.438em;
  font-weight: 700;
  width: 100%;
  border-bottom: 1px solid #ddd;
}
.ink-form fieldset legend + * {
  -webkit-margin-top-collapse: separate;
  margin: 2em 0;
}
.ink-form p.tip {
  font-size: .875em;
  color: #aeaeae;
  position: relative;
  margin: .3em 0 0 0.1em;
}
.ink-form p.label {
  color: #555555;
  padding: 0;
  white-space: normal;
}
.ink-form input,
.ink-form textarea,
.ink-form select {
  border-radius: 4px;
  padding: 8px 6px;
  border: 1px solid #c4c4c4;
  resize: none;
  font-size: 14px;
  background: #ffffff;
  vertical-align: middle;
}
.ink-form input:focus,
.ink-form textarea:focus,
.ink-form select:focus {
  outline: none;
  border-color: fadeIn(rgba(153, 153, 153, 0.6), 30%);
  -webkit-box-shadow: inset 0 1px 3px rgba(0, 0, 0, 0.1), 0 0 10px rgba(153, 153, 153, 0.6);
  -moz-box-shadow: inset 0 1px 3px rgba(0, 0, 0, 0.1), 0 0 10px rgba(153, 153, 153, 0.6);
  box-shadow: inset 0 1px 3px rgba(0, 0, 0, 0.1), 0 0 10px rgba(153, 153, 153, 0.6);
  outline: 0 none;
}
.ink-form .input-file {
  border-radius: 4px;
  padding: 6px;
  border: 1px solid #c4c4c4;
  background: #ffffff;
  vertical-align: middle;
  line-height: 1.2;
}
.ink-form .input-file input[type="file"] {
  border-top-right-radius: 0;
  border-top-left-radius: 0;
  border-bottom-right-radius: 0;
  border-bottom-left-radius: 0;
  border: none;
  padding: 0;
  background: none;
  width: 100%;
}
.ink-form button {
  margin: 0 5px;
}
.ink-form select {
  line-height: 2;
}
.ink-form textarea {
  min-height: 5em;
}
.ink-form .control-group {
  line-height: 2;
  margin-bottom: .5em;
}
.ink-form .control-group .control {
  position: relative;
}
.ink-form .control-group .control > input,
.ink-form .control-group .control > select,
.ink-form .control-group .control > textarea {
  width: 100%;
}
.ink-form .control-group .control > input + [class^="icon-"],
.ink-form .control-group .control > select + [class^="icon-"],
.ink-form .control-group .control > textarea + [class^="icon-"],
.ink-form .control-group .control > input + [class*=" icon-"],
.ink-form .control-group .control > select + [class*=" icon-"],
.ink-form .control-group .control > textarea + [class*=" icon-"] {
  display: none;
}
.ink-form .control-group .control.append-status > input,
.ink-form .control-group .control.append-status > select,
.ink-form .control-group .control.append-status > textarea {
  width: 90%;
}
.ink-form .control-group .control.append-status > input + [class^="icon-"],
.ink-form .control-group .control.append-status > select + [class^="icon-"],
.ink-form .control-group .control.append-status > textarea + [class^="icon-"],
.ink-form .control-group .control.append-status > input + [class*=" icon-"],
.ink-form .control-group .control.append-status > select + [class*=" icon-"],
.ink-form .control-group .control.append-status > textarea + [class*=" icon-"] {
  display: inline-block;
  text-align: right;
  margin-left: .4em;
}
.ink-form .control-group input[type="radio"],
.ink-form .control-group input[type="checkbox"] {
  line-height: 2;
  padding: 0;
  border: none;
  margin-top: 0.55em;
  clear: left;
  float: left;
}
.ink-form .control-group input[type="radio"] + label,
.ink-form .control-group input[type="checkbox"] + label {
  float: left;
  line-height: 2.5;
  margin-left: 0.55em;
  margin-top: -0.4em;
}
.ink-form .control-group .inline label {
  margin-right: 1em;
}
.ink-form .control-group.validation.error input,
.ink-form .control-group.validation.error textarea,
.ink-form .control-group.validation.error select {
  outline: none;
  border-color: fadeIn(rgba(200, 10, 16, 0.5), 30%);
  -webkit-box-shadow: inset 0 1px 3px rgba(0, 0, 0, 0.1), 0 0 10px rgba(200, 10, 16, 0.5);
  -moz-box-shadow: inset 0 1px 3px rgba(0, 0, 0, 0.1), 0 0 10px rgba(200, 10, 16, 0.5);
  box-shadow: inset 0 1px 3px rgba(0, 0, 0, 0.1), 0 0 10px rgba(200, 10, 16, 0.5);
  border: 1px solid rgba(200, 10, 16, 0.5);
}
.ink-form .control-group.validation.error p.tip {
  color: rgba(151, 8, 12, 0.5);
}
.ink-form .control-group.validation.warning input,
.ink-form .control-group.validation.warning textarea,
.ink-form .control-group.validation.warning select {
  outline: none;
  border-color: fadeIn(rgba(255, 156, 0, 0.6), 30%);
  -webkit-box-shadow: inset 0 1px 3px rgba(0, 0, 0, 0.1), 0 0 10px rgba(255, 156, 0, 0.6);
  -moz-box-shadow: inset 0 1px 3px rgba(0, 0, 0, 0.1), 0 0 10px rgba(255, 156, 0, 0.6);
  box-shadow: inset 0 1px 3px rgba(0, 0, 0, 0.1), 0 0 10px rgba(255, 156, 0, 0.6);
  border: 1px solid rgba(255, 156, 0, 0.6);
}
.ink-form .control-group.validation.warning p.tip {
  color: rgba(204, 125, 0, 0.6);
}
.ink-form .control-group.required > label,
.ink-form .control-group.required > p.label {
  color: #555555;
}
.ink-form .control-group.required > label:after,
.ink-form .control-group.required > p.label:after {
  content: "\f069";
  color: #c91111;
  margin-left: .6em;
  font-family: FontAwesome;
  font-size: .75em;
  width: 1.25em;
}
.status-indicator {
  position: relative;
  color: transparent;
  display: block;
  float: right;
  width: 1.6em;
  height: 1.6em;
  line-height: 1.6em;
  font-family: FontAwesome;
  color: #ffffff;
  margin: 0.4em 0em 0.4em 0.4em;
  border-radius: 100%;
}
.status-indicator.error {
  background: #c91111;
}
.status-indicator.error:after {
  content: "\f00d";
  text-shadow: 0 -1px 0 #9a0d0d;
}
.status-indicator.error:before {
  border-right: 10px solid #c91111;
  border-top: 5px solid transparent;
  border-bottom: 5px solid transparent;
}
.status-indicator.success {
  background: #4a9b17;
}
.status-indicator.success:after {
  content: "\f00c";
  text-shadow: 0 -1px 0 #3f8514;
}
.status-indicator.success:before {
  border-right: 10px solid #4a9b17;
  border-top: 5px solid transparent;
  border-bottom: 5px solid transparent;
}
.status-indicator.success:after,
.status-indicator.error:after {
  display: block;
  width: 104%;
  text-align: center;
}
.status-indicator.success:before,
.status-indicator.error:before {
  content: "";
  width: 0;
  height: 0;
  position: absolute;
  left: -6px;
  top: 0.5em;
}
.ink-button {
  -webkit-appearance: menuitem;
  font-weight: bold;
  font-size: 0.938em;
  padding: 0.46em 0.8em;
  border: 1px solid #ccc;
  cursor: pointer;
  margin: 5px;
  text-decoration: none;
  display: inline-block;
  border-radius: 4px;
  color: #333333;
  border-color: #c8c8c8;
  border-bottom-color: #aeaeae;
  text-shadow: 0 0.09em 0.03em #ffffff;
  background: #eeeeee;
  filter: progid:DXImageTransform.Microsoft.gradient(startColorstr='#eeeeee', endColorstr='#c8c8c8');
  background: -moz-linear-gradient(top, #eeeeee 0%, #c8c8c8 100%);
  background: -webkit-gradient(linear, left top, left bottom, color-stop(0%, #eeeeee), color-stop(100%, #c8c8c8));
  background: -webkit-linear-gradient(top, #eeeeee 0%, #c8c8c8 100%);
  background: -o-linear-gradient(top, #eeeeee 0%, #c8c8c8 100%);
  background: -ms-linear-gradient(top, #eeeeee 0%, #c8c8c8 100%);
  background: linear-gradient(to bottom, #eeeeee 0%, #c8c8c8 100%);
  -webkit-box-shadow: 0 1px 0 rgba(255, 255, 255, 0.2) inset;
  -moz-box-shadow: 0 1px 0 rgba(255, 255, 255, 0.2) inset;
  box-shadow: 0 1px 0 rgba(255, 255, 255, 0.2) inset;
}
.ink-button:hover {
  background: #ffffff;
  filter: progid:DXImageTransform.Microsoft.gradient(startColorstr='#ffffff', endColorstr='#cacaca');
  background: -moz-linear-gradient(top, #ffffff 0%, #cacaca 100%);
  background: -webkit-gradient(linear, left top, left bottom, color-stop(0%, #ffffff), color-stop(100%, #cacaca));
  background: -webkit-linear-gradient(top, #ffffff 0%, #cacaca 100%);
  background: -o-linear-gradient(top, #ffffff 0%, #cacaca 100%);
  background: -ms-linear-gradient(top, #ffffff 0%, #cacaca 100%);
  background: linear-gradient(to bottom, #ffffff 0%, #cacaca 100%);
  -webkit-box-shadow: '0 1px 5px rgba(0, 0, 0, 0.1),  inset 0 1px 0 rgba(255, 255, 255, 0.2), inset 0 0em .5em rgba(255, 255, 255, 0.5)';
  -moz-box-shadow: '0 1px 5px rgba(0, 0, 0, 0.1),  inset 0 1px 0 rgba(255, 255, 255, 0.2), inset 0 0em .5em rgba(255, 255, 255, 0.5)';
  box-shadow: '0 1px 5px rgba(0, 0, 0, 0.1),  inset 0 1px 0 rgba(255, 255, 255, 0.2), inset 0 0em .5em rgba(255, 255, 255, 0.5)';
  color: #333333;
  text-decoration: none;
}
.ink-button:active {
  background: #dcdcdc;
  filter: progid:DXImageTransform.Microsoft.gradient(startColorstr='#dcdcdc', endColorstr='#ffffff');
  background: -moz-linear-gradient(top, #dcdcdc 0%, #ffffff 100%);
  background: -webkit-gradient(linear, left top, left bottom, color-stop(0%, #dcdcdc), color-stop(100%, #ffffff));
  background: -webkit-linear-gradient(top, #dcdcdc 0%, #ffffff 100%);
  background: -o-linear-gradient(top, #dcdcdc 0%, #ffffff 100%);
  background: -ms-linear-gradient(top, #dcdcdc 0%, #ffffff 100%);
  background: linear-gradient(to bottom, #dcdcdc 0%, #ffffff 100%);
  -webkit-box-shadow: 0 3px 5px 0 rgba(0, 0, 0, 0.25) inset;
  -moz-box-shadow: 0 3px 5px 0 rgba(0, 0, 0, 0.25) inset;
  box-shadow: 0 3px 5px 0 rgba(0, 0, 0, 0.25) inset;
}
.ink-button[disabled],
.ink-button .ink-disabled {
  background: #eeeeee;
  box-shadow: none;
  border: none;
}
.ink-button[disabled]:hover,
.ink-button .ink-disabled:hover {
  background: #eeeeee;
  cursor: not-allowed;
}
.ink-button.warning {
  color: #ffffff;
  border-color: #b36d00;
  border-bottom-color: #804e00;
  text-shadow: 0 -0.09em 0.03em #804e00;
  background: #ff9c00;
  filter: progid:DXImageTransform.Microsoft.gradient(startColorstr='#ff9c00', endColorstr='#b36d00');
  background: -moz-linear-gradient(top, #ff9c00 0%, #b36d00 100%);
  background: -webkit-gradient(linear, left top, left bottom, color-stop(0%, #ff9c00), color-stop(100%, #b36d00));
  background: -webkit-linear-gradient(top, #ff9c00 0%, #b36d00 100%);
  background: -o-linear-gradient(top, #ff9c00 0%, #b36d00 100%);
  background: -ms-linear-gradient(top, #ff9c00 0%, #b36d00 100%);
  background: linear-gradient(to bottom, #ff9c00 0%, #b36d00 100%);
  -webkit-box-shadow: 0 1px 0 rgba(255, 255, 255, 0.2) inset;
  -moz-box-shadow: 0 1px 0 rgba(255, 255, 255, 0.2) inset;
  box-shadow: 0 1px 0 rgba(255, 255, 255, 0.2) inset;
}
.ink-button.warning:hover {
  background: #ffaa24;
  filter: progid:DXImageTransform.Microsoft.gradient(startColorstr='#ffaa24', endColorstr='#b87000');
  background: -moz-linear-gradient(top, #ffaa24 0%, #b87000 100%);
  background: -webkit-gradient(linear, left top, left bottom, color-stop(0%, #ffaa24), color-stop(100%, #b87000));
  background: -webkit-linear-gradient(top, #ffaa24 0%, #b87000 100%);
  background: -o-linear-gradient(top, #ffaa24 0%, #b87000 100%);
  background: -ms-linear-gradient(top, #ffaa24 0%, #b87000 100%);
  background: linear-gradient(to bottom, #ffaa24 0%, #b87000 100%);
  -webkit-box-shadow: '0 1px 5px rgba(0, 0, 0, 0.1),  inset 0 1px 0 rgba(255, 255, 255, 0.2), inset 0 0em .5em rgba(255, 255, 255, 0.5)';
  -moz-box-shadow: '0 1px 5px rgba(0, 0, 0, 0.1),  inset 0 1px 0 rgba(255, 255, 255, 0.2), inset 0 0em .5em rgba(255, 255, 255, 0.5)';
  box-shadow: '0 1px 5px rgba(0, 0, 0, 0.1),  inset 0 1px 0 rgba(255, 255, 255, 0.2), inset 0 0em .5em rgba(255, 255, 255, 0.5)';
  color: #ffffff;
  text-decoration: none;
}
.ink-button.warning:active {
  background: #db8600;
  filter: progid:DXImageTransform.Microsoft.gradient(startColorstr='#db8600', endColorstr='#ffaa24');
  background: -moz-linear-gradient(top, #db8600 0%, #ffaa24 100%);
  background: -webkit-gradient(linear, left top, left bottom, color-stop(0%, #db8600), color-stop(100%, #ffaa24));
  background: -webkit-linear-gradient(top, #db8600 0%, #ffaa24 100%);
  background: -o-linear-gradient(top, #db8600 0%, #ffaa24 100%);
  background: -ms-linear-gradient(top, #db8600 0%, #ffaa24 100%);
  background: linear-gradient(to bottom, #db8600 0%, #ffaa24 100%);
  -webkit-box-shadow: 0 3px 5px 0 rgba(0, 0, 0, 0.25) inset;
  -moz-box-shadow: 0 3px 5px 0 rgba(0, 0, 0, 0.25) inset;
  box-shadow: 0 3px 5px 0 rgba(0, 0, 0, 0.25) inset;
}
.ink-button.warning.flat {
  background: #e68c00;
}
.ink-button.warning.flat:hover {
  background: #cc7d00;
}
.ink-button.warning[disabled],
.ink-button.warning .ink-disabled {
  background: #dfc69f;
  box-shadow: none;
  border: none;
}
.ink-button.warning[disabled]:hover,
.ink-button.warning .ink-disabled:hover {
  background: #dfc69f;
  cursor: not-allowed;
}
.ink-button.caution {
  color: #ffffff;
  border-color: #820b0b;
  border-bottom-color: #530707;
  text-shadow: 0 -0.09em 0.03em #530707;
  background: #c91111;
  filter: progid:DXImageTransform.Microsoft.gradient(startColorstr='#c91111', endColorstr='#820b0b');
  background: -moz-linear-gradient(top, #c91111 0%, #820b0b 100%);
  background: -webkit-gradient(linear, left top, left bottom, color-stop(0%, #c91111), color-stop(100%, #820b0b));
  background: -webkit-linear-gradient(top, #c91111 0%, #820b0b 100%);
  background: -o-linear-gradient(top, #c91111 0%, #820b0b 100%);
  background: -ms-linear-gradient(top, #c91111 0%, #820b0b 100%);
  background: linear-gradient(to bottom, #c91111 0%, #820b0b 100%);
  -webkit-box-shadow: 0 1px 0 rgba(255, 255, 255, 0.2) inset;
  -moz-box-shadow: 0 1px 0 rgba(255, 255, 255, 0.2) inset;
  box-shadow: 0 1px 0 rgba(255, 255, 255, 0.2) inset;
}
.ink-button.caution:hover {
  background: #ea1414;
  filter: progid:DXImageTransform.Microsoft.gradient(startColorstr='#ea1414', endColorstr='#870b0b');
  background: -moz-linear-gradient(top, #ea1414 0%, #870b0b 100%);
  background: -webkit-gradient(linear, left top, left bottom, color-stop(0%, #ea1414), color-stop(100%, #870b0b));
  background: -webkit-linear-gradient(top, #ea1414 0%, #870b0b 100%);
  background: -o-linear-gradient(top, #ea1414 0%, #870b0b 100%);
  background: -ms-linear-gradient(top, #ea1414 0%, #870b0b 100%);
  background: linear-gradient(to bottom, #ea1414 0%, #870b0b 100%);
  -webkit-box-shadow: '0 1px 5px rgba(0, 0, 0, 0.1),  inset 0 1px 0 rgba(255, 255, 255, 0.2), inset 0 0em .5em rgba(255, 255, 255, 0.5)';
  -moz-box-shadow: '0 1px 5px rgba(0, 0, 0, 0.1),  inset 0 1px 0 rgba(255, 255, 255, 0.2), inset 0 0em .5em rgba(255, 255, 255, 0.5)';
  box-shadow: '0 1px 5px rgba(0, 0, 0, 0.1),  inset 0 1px 0 rgba(255, 255, 255, 0.2), inset 0 0em .5em rgba(255, 255, 255, 0.5)';
  color: #ffffff;
  text-decoration: none;
}
.ink-button.caution:active {
  background: #a80e0e;
  filter: progid:DXImageTransform.Microsoft.gradient(startColorstr='#a80e0e', endColorstr='#ea1414');
  background: -moz-linear-gradient(top, #a80e0e 0%, #ea1414 100%);
  background: -webkit-gradient(linear, left top, left bottom, color-stop(0%, #a80e0e), color-stop(100%, #ea1414));
  background: -webkit-linear-gradient(top, #a80e0e 0%, #ea1414 100%);
  background: -o-linear-gradient(top, #a80e0e 0%, #ea1414 100%);
  background: -ms-linear-gradient(top, #a80e0e 0%, #ea1414 100%);
  background: linear-gradient(to bottom, #a80e0e 0%, #ea1414 100%);
  -webkit-box-shadow: 0 3px 5px 0 rgba(0, 0, 0, 0.25) inset;
  -moz-box-shadow: 0 3px 5px 0 rgba(0, 0, 0, 0.25) inset;
  box-shadow: 0 3px 5px 0 rgba(0, 0, 0, 0.25) inset;
}
.ink-button.caution.flat {
  background: #b10f0f;
}
.ink-button.caution.flat:hover {
  background: #9a0d0d;
}
.ink-button.caution[disabled],
.ink-button.caution .ink-disabled {
  background: #c99090;
  box-shadow: none;
  border: none;
}
.ink-button.caution[disabled]:hover,
.ink-button.caution .ink-disabled:hover {
  background: #c99090;
  cursor: not-allowed;
}
.ink-button.success {
  color: #ffffff;
  border-color: #2a580d;
  border-bottom-color: #152c07;
  text-shadow: 0 -0.09em 0.03em #152c07;
  background: #4a9b17;
  filter: progid:DXImageTransform.Microsoft.gradient(startColorstr='#4a9b17', endColorstr='#2a580d');
  background: -moz-linear-gradient(top, #4a9b17 0%, #2a580d 100%);
  background: -webkit-gradient(linear, left top, left bottom, color-stop(0%, #4a9b17), color-stop(100%, #2a580d));
  background: -webkit-linear-gradient(top, #4a9b17 0%, #2a580d 100%);
  background: -o-linear-gradient(top, #4a9b17 0%, #2a580d 100%);
  background: -ms-linear-gradient(top, #4a9b17 0%, #2a580d 100%);
  background: linear-gradient(to bottom, #4a9b17 0%, #2a580d 100%);
  -webkit-box-shadow: 0 1px 0 rgba(255, 255, 255, 0.2) inset;
  -moz-box-shadow: 0 1px 0 rgba(255, 255, 255, 0.2) inset;
  box-shadow: 0 1px 0 rgba(255, 255, 255, 0.2) inset;
}
.ink-button.success:hover {
  background: #59ba1c;
  filter: progid:DXImageTransform.Microsoft.gradient(startColorstr='#59ba1c', endColorstr='#2c5d0e');
  background: -moz-linear-gradient(top, #59ba1c 0%, #2c5d0e 100%);
  background: -webkit-gradient(linear, left top, left bottom, color-stop(0%, #59ba1c), color-stop(100%, #2c5d0e));
  background: -webkit-linear-gradient(top, #59ba1c 0%, #2c5d0e 100%);
  background: -o-linear-gradient(top, #59ba1c 0%, #2c5d0e 100%);
  background: -ms-linear-gradient(top, #59ba1c 0%, #2c5d0e 100%);
  background: linear-gradient(to bottom, #59ba1c 0%, #2c5d0e 100%);
  -webkit-box-shadow: '0 1px 5px rgba(0, 0, 0, 0.1),  inset 0 1px 0 rgba(255, 255, 255, 0.2), inset 0 0em .5em rgba(255, 255, 255, 0.5)';
  -moz-box-shadow: '0 1px 5px rgba(0, 0, 0, 0.1),  inset 0 1px 0 rgba(255, 255, 255, 0.2), inset 0 0em .5em rgba(255, 255, 255, 0.5)';
  box-shadow: '0 1px 5px rgba(0, 0, 0, 0.1),  inset 0 1px 0 rgba(255, 255, 255, 0.2), inset 0 0em .5em rgba(255, 255, 255, 0.5)';
  color: #ffffff;
  text-decoration: none;
}
.ink-button.success:active {
  background: #3b7c12;
  filter: progid:DXImageTransform.Microsoft.gradient(startColorstr='#3b7c12', endColorstr='#59ba1c');
  background: -moz-linear-gradient(top, #3b7c12 0%, #59ba1c 100%);
  background: -webkit-gradient(linear, left top, left bottom, color-stop(0%, #3b7c12), color-stop(100%, #59ba1c));
  background: -webkit-linear-gradient(top, #3b7c12 0%, #59ba1c 100%);
  background: -o-linear-gradient(top, #3b7c12 0%, #59ba1c 100%);
  background: -ms-linear-gradient(top, #3b7c12 0%, #59ba1c 100%);
  background: linear-gradient(to bottom, #3b7c12 0%, #59ba1c 100%);
  -webkit-box-shadow: 0 3px 5px 0 rgba(0, 0, 0, 0.25) inset;
  -moz-box-shadow: 0 3px 5px 0 rgba(0, 0, 0, 0.25) inset;
  box-shadow: 0 3px 5px 0 rgba(0, 0, 0, 0.25) inset;
}
.ink-button.success.flat {
  background: #3f8514;
}
.ink-button.success.flat:hover {
  background: #356f10;
}
.ink-button.success[disabled],
.ink-button.success .ink-disabled {
  background: #93b180;
  box-shadow: none;
  border: none;
}
.ink-button.success[disabled]:hover,
.ink-button.success .ink-disabled:hover {
  background: #93b180;
  cursor: not-allowed;
}
.ink-button.info {
  color: #ffffff;
  border-color: #0a4f92;
  border-bottom-color: #073563;
  text-shadow: 0 -0.09em 0.03em #073563;
  background: #0f75da;
  filter: progid:DXImageTransform.Microsoft.gradient(startColorstr='#0f75da', endColorstr='#0a4f92');
  background: -moz-linear-gradient(top, #0f75da 0%, #0a4f92 100%);
  background: -webkit-gradient(linear, left top, left bottom, color-stop(0%, #0f75da), color-stop(100%, #0a4f92));
  background: -webkit-linear-gradient(top, #0f75da 0%, #0a4f92 100%);
  background: -o-linear-gradient(top, #0f75da 0%, #0a4f92 100%);
  background: -ms-linear-gradient(top, #0f75da 0%, #0a4f92 100%);
  background: linear-gradient(to bottom, #0f75da 0%, #0a4f92 100%);
  -webkit-box-shadow: 0 1px 0 rgba(255, 255, 255, 0.2) inset;
  -moz-box-shadow: 0 1px 0 rgba(255, 255, 255, 0.2) inset;
  box-shadow: 0 1px 0 rgba(255, 255, 255, 0.2) inset;
}
.ink-button.info:hover {
  background: #1d87ef;
  filter: progid:DXImageTransform.Microsoft.gradient(startColorstr='#1d87ef', endColorstr='#0a5197');
  background: -moz-linear-gradient(top, #1d87ef 0%, #0a5197 100%);
  background: -webkit-gradient(linear, left top, left bottom, color-stop(0%, #1d87ef), color-stop(100%, #0a5197));
  background: -webkit-linear-gradient(top, #1d87ef 0%, #0a5197 100%);
  background: -o-linear-gradient(top, #1d87ef 0%, #0a5197 100%);
  background: -ms-linear-gradient(top, #1d87ef 0%, #0a5197 100%);
  background: linear-gradient(to bottom, #1d87ef 0%, #0a5197 100%);
  -webkit-box-shadow: '0 1px 5px rgba(0, 0, 0, 0.1),  inset 0 1px 0 rgba(255, 255, 255, 0.2), inset 0 0em .5em rgba(255, 255, 255, 0.5)';
  -moz-box-shadow: '0 1px 5px rgba(0, 0, 0, 0.1),  inset 0 1px 0 rgba(255, 255, 255, 0.2), inset 0 0em .5em rgba(255, 255, 255, 0.5)';
  box-shadow: '0 1px 5px rgba(0, 0, 0, 0.1),  inset 0 1px 0 rgba(255, 255, 255, 0.2), inset 0 0em .5em rgba(255, 255, 255, 0.5)';
  color: #ffffff;
  text-decoration: none;
}
.ink-button.info:active {
  background: #0d63b9;
  filter: progid:DXImageTransform.Microsoft.gradient(startColorstr='#0d63b9', endColorstr='#1d87ef');
  background: -moz-linear-gradient(top, #0d63b9 0%, #1d87ef 100%);
  background: -webkit-gradient(linear, left top, left bottom, color-stop(0%, #0d63b9), color-stop(100%, #1d87ef));
  background: -webkit-linear-gradient(top, #0d63b9 0%, #1d87ef 100%);
  background: -o-linear-gradient(top, #0d63b9 0%, #1d87ef 100%);
  background: -ms-linear-gradient(top, #0d63b9 0%, #1d87ef 100%);
  background: linear-gradient(to bottom, #0d63b9 0%, #1d87ef 100%);
  -webkit-box-shadow: 0 3px 5px 0 rgba(0, 0, 0, 0.25) inset;
  -moz-box-shadow: 0 3px 5px 0 rgba(0, 0, 0, 0.25) inset;
  box-shadow: 0 3px 5px 0 rgba(0, 0, 0, 0.25) inset;
}
.ink-button.info.flat {
  background: #0d68c2;
}
.ink-button.info.flat:hover {
  background: #0c5baa;
}
.ink-button.info[disabled],
.ink-button.info .ink-disabled {
  background: #98b4d0;
  box-shadow: none;
  border: none;
}
.ink-button.info[disabled]:hover,
.ink-button.info .ink-disabled:hover {
  background: #98b4d0;
  cursor: not-allowed;
}
.ink-button.yellow {
  color: #ffffff;
  border-color: #0a4f92;
  border-bottom-color: #073563;
  text-shadow: 0 -0.09em 0.03em #073563;
  background: #0f75da;
  filter: progid:DXImageTransform.Microsoft.gradient(startColorstr='#0f75da', endColorstr='#0a4f92');
  background: -moz-linear-gradient(top, #0f75da 0%, #0a4f92 100%);
  background: -webkit-gradient(linear, left top, left bottom, color-stop(0%, #0f75da), color-stop(100%, #0a4f92));
  background: -webkit-linear-gradient(top, #0f75da 0%, #0a4f92 100%);
  background: -o-linear-gradient(top, #0f75da 0%, #0a4f92 100%);
  background: -ms-linear-gradient(top, #0f75da 0%, #0a4f92 100%);
  background: linear-gradient(to bottom, #0f75da 0%, #0a4f92 100%);
  -webkit-box-shadow: 0 1px 0 rgba(255, 255, 255, 0.2) inset;
  -moz-box-shadow: 0 1px 0 rgba(255, 255, 255, 0.2) inset;
  box-shadow: 0 1px 0 rgba(255, 255, 255, 0.2) inset;
}
.ink-button.yellow:hover {
  background: #1d87ef;
  filter: progid:DXImageTransform.Microsoft.gradient(startColorstr='#1d87ef', endColorstr='#0a5197');
  background: -moz-linear-gradient(top, #1d87ef 0%, #0a5197 100%);
  background: -webkit-gradient(linear, left top, left bottom, color-stop(0%, #1d87ef), color-stop(100%, #0a5197));
  background: -webkit-linear-gradient(top, #1d87ef 0%, #0a5197 100%);
  background: -o-linear-gradient(top, #1d87ef 0%, #0a5197 100%);
  background: -ms-linear-gradient(top, #1d87ef 0%, #0a5197 100%);
  background: linear-gradient(to bottom, #1d87ef 0%, #0a5197 100%);
  -webkit-box-shadow: '0 1px 5px rgba(0, 0, 0, 0.1),  inset 0 1px 0 rgba(255, 255, 255, 0.2), inset 0 0em .5em rgba(255, 255, 255, 0.5)';
  -moz-box-shadow: '0 1px 5px rgba(0, 0, 0, 0.1),  inset 0 1px 0 rgba(255, 255, 255, 0.2), inset 0 0em .5em rgba(255, 255, 255, 0.5)';
  box-shadow: '0 1px 5px rgba(0, 0, 0, 0.1),  inset 0 1px 0 rgba(255, 255, 255, 0.2), inset 0 0em .5em rgba(255, 255, 255, 0.5)';
  color: #ffffff;
  text-decoration: none;
}
.ink-button.yellow:active {
  background: #0d63b9;
  filter: progid:DXImageTransform.Microsoft.gradient(startColorstr='#0d63b9', endColorstr='#1d87ef');
  background: -moz-linear-gradient(top, #0d63b9 0%, #1d87ef 100%);
  background: -webkit-gradient(linear, left top, left bottom, color-stop(0%, #0d63b9), color-stop(100%, #1d87ef));
  background: -webkit-linear-gradient(top, #0d63b9 0%, #1d87ef 100%);
  background: -o-linear-gradient(top, #0d63b9 0%, #1d87ef 100%);
  background: -ms-linear-gradient(top, #0d63b9 0%, #1d87ef 100%);
  background: linear-gradient(to bottom, #0d63b9 0%, #1d87ef 100%);
  -webkit-box-shadow: 0 3px 5px 0 rgba(0, 0, 0, 0.25) inset;
  -moz-box-shadow: 0 3px 5px 0 rgba(0, 0, 0, 0.25) inset;
  box-shadow: 0 3px 5px 0 rgba(0, 0, 0, 0.25) inset;
}
.ink-button.yellow.flat {
  background: #0d68c2;
}
.ink-button.yellow.flat:hover {
  background: #0c5baa;
}
.ink-button.yellow[disabled],
.ink-button.yellow .ink-disabled {
  background: #98b4d0;
  box-shadow: none;
  border: none;
}
.ink-button.yellow[disabled]:hover,
.ink-button.yellow .ink-disabled:hover {
  background: #98b4d0;
  cursor: not-allowed;
}
.button-group > .ink-button {
  float: left;
  margin: 5px 0;
  border-top-right-radius: 0;
  border-top-left-radius: 0;
  border-bottom-right-radius: 0;
  border-bottom-left-radius: 0;
  border-left: none;
}
.button-group > .ink-button:first-child {
  border-bottom-left-radius: 4px;
  border-top-left-radius: 4px;
  border-left: 1px solid #ccc;
}
.button-group > .ink-button:last-child {
  border-bottom-right-radius: 4px;
  border-top-right-radius: 4px;
}
.button-group:after {
  content: ".";
  display: block;
  height: 0;
  clear: both;
  visibility: hidden;
  zoom: 1;
}
.button-toolbar > .button-group {
  margin-right: 10px;
  float: left;
}
.button-toolbar:after {
  content: ".";
  display: block;
  height: 0;
  clear: both;
  visibility: hidden;
  zoom: 1;
}
table.ink-table {
  width: 100%;
  border-collapse: collapse;
  border-spacing: 0;
  background: none;
}
table.ink-table thead tr th {
  padding: 5px 10px;
  border-bottom: #cccccc 1px solid;
  background: none;
  font-weight: 700;
  line-height: 2;
}
table.ink-table tbody tr td {
  padding: 5px 10px;
  border-bottom: #cccccc 1px solid;
  background: none;
  line-height: 2;
}
table.ink-table tfoot tr td {
  padding: 5px 10px;
  border-bottom: #cccccc 1px solid;
  background: none;
  line-height: 2;
}
table.ink-table.ink-zebra tbody tr:nth-child(odd) {
  background-color: #efefef;
}
table.ink-table.ink-hover tbody tr:hover {
  background: #fefbd6;
  cursor: pointer;
}
table.ink-table.ink-bordered {
  border-collapse: separate;
  border: #cccccc 1px solid;
  border-radius: 5px;
}
table.ink-table.ink-bordered thead tr th {
  border-left: #cccccc 1px solid;
}
table.ink-table.ink-bordered thead tr th:first-child {
  border-left: none;
}
table.ink-table.ink-bordered tfoot tr:last-child td {
  border-bottom: none;
}
table.ink-table.ink-bordered tfoot tr td {
  border-left: #cccccc 1px solid;
}
table.ink-table.ink-bordered tfoot tr td:first-child {
  border-left: none;
}
table.ink-table.ink-bordered tbody tr td {
  border-left: #cccccc 1px solid;
}
table.ink-table.ink-bordered tbody tr td:first-child {
  border-left: none;
}
/* Geral */
.ink-gallery {
  max-width: 600px;
  width: 100%;
  position: relative;
}
.ink-gallery .thumbs {
  overflow: hidden;
}
.ink-gallery .thumbs > ul {
  -webkit-transition-property: "margin-left";
  -moz-transition-property: "margin-left";
  -o-transition-property: "margin-left";
  -ms-transition-property: "margin-left";
  transition-property: "margin-left";
  -webkit-transition-duration: 250ms;
  -moz-transition-duration: 250ms;
  -o-transition-duration: 250ms;
  -ms-transition-duration: 250ms;
  transition-duration: 250ms;
  -webkit-transition-timing-function: ease-in-out;
  -moz-transition-timing-function: ease-in-out;
  -o-transition-timing-function: ease-in-out;
  -ms-transition-timing-function: ease-in-out;
  transition-timing-function: ease-in-out;
  -webkit-transition-delay: 0;
  -moz-transition-delay: 0;
  -o-transition-delay: 0;
  -ms-transition-delay: 0;
  transition-delay: 0;
}
.ink-gallery .pagination {
  width: 100%;
  text-align: center;
  position: absolute;
  bottom: 0;
  z-index: 10;
}
.ink-gallery .pagination a {
  height: 16px;
  width: 16px;
  border-radius: 8px;
  margin: 10px 3px;
  display: inline-block;
  vertical-align: middle;
  background: rgba(255, 255, 255, 0.4);
}
.ink-gallery .pagination a:hover,
.ink-gallery .pagination a.active {
  background: rgba(255, 255, 255, 0.9);
}
.ink-gallery .slider {
  width: 100%;
  height: 100%;
  overflow: hidden;
}
.ink-gallery .slider li {
  display: inline-block;
}
.ink-gallery .slider > ul {
  white-space: nowrap;
  font-size: 0;
  -webkit-transition-property: "margin-left";
  -moz-transition-property: "margin-left";
  -o-transition-property: "margin-left";
  -ms-transition-property: "margin-left";
  transition-property: "margin-left";
  -webkit-transition-duration: 250ms;
  -moz-transition-duration: 250ms;
  -o-transition-duration: 250ms;
  -ms-transition-duration: 250ms;
  transition-duration: 250ms;
  -webkit-transition-timing-function: ease-in-out;
  -moz-transition-timing-function: ease-in-out;
  -o-transition-timing-function: ease-in-out;
  -ms-transition-timing-function: ease-in-out;
  transition-timing-function: ease-in-out;
  -webkit-transition-delay: 0;
  -moz-transition-delay: 0;
  -o-transition-delay: 0;
  -ms-transition-delay: 0;
  transition-delay: 0;
}
/* Typography */
.ink-gallery .article_text.example1 {
  background: rgba(0, 0, 0, 0.6);
  position: absolute;
  top: 0;
  right: 0;
  bottom: 0;
  left: 66%;
  padding: 1em;
}
.ink-gallery .article_text.example2 {
  background: rgba(0, 0, 0, 0.6);
  position: absolute;
  left: 0;
  right: 0;
  bottom: 0;
  padding: 0.5em;
}
.ink-gallery .article_text h1 {
  color: #ffffff;
  margin-bottom: 0.5em;
  font-weight: normal;
  font-size: 2em;
  z-index: 10;
  position: relative;
}
.ink-gallery .article_text p {
  color: #ffffff;
  font-size: 0.875em;
  line-height: 1.5em;
  margin: 0;
}
/* Gallery -  Thumbs bottom */
.ink-gallery .stage {
  height: 400px;
  position: relative;
}
.ink-gallery nav li {
  margin: 0;
}
.ink-gallery nav a.next,
.ink-gallery nav a.previous {
  display: block;
  height: 100%;
  width: 50%;
  position: absolute;
  z-index: 9;
}
.ink-gallery nav a.next {
  right: 0;
}
.ink-gallery nav a.previous {
  left: 0;
}
.ink-gallery nav a.next:after,
.ink-gallery nav a.previous:after {
  content: "";
  position: absolute;
  top: 46%;
  border-top: 32px solid rgba(255, 255, 255, 0);
  border-bottom: 32px solid rgba(255, 255, 255, 0);
}
.ink-gallery nav a.next:after {
  right: -14px;
  border-left: 24px solid rgba(0, 0, 0, 0.6);
}
.ink-gallery nav a.previous:after {
  left: -14px;
  border-right: 24px solid rgba(0, 0, 0, 0.6);
}
.ink-gallery .thumbs {
  position: relative;
}
.ink-gallery .thumbs ul {
  white-space: nowrap;
  overflow: hidden;
}
.ink-gallery .thumbs li {
  width: 96px;
  display: inline-block;
  margin: 10px 0 10px 10px;
  vertical-align: top;
  font-size: 0.75em;
  line-height: 1.5em;
}
.ink-gallery .thumbs li:first-child {
  margin-left: 0;
}
.ink-gallery .thumbs li a {
  display: block;
  text-decoration: none;
  color: #0069d6;
}
.ink-gallery .thumbs li a:hover {
  text-decoration: underline;
}
.ink-gallery .thumbs li span {
  white-space: pre-wrap;
  display: block;
}
.ink-gallery .thumbs .pagination {
  position: relative;
  background: rgba(0, 0, 0, 0.2);
}
.ink-gallery .thumbs .pagination a {
  height: 12px;
  width: 12px;
  border-radius: 6px;
  margin: 10px 3px;
}
.ink-gallery .thumbs a.next,
.ink-gallery .thumbs a.previous {
  content: "";
  height: 0;
  width: 0;
  position: relative;
  background: transparent;
  border-radius: 0;
  border-top: 12px solid rgba(255, 255, 255, 0);
  border-bottom: 12px solid rgba(255, 255, 255, 0);
}
.ink-gallery .thumbs a.next {
  margin-left: 6px;
  border-left: 10px solid rgba(255, 255, 255, 0.4);
}
.ink-gallery .thumbs a.previous {
  margin-right: 6px;
  border-right: 10px solid rgba(255, 255, 255, 0.4);
}
.ink-gallery .thumbs a.next:hover {
  border-left: 10px solid rgba(255, 255, 255, 0.9);
}
.ink-gallery .thumbs a.previous:hover {
  border-right: 10px solid rgba(255, 255, 255, 0.9);
}
/* Gallery - Thumbs right */
.ink-gallery.rightNav .stage {
  width: 400px;
  float: left;
}
.ink-gallery.rightNav .thumbs {
  height: 400px;
  overflow: hidden;
}
.ink-gallery.rightNav .thumbs img {
  float: left;
  margin-right: 10px;
}
.ink-gallery.rightNav .thumbs li {
  width: 290px;
  margin: 0 0 10px 10px;
  clear: both;
  display: block;
  overflow: hidden;
}
/* Modal box */
/* Tabs */
/* Sortable list */
.ink-sortable-list li {
  margin: 0;
  border-bottom: 1px solid #CCC;
  line-height: 40px;
  cursor: move;
}
.ink-sortable-list li:first-child {
  border-top: 1px solid #CCC;
}
.ink-sortable-list li:hover {
  background: rgba(204, 204, 204, 0.2);
}
.ink-sortable-list li.drag {
  -webkit-box-shadow: 0 0px 10px 0 rgba(0, 0, 0, 0.3);
  -moz-box-shadow: 0 0px 10px 0 rgba(0, 0, 0, 0.3);
  box-shadow: 0 0px 10px 0 rgba(0, 0, 0, 0.3);
}
.ink-sortable-list .ink-label {
  margin: 0 .8em;
}
/* Tree view */
ul.ink-tree-view,
ul.ink-tree-view ul {
  list-style-type: none;
}
.ink-tree-view button {
  border: none;
  background: none;
  margin-left: -1.4em;
}
/* Date picker */
.sapo_component_datepicker {
  border-radius: 4px;
  text-align: center;
  padding: 5px;
  font-size: 13px;
  -webkit-box-shadow: 0px 1px 2px 0 rgba(0, 0, 0, 0.4);
  -moz-box-shadow: 0px 1px 2px 0 rgba(0, 0, 0, 0.4);
  box-shadow: 0px 1px 2px 0 rgba(0, 0, 0, 0.4);
  background: #ffffff;
  position: absolute;
  display: none;
  z-index: 1;
}
.sapo_component_datepicker a {
  text-decoration: none;
}
.sapo_component_datepicker li {
  list-style: none inside;
}
.sapo_cal_top_options {
  padding: 5px;
  font-size: .813em;
  cursor: pointer;
}
.sapo_cal_top_options .clean {
  float: left;
}
.sapo_cal_top_options .ink-close {
  float: right;
}
.sapo_cal_top {
  line-height: 2em;
  background: #f2f2f2;
  border-radius: 4px;
}
.sapo_cal_top div {
  float: left;
}
.sapo_cal_top .sapo_cal_prev,
.sapo_cal_top .sapo_cal_next {
  width: 10%;
}
.sapo_cal_top .sapo_cal_month_desc {
  width: 80%;
}
.sapo_cal_month,
.sapo_cal_year_selector,
.sapo_cal_month_selector {
  margin-top: .5em;
  padding-left: 0;
}
.sapo_cal_month ul,
.sapo_cal_year_selector ul,
.sapo_cal_month_selector ul {
  clear: both;
  padding-left: 0;
}
.sapo_cal_month li,
.sapo_cal_year_selector ul li,
.sapo_cal_month_selector ul li {
  width: 2.4em;
  float: left;
  text-align: center;
  padding: 0;
  margin: 0;
}
.sapo_cal_year_selector ul li {
  width: 4em;
}
.sapo_cal_month_selector ul li {
  width: 3.4em;
}
.sapo_cal_month li a,
.sapo_cal_year_selector li a,
.sapo_cal_month_selector li a {
  margin: 0px;
  line-height: 2em;
  vertical-align: middle;
  display: block;
  border-radius: 4px;
}
.sapo_cal_month .sapo_cal_header {
  border-bottom: 1px solid rgba(0, 0, 0, 0.1);
  padding-bottom: .5em;
  margin-bottom: .5em;
  color: #aaa;
}
.sapo_cal_month li a:hover,
.sapo_cal_year_selector li a:hover,
.sapo_cal_month_selector li a:hover {
  background: #e6e6e6;
}
.sapo_cal_month li a,
.sapo_cal_year_selector li a,
.sapo_cal_month_selector li a {
  color: #444444;
}
.sapo_cal_top:after,
.sapo_cal_middle:after,
.sapo_cal_top_options:after,
.sapo_component_datepicker:after,
.sapo_cal_month .sapo_cal_header:after,
.sapo_cal_month .sapo_cal_middle ul:after {
  content: ".";
  display: block;
  height: 0;
  clear: both;
  visibility: hidden;
  zoom: 1;
}
.sapo_cal_month li a.sapo_cal_on,
.sapo_cal_month li a.sapo_cal_on:hover,
.sapo_cal_year_selector li a.sapo_cal_on,
.sapo_cal_year_selector li a.sapo_cal_on:hover,
.sapo_cal_month_selector li a.sapo_cal_on,
.sapo_cal_month_selector li a.sapo_cal_on:hover {
  background: #0069d6;
  color: #ffffff;
}
.sapo_cal_year_selector,
.sapo_cal_month_selector {
  display: none;
}
/* Progess bars */
.ink-progress-bar {
  height: 26px;
  margin-bottom: 20px;
  overflow: hidden;
  background: #f7f7f7;
  border-radius: 4px;
  -webkit-box-shadow: 0 1px 2px rgba(0, 0, 0, 0.1) inset;
  -moz-box-shadow: 0 1px 2px rgba(0, 0, 0, 0.1) inset;
  box-shadow: 0 1px 2px rgba(0, 0, 0, 0.1) inset;
}
.ink-progress-bar .bar {
  float: left;
  width: 0;
  height: 100%;
  line-height: 26px;
  font-size: 12px;
  color: #ffffff;
  text-align: center;
  text-shadow: 0 -1px 0 rgba(0, 0, 0, 0.25);
  -webkit-box-shadow: 0 -1px 0 0 rgba(0, 0, 0, 0.15) inset;
  -moz-box-shadow: 0 -1px 0 0 rgba(0, 0, 0, 0.15) inset;
  box-shadow: 0 -1px 0 0 rgba(0, 0, 0, 0.15) inset;
  -webkit-transition-property: "width";
  -moz-transition-property: "width";
  -o-transition-property: "width";
  -ms-transition-property: "width";
  transition-property: "width";
  -webkit-transition-duration: 0.6s;
  -moz-transition-duration: 0.6s;
  -o-transition-duration: 0.6s;
  -ms-transition-duration: 0.6s;
  transition-duration: 0.6s;
  -webkit-transition-timing-function: "ease";
  -moz-transition-timing-function: "ease";
  -o-transition-timing-function: "ease";
  -ms-transition-timing-function: "ease";
  transition-timing-function: "ease";
  -webkit-transition-delay: 0;
  -moz-transition-delay: 0;
  -o-transition-delay: 0;
  -ms-transition-delay: 0;
  transition-delay: 0;
}
.ink-progress-bar .bar.grey {
  background: #e6e6e6;
  filter: progid:DXImageTransform.Microsoft.gradient(startColorstr='#e6e6e6', endColorstr='#cccccc');
  background: -moz-linear-gradient(top, #e6e6e6 0%, #cccccc 150%);
  background: -webkit-gradient(linear, left top, left bottom, color-stop(0%, #e6e6e6), color-stop(150%, #cccccc));
  background: -webkit-linear-gradient(top, #e6e6e6 0%, #cccccc 150%);
  background: -o-linear-gradient(top, #e6e6e6 0%, #cccccc 150%);
  background: -ms-linear-gradient(top, #e6e6e6 0%, #cccccc 150%);
  background: linear-gradient(to bottom, #e6e6e6 0%, #cccccc 150%);
  color: #000000;
  text-shadow: 0 1px 0 rgba(255, 255, 255, 0.25);
}
.ink-progress-bar .bar.green {
  background: #4c9220;
  filter: progid:DXImageTransform.Microsoft.gradient(startColorstr='#4c9220', endColorstr='#366817');
  background: -moz-linear-gradient(top, #4c9220 0%, #366817 150%);
  background: -webkit-gradient(linear, left top, left bottom, color-stop(0%, #4c9220), color-stop(150%, #366817));
  background: -webkit-linear-gradient(top, #4c9220 0%, #366817 150%);
  background: -o-linear-gradient(top, #4c9220 0%, #366817 150%);
  background: -ms-linear-gradient(top, #4c9220 0%, #366817 150%);
  background: linear-gradient(to bottom, #4c9220 0%, #366817 150%);
}
.ink-progress-bar .bar.blue {
  background: #1b75ce;
  filter: progid:DXImageTransform.Microsoft.gradient(startColorstr='#1b75ce', endColorstr='#155ba1');
  background: -moz-linear-gradient(top, #1b75ce 0%, #155ba1 150%);
  background: -webkit-gradient(linear, left top, left bottom, color-stop(0%, #1b75ce), color-stop(150%, #155ba1));
  background: -webkit-linear-gradient(top, #1b75ce 0%, #155ba1 150%);
  background: -o-linear-gradient(top, #1b75ce 0%, #155ba1 150%);
  background: -ms-linear-gradient(top, #1b75ce 0%, #155ba1 150%);
  background: linear-gradient(to bottom, #1b75ce 0%, #155ba1 150%);
}
.ink-progress-bar .bar.red {
  background: #be1c1c;
  filter: progid:DXImageTransform.Microsoft.gradient(startColorstr='#be1c1c', endColorstr='#921515');
  background: -moz-linear-gradient(top, #be1c1c 0%, #921515 150%);
  background: -webkit-gradient(linear, left top, left bottom, color-stop(0%, #be1c1c), color-stop(150%, #921515));
  background: -webkit-linear-gradient(top, #be1c1c 0%, #921515 150%);
  background: -o-linear-gradient(top, #be1c1c 0%, #921515 150%);
  background: -ms-linear-gradient(top, #be1c1c 0%, #921515 150%);
  background: linear-gradient(to bottom, #be1c1c 0%, #921515 150%);
}
.ink-progress-bar .bar.orange {
  background: #f2990d;
  filter: progid:DXImageTransform.Microsoft.gradient(startColorstr='#f2990d', endColorstr='#c27b0a');
  background: -moz-linear-gradient(top, #f2990d 0%, #c27b0a 150%);
  background: -webkit-gradient(linear, left top, left bottom, color-stop(0%, #f2990d), color-stop(150%, #c27b0a));
  background: -webkit-linear-gradient(top, #f2990d 0%, #c27b0a 150%);
  background: -o-linear-gradient(top, #f2990d 0%, #c27b0a 150%);
  background: -ms-linear-gradient(top, #f2990d 0%, #c27b0a 150%);
  background: linear-gradient(to bottom, #f2990d 0%, #c27b0a 150%);
}
.ink-progress-bar .bar.black {
  background: #4d4d4d;
  filter: progid:DXImageTransform.Microsoft.gradient(startColorstr='#4d4d4d', endColorstr='#000000');
  background: -moz-linear-gradient(top, #4d4d4d 0%, #000000 150%);
  background: -webkit-gradient(linear, left top, left bottom, color-stop(0%, #4d4d4d), color-stop(150%, #000000));
  background: -webkit-linear-gradient(top, #4d4d4d 0%, #000000 150%);
  background: -o-linear-gradient(top, #4d4d4d 0%, #000000 150%);
  background: -ms-linear-gradient(top, #4d4d4d 0%, #000000 150%);
  background: linear-gradient(to bottom, #4d4d4d 0%, #000000 150%);
}
img {
  width: auto;
  max-width: 100%;
  max-height: 100%;
  vertical-align: top;
}
figure {
  position: relative;
}
figure.rounded {
  border-radius: 6px;
}
figure.rounded img:first-child {
  border-top-right-radius: 6px;
  border-top-left-radius: 6px;
  border-bottom-right-radius: 0;
  border-bottom-left-radius: 0;
}
figure.rounded img:last-child {
  border-top-right-radius: 0;
  border-top-left-radius: 0;
  border-bottom-right-radius: 6px;
  border-bottom-left-radius: 6px;
}
figure.rounded figcaption:first-child {
  border-top-right-radius: 6px;
  border-top-left-radius: 6px;
  border-bottom-right-radius: 0;
  border-bottom-left-radius: 0;
}
figure.rounded figcaption:last-child {
  border-top-right-radius: 0;
  border-top-left-radius: 0;
  border-bottom-right-radius: 6px;
  border-bottom-left-radius: 6px;
}
figure.rounded.caption-over-top img {
  border-radius: 6px;
}
figure.rounded.caption-over-top figcaption {
  border-top-right-radius: 6px;
  border-top-left-radius: 6px;
  border-bottom-right-radius: 0;
  border-bottom-left-radius: 0;
}
figure.rounded.caption-over-bottom img {
  border-radius: 6px;
}
figure.rounded.caption-over-bottom figcaption {
  border-top-right-radius: 0;
  border-top-left-radius: 0;
  border-bottom-right-radius: 6px;
  border-bottom-left-radius: 6px;
}
figure.caption-over-top figcaption {
  position: absolute;
  left: 0;
  top: 0;
}
figure.caption-over-top img + figcaption {
  margin-top: 0;
}
figure.caption-over-bottom figcaption {
  position: absolute;
  left: 0;
  bottom: 0;
  margin-bottom: 4px;
}
figure.caption-over-top figcaption.light,
figure.caption-over-bottom figcaption.light {
  background: rgba(255, 255, 255, 0.8);
  color: #000000;
}
figure.caption-over-top figcaption.dark,
figure.caption-over-bottom figcaption.dark {
  background: rgba(0, 0, 0, 0.8);
  color: #ffffff;
}
figcaption {
  font-size: 0.8em;
  padding: 1em;
  width: 100%;
}
figcaption.light {
  background: #0d0d0d;
  color: #555555;
}
figcaption.dark {
  background: #0d0d0d;
  color: #ffffff;
}
.ink-shade {
  background: rgba(0, 0, 0, 0.8);
  width: 100%;
  height: 100%;
  top: 0;
  right: 0;
  bottom: 0;
  left: 0;
  max-height: 100%;
  max-width: 100%;
  position: fixed;
  opacity: 0;
  display: none;
  -webkit-transition-property: opacity;
  -moz-transition-property: opacity;
  -o-transition-property: opacity;
  -ms-transition-property: opacity;
  transition-property: opacity;
  -webkit-transition-duration: 200ms;
  -moz-transition-duration: 200ms;
  -o-transition-duration: 200ms;
  -ms-transition-duration: 200ms;
  transition-duration: 200ms;
  -webkit-transition-timing-function: ease-in-out;
  -moz-transition-timing-function: ease-in-out;
  -o-transition-timing-function: ease-in-out;
  -ms-transition-timing-function: ease-in-out;
  transition-timing-function: ease-in-out;
  -webkit-transition-delay: 0;
  -moz-transition-delay: 0;
  -o-transition-delay: 0;
  -ms-transition-delay: 0;
  transition-delay: 0;
}
<<<<<<< HEAD
.ink-gallery .stage .slider {
  white-space: nowrap;
  height: 215px;
=======
.ink-shade.fade {
  -webkit-transition-property: opacity;
  -moz-transition-property: opacity;
  -o-transition-property: opacity;
  -ms-transition-property: opacity;
  transition-property: opacity;
  -webkit-transition-duration: 200ms;
  -moz-transition-duration: 200ms;
  -o-transition-duration: 200ms;
  -ms-transition-duration: 200ms;
  transition-duration: 200ms;
  -webkit-transition-timing-function: ease-in-out;
  -moz-transition-timing-function: ease-in-out;
  -o-transition-timing-function: ease-in-out;
  -ms-transition-timing-function: ease-in-out;
  transition-timing-function: ease-in-out;
  -webkit-transition-delay: 0;
  -moz-transition-delay: 0;
  -o-transition-delay: 0;
  -ms-transition-delay: 0;
  transition-delay: 0;
}
.ink-shade.visible {
  opacity: 1;
  display: block;
>>>>>>> 411eca38
}
.ink-modal {
  background: #ffffff;
  z-index: 9999;
  position: absolute;
  opacity: 0;
  display: none;
  border: 1px #666666 solid;
  -webkit-box-shadow: 0 0 15px 0 rgba(0, 0, 0, 0.8);
  -moz-box-shadow: 0 0 15px 0 rgba(0, 0, 0, 0.8);
  box-shadow: 0 0 15px 0 rgba(0, 0, 0, 0.8);
  border-radius: 4px;
  overflow: hidden;
}
<<<<<<< HEAD
.ink-gallery .stage .slider .slide img {
  border: 1px solid red;
  box-sizing: border-box;
}
.ink-gallery ul .nav-controls,
.ink-gallery ol .nav-controls {
  list-style-type: none;
  padding: 0;
}
.ink-gallery ul .nav-controls.bullets,
.ink-gallery ol .nav-controls.bullets {
  text-align: center;
  margin: 1.5em auto;
}
.ink-gallery ul .nav-controls.bullets li,
.ink-gallery ol .nav-controls.bullets li {
  display: inline;
}
.ink-gallery ul .nav-controls.bullets li a,
.ink-gallery ol .nav-controls.bullets li a {
  content: "";
  display: inline-block;
  width: 16px;
  height: 16px;
  text-indent: -99999px;
  background: red;
  border-radius: 8px;
  margin-left: 0.4em;
  background: #e6e6e6;
  filter: progid:DXImageTransform.Microsoft.gradient(startColorstr='#e6e6e6', endColorstr='#f2f2f2');
  background: -moz-linear-gradient(toptop, #e6e6e6 0%, #f2f2f2 100%);
  background: -webkit-gradient(linear, left top, left bottom, color-stop(0%, #e6e6e6), color-stop(100%, #f2f2f2));
  background: -webkit-linear-gradient(top, #e6e6e6 0%, #f2f2f2 100%);
  background: -o-linear-gradient(top, #e6e6e6 0%, #f2f2f2 100%);
  background: -ms-linear-gradient(top, #e6e6e6 0%, #f2f2f2 100%);
  background: linear-gradient(to bottom, #e6e6e6 0%, #f2f2f2 100%);
  -webkit-box-shadow: 0 1px 4px 0 rgba(77, 77, 77, 0.5) inset;
  -moz-box-shadow: 0 1px 4px 0 rgba(77, 77, 77, 0.5) inset;
  box-shadow: 0 1px 4px 0 rgba(77, 77, 77, 0.5) inset;
}
.ink-gallery ul .nav-controls.bullets li a:hover,
.ink-gallery ol .nav-controls.bullets li a:hover {
  background: #cccccc;
  filter: progid:DXImageTransform.Microsoft.gradient(startColorstr='#cccccc', endColorstr='#666666');
  background: -moz-linear-gradient(toptop, #cccccc 0%, #666666 80%);
  background: -webkit-gradient(linear, left top, left bottom, color-stop(0%, #cccccc), color-stop(80%, #666666));
  background: -webkit-linear-gradient(top, #cccccc 0%, #666666 80%);
  background: -o-linear-gradient(top, #cccccc 0%, #666666 80%);
  background: -ms-linear-gradient(top, #cccccc 0%, #666666 80%);
  background: linear-gradient(to bottom, #cccccc 0%, #666666 80%);
}
.ink-gallery ul .nav-controls.bullets li.active a,
.ink-gallery ol .nav-controls.bullets li.active a {
  background: #808080;
  filter: progid:DXImageTransform.Microsoft.gradient(startColorstr='#808080', endColorstr='#1a1a1a');
  background: -moz-linear-gradient(toptop, #808080 0%, #1a1a1a 80%);
  background: -webkit-gradient(linear, left top, left bottom, color-stop(0%, #808080), color-stop(80%, #1a1a1a));
  background: -webkit-linear-gradient(top, #808080 0%, #1a1a1a 80%);
  background: -o-linear-gradient(top, #808080 0%, #1a1a1a 80%);
  background: -ms-linear-gradient(top, #808080 0%, #1a1a1a 80%);
  background: linear-gradient(to bottom, #808080 0%, #1a1a1a 80%);
}
.ink-gallery ul .nav-controls.bullets li.active a:hover,
.ink-gallery ol .nav-controls.bullets li.active a:hover {
  background: #cccccc;
  filter: progid:DXImageTransform.Microsoft.gradient(startColorstr='#cccccc', endColorstr='#666666');
  background: -moz-linear-gradient(toptop, #cccccc 0%, #666666 80%);
  background: -webkit-gradient(linear, left top, left bottom, color-stop(0%, #cccccc), color-stop(80%, #666666));
  background: -webkit-linear-gradient(top, #cccccc 0%, #666666 80%);
  background: -o-linear-gradient(top, #cccccc 0%, #666666 80%);
  background: -ms-linear-gradient(top, #cccccc 0%, #666666 80%);
  background: linear-gradient(to bottom, #cccccc 0%, #666666 80%);
}
.feed-slider,
.highlights-slider {
  width: 100%;
  position: relative;
  padding-bottom: 1em;
}
.feed-slider.one .stage .slider .item,
.highlights-slider.one .stage .slider .item {
  width: 100%;
  display: inline-block;
}
.feed-slider.two .stage .slider .item,
.highlights-slider.two .stage .slider .item {
  width: 50%;
  display: inline-block;
}
.feed-slider.three .stage .slider .slide .item,
.highlights-slider.three .stage .slider .slide .item {
  width: 33%;
  display: inline-block;
}
.feed-slider.four .stage .slider .slide .item,
.highlights-slider.four .stage .slider .slide .item {
  width: 25%;
  display: inline-block;
}
.feed-slider.five .stage .slider .slide .item,
.highlights-slider.five .stage .slider .slide .item {
  width: 20%;
  display: inline-block;
}
.feed-slider.six .stage .slider .slide .item,
.highlights-slider.six .stage .slider .slide .item {
  width: 16.7%;
  display: inline-block;
}
.feed-slider .stage,
.highlights-slider .stage {
  width: 100%;
  overflow: hidden;
  display: inline-block;
  position: relative;
  padding: 10px 0;
}
.feed-slider .stage .slider,
.highlights-slider .stage .slider {
  white-space: nowrap;
  font-size: 0;
}
.feed-slider .stage .slider .slide,
.highlights-slider .stage .slider .slide {
  margin: 0 auto;
  position: relative;
  display: inline-block;
  overflow: hidden;
  font-size: 16px;
  width: 100%;
}
.feed-slider .stage .slider .slide a,
.highlights-slider .stage .slider .slide a {
  display: block;
  margin: 0 auto;
}
.feed-slider .stage .slider .slide a h1,
.highlights-slider .stage .slider .slide a h1,
.feed-slider .stage .slider .slide a h2,
.highlights-slider .stage .slider .slide a h2,
.feed-slider .stage .slider .slide a h3,
.highlights-slider .stage .slider .slide a h3,
.feed-slider .stage .slider .slide a h4,
.highlights-slider .stage .slider .slide a h4,
.feed-slider .stage .slider .slide a h5,
.highlights-slider .stage .slider .slide a h5,
.feed-slider .stage .slider .slide a h6,
.highlights-slider .stage .slider .slide a h6,
.feed-slider .stage .slider .slide a p,
.highlights-slider .stage .slider .slide a p {
  margin: 0;
  padding: 0;
  white-space: normal;
}
.feed-slider .stage .slider .slide a p.title,
.highlights-slider .stage .slider .slide a p.title {
  font-weight: 700;
  clear: both;
  font-size: 1.1em;
}
.feed-slider .stage .slider .slide a img,
.highlights-slider .stage .slider .slide a img {
  margin-bottom: 0.3em;
  float: none;
}
.feed-slider .stage .slider .slide .item,
.highlights-slider .stage .slider .slide .item {
  vertical-align: top;
}
.feed-slider ul.nav-controls.buttons,
.highlights-slider ul.nav-controls.buttons {
  position: absolute;
  width: 100%;
  top: 45%;
  margin-top: -48px;
}
.feed-slider ul.nav-controls.buttons li.previous,
.highlights-slider ul.nav-controls.buttons li.previous {
  position: absolute;
  top: 0;
  left: 0;
  z-index: 99999;
}
.feed-slider ul.nav-controls.buttons li.previous span i,
.highlights-slider ul.nav-controls.buttons li.previous span i {
  margin-left: -2px;
}
.feed-slider ul.nav-controls.buttons li.next,
.highlights-slider ul.nav-controls.buttons li.next {
  position: absolute;
  top: 0;
  right: 1em;
  z-index: 99999;
}
.feed-slider ul.nav-controls.buttons li.next span i,
.highlights-slider ul.nav-controls.buttons li.next span i {
  margin-left: 3px;
}
.feed-slider ul.nav-controls.buttons li,
.highlights-slider ul.nav-controls.buttons li {
  display: inline;
=======
.ink-modal:after {
  content: ".";
  display: block;
  height: 0;
  clear: both;
  visibility: hidden;
}
.ink-modal.fade {
  -webkit-transition-property: opacity;
  -moz-transition-property: opacity;
  -o-transition-property: opacity;
  -ms-transition-property: opacity;
  transition-property: opacity;
  -webkit-transition-duration: 200ms;
  -moz-transition-duration: 200ms;
  -o-transition-duration: 200ms;
  -ms-transition-duration: 200ms;
  transition-duration: 200ms;
  -webkit-transition-timing-function: ease-in-out;
  -moz-transition-timing-function: ease-in-out;
  -o-transition-timing-function: ease-in-out;
  -ms-transition-timing-function: ease-in-out;
  transition-timing-function: ease-in-out;
  -webkit-transition-delay: 0;
  -moz-transition-delay: 0;
  -o-transition-delay: 0;
  -ms-transition-delay: 0;
  transition-delay: 0;
}
.ink-modal.visible {
  opacity: 1;
  display: block;
}
.ink-modal > .modal-body {
  padding: 1em;
  overflow-y: auto;
  overflow-x: hidden;
  height: auto;
}
.ink-modal > .modal-header {
  border-bottom: 1px #e6e6e6 solid;
  overflow: hidden;
  -webkit-box-shadow: 0 1px 2px 0 rgba(200, 200, 200, 0.2);
  -moz-box-shadow: 0 1px 2px 0 rgba(200, 200, 200, 0.2);
  box-shadow: 0 1px 2px 0 rgba(200, 200, 200, 0.2);
}
.ink-modal > .modal-header > .modal-dismiss {
  padding-top: 2px;
  text-align: center;
  color: #ffffff;
  width: 1.5em;
  height: 1.5em;
  line-height: 1.2em;
  font-size: 1em;
  border: 0;
  background: #bfbfbf;
  border-radius: 50%;
  text-shadow: 0 -1px 0 rgba(0, 0, 0, 0.6);
  filter: alpha(opacity=60);
  -ms-filter: "progid:DXImageTransform.Microsoft.Alpha(Opacity=60)";
  opacity: 0.6;
  -webkit-transition-property: opacity;
  -moz-transition-property: opacity;
  -o-transition-property: opacity;
  -ms-transition-property: opacity;
  transition-property: opacity;
  -webkit-transition-duration: 125ms;
  -moz-transition-duration: 125ms;
  -o-transition-duration: 125ms;
  -ms-transition-duration: 125ms;
  transition-duration: 125ms;
  -webkit-transition-timing-function: ease-in-out;
  -moz-transition-timing-function: ease-in-out;
  -o-transition-timing-function: ease-in-out;
  -ms-transition-timing-function: ease-in-out;
  transition-timing-function: ease-in-out;
  -webkit-transition-delay: 0;
  -moz-transition-delay: 0;
  -o-transition-delay: 0;
  -ms-transition-delay: 0;
  transition-delay: 0;
  float: right;
}
.ink-modal > .modal-header > .modal-dismiss:after {
  content: "\f00d";
  font-family: FontAwesome;
}
.ink-modal > .modal-header > .modal-dismiss:hover {
  filter: alpha(opacity=60);
  -ms-filter: "progid:DXImageTransform.Microsoft.Alpha(Opacity=100)";
  opacity: 1;
}
.ink-modal > .modal-footer {
  border-top: 1px #ffffff solid;
  background: #e6e6e6;
  margin-bottom: 0;
  -webkit-box-shadow: 0 -2px 2px 0 rgba(200, 200, 200, 0.2);
  -moz-box-shadow: 0 -2px 2px 0 rgba(200, 200, 200, 0.2);
  box-shadow: 0 -2px 2px 0 rgba(200, 200, 200, 0.2);
}
.ink-modal > .modal-header,
.ink-modal > .modal-footer {
  padding: 0.8em 1em 0.65em 1em;
}
.ink-modal > .modal-header:before,
.ink-modal > .modal-footer:before,
.ink-modal > .modal-header:after,
.ink-modal > .modal-footer:after {
  content: ".";
  display: block;
  height: 0;
  clear: both;
  visibility: hidden;
>>>>>>> 411eca38
}<|MERGE_RESOLUTION|>--- conflicted
+++ resolved
@@ -6135,11 +6135,6 @@
   -ms-transition-delay: 0;
   transition-delay: 0;
 }
-<<<<<<< HEAD
-.ink-gallery .stage .slider {
-  white-space: nowrap;
-  height: 215px;
-=======
 .ink-shade.fade {
   -webkit-transition-property: opacity;
   -moz-transition-property: opacity;
@@ -6165,7 +6160,6 @@
 .ink-shade.visible {
   opacity: 1;
   display: block;
->>>>>>> 411eca38
 }
 .ink-modal {
   background: #ffffff;
@@ -6180,209 +6174,6 @@
   border-radius: 4px;
   overflow: hidden;
 }
-<<<<<<< HEAD
-.ink-gallery .stage .slider .slide img {
-  border: 1px solid red;
-  box-sizing: border-box;
-}
-.ink-gallery ul .nav-controls,
-.ink-gallery ol .nav-controls {
-  list-style-type: none;
-  padding: 0;
-}
-.ink-gallery ul .nav-controls.bullets,
-.ink-gallery ol .nav-controls.bullets {
-  text-align: center;
-  margin: 1.5em auto;
-}
-.ink-gallery ul .nav-controls.bullets li,
-.ink-gallery ol .nav-controls.bullets li {
-  display: inline;
-}
-.ink-gallery ul .nav-controls.bullets li a,
-.ink-gallery ol .nav-controls.bullets li a {
-  content: "";
-  display: inline-block;
-  width: 16px;
-  height: 16px;
-  text-indent: -99999px;
-  background: red;
-  border-radius: 8px;
-  margin-left: 0.4em;
-  background: #e6e6e6;
-  filter: progid:DXImageTransform.Microsoft.gradient(startColorstr='#e6e6e6', endColorstr='#f2f2f2');
-  background: -moz-linear-gradient(toptop, #e6e6e6 0%, #f2f2f2 100%);
-  background: -webkit-gradient(linear, left top, left bottom, color-stop(0%, #e6e6e6), color-stop(100%, #f2f2f2));
-  background: -webkit-linear-gradient(top, #e6e6e6 0%, #f2f2f2 100%);
-  background: -o-linear-gradient(top, #e6e6e6 0%, #f2f2f2 100%);
-  background: -ms-linear-gradient(top, #e6e6e6 0%, #f2f2f2 100%);
-  background: linear-gradient(to bottom, #e6e6e6 0%, #f2f2f2 100%);
-  -webkit-box-shadow: 0 1px 4px 0 rgba(77, 77, 77, 0.5) inset;
-  -moz-box-shadow: 0 1px 4px 0 rgba(77, 77, 77, 0.5) inset;
-  box-shadow: 0 1px 4px 0 rgba(77, 77, 77, 0.5) inset;
-}
-.ink-gallery ul .nav-controls.bullets li a:hover,
-.ink-gallery ol .nav-controls.bullets li a:hover {
-  background: #cccccc;
-  filter: progid:DXImageTransform.Microsoft.gradient(startColorstr='#cccccc', endColorstr='#666666');
-  background: -moz-linear-gradient(toptop, #cccccc 0%, #666666 80%);
-  background: -webkit-gradient(linear, left top, left bottom, color-stop(0%, #cccccc), color-stop(80%, #666666));
-  background: -webkit-linear-gradient(top, #cccccc 0%, #666666 80%);
-  background: -o-linear-gradient(top, #cccccc 0%, #666666 80%);
-  background: -ms-linear-gradient(top, #cccccc 0%, #666666 80%);
-  background: linear-gradient(to bottom, #cccccc 0%, #666666 80%);
-}
-.ink-gallery ul .nav-controls.bullets li.active a,
-.ink-gallery ol .nav-controls.bullets li.active a {
-  background: #808080;
-  filter: progid:DXImageTransform.Microsoft.gradient(startColorstr='#808080', endColorstr='#1a1a1a');
-  background: -moz-linear-gradient(toptop, #808080 0%, #1a1a1a 80%);
-  background: -webkit-gradient(linear, left top, left bottom, color-stop(0%, #808080), color-stop(80%, #1a1a1a));
-  background: -webkit-linear-gradient(top, #808080 0%, #1a1a1a 80%);
-  background: -o-linear-gradient(top, #808080 0%, #1a1a1a 80%);
-  background: -ms-linear-gradient(top, #808080 0%, #1a1a1a 80%);
-  background: linear-gradient(to bottom, #808080 0%, #1a1a1a 80%);
-}
-.ink-gallery ul .nav-controls.bullets li.active a:hover,
-.ink-gallery ol .nav-controls.bullets li.active a:hover {
-  background: #cccccc;
-  filter: progid:DXImageTransform.Microsoft.gradient(startColorstr='#cccccc', endColorstr='#666666');
-  background: -moz-linear-gradient(toptop, #cccccc 0%, #666666 80%);
-  background: -webkit-gradient(linear, left top, left bottom, color-stop(0%, #cccccc), color-stop(80%, #666666));
-  background: -webkit-linear-gradient(top, #cccccc 0%, #666666 80%);
-  background: -o-linear-gradient(top, #cccccc 0%, #666666 80%);
-  background: -ms-linear-gradient(top, #cccccc 0%, #666666 80%);
-  background: linear-gradient(to bottom, #cccccc 0%, #666666 80%);
-}
-.feed-slider,
-.highlights-slider {
-  width: 100%;
-  position: relative;
-  padding-bottom: 1em;
-}
-.feed-slider.one .stage .slider .item,
-.highlights-slider.one .stage .slider .item {
-  width: 100%;
-  display: inline-block;
-}
-.feed-slider.two .stage .slider .item,
-.highlights-slider.two .stage .slider .item {
-  width: 50%;
-  display: inline-block;
-}
-.feed-slider.three .stage .slider .slide .item,
-.highlights-slider.three .stage .slider .slide .item {
-  width: 33%;
-  display: inline-block;
-}
-.feed-slider.four .stage .slider .slide .item,
-.highlights-slider.four .stage .slider .slide .item {
-  width: 25%;
-  display: inline-block;
-}
-.feed-slider.five .stage .slider .slide .item,
-.highlights-slider.five .stage .slider .slide .item {
-  width: 20%;
-  display: inline-block;
-}
-.feed-slider.six .stage .slider .slide .item,
-.highlights-slider.six .stage .slider .slide .item {
-  width: 16.7%;
-  display: inline-block;
-}
-.feed-slider .stage,
-.highlights-slider .stage {
-  width: 100%;
-  overflow: hidden;
-  display: inline-block;
-  position: relative;
-  padding: 10px 0;
-}
-.feed-slider .stage .slider,
-.highlights-slider .stage .slider {
-  white-space: nowrap;
-  font-size: 0;
-}
-.feed-slider .stage .slider .slide,
-.highlights-slider .stage .slider .slide {
-  margin: 0 auto;
-  position: relative;
-  display: inline-block;
-  overflow: hidden;
-  font-size: 16px;
-  width: 100%;
-}
-.feed-slider .stage .slider .slide a,
-.highlights-slider .stage .slider .slide a {
-  display: block;
-  margin: 0 auto;
-}
-.feed-slider .stage .slider .slide a h1,
-.highlights-slider .stage .slider .slide a h1,
-.feed-slider .stage .slider .slide a h2,
-.highlights-slider .stage .slider .slide a h2,
-.feed-slider .stage .slider .slide a h3,
-.highlights-slider .stage .slider .slide a h3,
-.feed-slider .stage .slider .slide a h4,
-.highlights-slider .stage .slider .slide a h4,
-.feed-slider .stage .slider .slide a h5,
-.highlights-slider .stage .slider .slide a h5,
-.feed-slider .stage .slider .slide a h6,
-.highlights-slider .stage .slider .slide a h6,
-.feed-slider .stage .slider .slide a p,
-.highlights-slider .stage .slider .slide a p {
-  margin: 0;
-  padding: 0;
-  white-space: normal;
-}
-.feed-slider .stage .slider .slide a p.title,
-.highlights-slider .stage .slider .slide a p.title {
-  font-weight: 700;
-  clear: both;
-  font-size: 1.1em;
-}
-.feed-slider .stage .slider .slide a img,
-.highlights-slider .stage .slider .slide a img {
-  margin-bottom: 0.3em;
-  float: none;
-}
-.feed-slider .stage .slider .slide .item,
-.highlights-slider .stage .slider .slide .item {
-  vertical-align: top;
-}
-.feed-slider ul.nav-controls.buttons,
-.highlights-slider ul.nav-controls.buttons {
-  position: absolute;
-  width: 100%;
-  top: 45%;
-  margin-top: -48px;
-}
-.feed-slider ul.nav-controls.buttons li.previous,
-.highlights-slider ul.nav-controls.buttons li.previous {
-  position: absolute;
-  top: 0;
-  left: 0;
-  z-index: 99999;
-}
-.feed-slider ul.nav-controls.buttons li.previous span i,
-.highlights-slider ul.nav-controls.buttons li.previous span i {
-  margin-left: -2px;
-}
-.feed-slider ul.nav-controls.buttons li.next,
-.highlights-slider ul.nav-controls.buttons li.next {
-  position: absolute;
-  top: 0;
-  right: 1em;
-  z-index: 99999;
-}
-.feed-slider ul.nav-controls.buttons li.next span i,
-.highlights-slider ul.nav-controls.buttons li.next span i {
-  margin-left: 3px;
-}
-.feed-slider ul.nav-controls.buttons li,
-.highlights-slider ul.nav-controls.buttons li {
-  display: inline;
-=======
 .ink-modal:after {
   content: ".";
   display: block;
@@ -6496,5 +6287,4 @@
   height: 0;
   clear: both;
   visibility: hidden;
->>>>>>> 411eca38
 }