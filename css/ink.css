--- conflicted
+++ resolved
@@ -7200,11 +7200,7 @@
   width: 100%;
   position: relative;
   padding-bottom: 1em;
-<<<<<<< HEAD
-  margin-top: 10em;
-=======
   overflow: hidden;
->>>>>>> ca2bf84c
   margin-left: auto;
   margin-right: auto;
   display: inline-block;
@@ -7215,8 +7211,6 @@
   position: relative;
   top: 0;
   left: 0;
-<<<<<<< HEAD
-=======
   -webkit-transition-property: left, top;
   -moz-transition-property: left, top;
   -o-transition-property: left, top;
@@ -7237,7 +7231,6 @@
   -o-transition-delay: 0;
   -ms-transition-delay: 0;
   transition-delay: 0;
->>>>>>> ca2bf84c
 }
 .ink-carousel .stage .slide {
   margin: 0 auto;
@@ -7245,13 +7238,6 @@
   display: inline-block;
   overflow: hidden;
   font-size: 16px;
-<<<<<<< HEAD
-  width: 50%;
-  white-space: normal;
-  zoom: 1;
-  *display: inline;
-}
-=======
   white-space: normal;
   float: none;
   zoom: 1;
@@ -7261,7 +7247,6 @@
   background-color: white;
   margin: 0;
 }
->>>>>>> ca2bf84c
 img {
   width: auto;
   max-width: 100%;
