/**
 * @module Ink.UI.FormValidator_2
 * @author inkdev AT sapo.pt
 * @version 2
 */
Ink.createModule('Ink.UI.FormValidator', '2', [ 'Ink.UI.Common_1','Ink.Dom.Element_1','Ink.Dom.Event_1','Ink.Dom.Selector_1','Ink.Dom.Css_1','Ink.Util.Array_1','Ink.Util.I18n_1','Ink.Util.Validator_1'], function( Common, Element, Event, Selector, Css, InkArray, I18n, InkValidator ) {
    'use strict';

    /**
     * Validation Functions to be used
     * Some functions are a port from PHP, others are the 'best' solutions available
     *
     * @type {Object}
     * @private
     * @static
     */
    var validationFunctions = {

        /**
         * Checks if the value is actually defined and is not empty
         *
         * @method validationFunctions.required
         * @param  {String} value Value to be checked
         * @return {Boolean}       True case is defined, false if it's empty or not defined.
         */
        'required': function( value ){
            return ( (typeof value !== 'undefined') && ( !(/^\s*$/).test(value) ) );
        },

        /**
         * Checks if the value has a minimum length
         *
         * @method validationFunctions.min_length
         * @param  {String} value   Value to be checked
         * @param  {String|Number} minSize Number of characters that the value at least must have.
         * @return {Boolean}         True if the length of value is equal or bigger than the minimum chars defined. False if not.
         */
        'min_length': function( value, minSize ){
            return ( (typeof value === 'string') && ( value.length >= parseInt(minSize,10) ) );
        },

        /**
         * Checks if the value has a maximum length
         *
         * @method validationFunctions.max_length
         * @param  {String} value   Value to be checked
         * @param  {String|Number} maxSize Number of characters that the value at maximum can have.
         * @return {Boolean}         True if the length of value is equal or smaller than the maximum chars defined. False if not.
         */
        'max_length': function( value, maxSize ){
            return ( (typeof value === 'string') && ( value.length <= parseInt(maxSize,10) ) );
        },

        /**
         * Checks if the value has an exact length
         *
         * @method validationFunctions.exact_length
         * @param  {String} value   Value to be checked
         * @param  {String|Number} exactSize Number of characters that the value must have.
         * @return {Boolean}         True if the length of value is equal to the size defined. False if not.
         */
        'exact_length': function( value, exactSize ){
            return ( (typeof value === 'string') && ( value.length === parseInt(exactSize,10) ) );
        },

        /**
         * Checks if the value has a valid e-mail address
         *
         * @method validationFunctions.email
         * @param  {String} value   Value to be checked
         * @return {Boolean}         True if the value is a valid e-mail address. False if not.
         */
        'email': function( value ){
            return ( ( typeof value === 'string' ) && InkValidator.mail( value ) );
        },

        /**
         * Checks if the value has a valid URL
         *
         * @method validationFunctions.url
         * @param  {String} value   Value to be checked
         * @param  {Boolean} fullCheck Flag that specifies if the value must be validated as a full url (with the protocol) or not.
         * @return {Boolean}         True if the URL is considered valid. False if not.
         */
        'url': function( value, fullCheck ){
            fullCheck = fullCheck || false;
            return ( (typeof value === 'string') && InkValidator.url( value, fullCheck ) );
        },

        /**
         * Checks if the value is a valid IP. Supports ipv4 and ipv6
         *
         * @method validationFunctions.ip
         * @param  {String} value   Value to be checked
         * @param  {String} ipType Type of IP to be validated. The values are: ipv4, ipv6. By default is ipv4.
         * @return {Boolean}         True if the value is a valid IP address. False if not.
         */
        'ip': function( value, ipType ){
            if( typeof value !== 'string' ){
                return false;
            }

            return InkValidator.isIP(value, ipType);
        },

        /**
         * Checks if the value is a valid phone number. Supports several countries, based in the Ink.Util.Validator class.
         *
         * @method validationFunctions.phone
         * @param  {String} value   Value to be checked
         * @param  {String} phoneType Country's initials to specify the type of phone number to be validated. Ex: 'AO'.
         * @return {Boolean}         True if it's a valid phone number. False if not.
         */
        'phone': function( value, phoneType ){
            if( typeof value !== 'string' ){
                return false;
            }

            var countryCode = phoneType ? phoneType.toUpperCase() : '';

            return InkValidator['is' + countryCode + 'Phone'](value);
        },

        /**
         * Checks if it's a valid credit card.
         *
         * @method validationFunctions.credit_card
         * @param  {String} value   Value to be checked
         * @param  {String} cardType Type of credit card to be validated. The card types available are in the Ink.Util.Validator class.
         * @return {Boolean}         True if the value is a valid credit card number. False if not.
         */
        'credit_card': function( value, cardType ){
            if( typeof value !== 'string' ){
                return false;
            }

            return InkValidator.isCreditCard( value, cardType || 'default' );
        },

        /**
         * Checks if the value is a valid date.
         *
         * @method validationFunctions.date
         * @param  {String} value   Value to be checked
         * @param  {String} format Specific format of the date.
         * @return {Boolean}         True if the value is a valid date. False if not.
         */
        'date': function( value, format ){
            return ( (typeof value === 'string' ) && InkValidator.isDate(format, value) );
        },

        /**
         * Checks if the value only contains alphabetical values.
         *
         * @method validationFunctions.alpha
         * @param  {String} value           Value to be checked
         * @param  {Boolean} supportSpaces  Allow whitespace
         * @return {Boolean}                True if the value is alphabetical-only. False if not.
         */
        'alpha': function( value, supportSpaces ){
            return InkValidator.ascii(value, {singleLineWhitespace: supportSpaces});
        },

        /*
         * Check that the value contains only printable unicode text characters
         * from the Basic Multilingual plane (BMP)
         * Optionally allow punctuation and whitespace
         *
         * @method validationFunctions.text
         * @param {String} value    Value to be checked
         * @return {Boolean}        Whether the value only contains printable text characters
         **/
        'text': function (value, whitespace, punctuation) {
            return InkValidator.unicode(value, {
                singleLineWhitespace: whitespace,
                unicodePunctuation: punctuation});
        },

        /*
         * Check that the value contains only printable text characters 
         * available in the latin-1 encoding.
         *
         * Optionally allow punctuation and whitespace
         *
         * @method validationFunctions.text
         * @param {String} value    Value to be checked
         * @return {Boolean}        Whether the value only contains printable text characters
         **/
        'latin': function (value, punctuation, whitespace) {
            if ( typeof value !== 'string') { return false; }
            return InkValidator.latin1(value, {latin1Punctuation: punctuation, singleLineWhitespace: whitespace});
        },

        /**
         * Checks if the value only contains alphabetical and numerical characters.
         *
         * @method validationFunctions.alpha_numeric
         * @param  {String} value   Value to be checked
         * @return {Boolean}         True if the value is a valid alphanumerical. False if not.
         */
        'alpha_numeric': function( value ){
            return InkValidator.ascii(value, {numbers: true});
        },

        /**
         * Checks if the value only contains alphabetical, dash or underscore characteres.
         *
         * @method validationFunctions.alpha_dashes
         * @param  {String} value   Value to be checked
         * @return {Boolean}         True if the value is a valid. False if not.
         */
        'alpha_dash': function( value ){
            return InkValidator.ascii(value, {dash: true, underscore: true});
        },

        /**
         * Checks if the value is a digit (an integer of length = 1).
         *
         * @method validationFunctions.digit
         * @param  {String} value   Value to be checked
         * @return {Boolean}         True if the value is a valid digit. False if not.
         */
        'digit': function( value ){
            return ((typeof value === 'string') && /^[0-9]{1}$/.test(value));
        },

        /**
         * Checks if the value is a valid integer.
         *
         * @method validationFunctions.integer
         * @param  {String} value   Value to be checked
         * @param  {String} positive Flag that specifies if the integer is must be positive (unsigned).
         * @return {Boolean}         True if the value is a valid integer. False if not.
         */
        'integer': function( value, positive ){
            return InkValidator.number(value, {
                negative: !positive,
                decimalPlaces: 0
            });
        },

        /**
         * Checks if the value is a valid decimal number.
         *
         * @method validationFunctions.decimal
         * @param  {String} value   Value to be checked
         * @param  {String} decimalSeparator Character that splits the integer part from the decimal one. By default is '.'.
         * @param  {String} [decimalPlaces] Maximum number of digits that the decimal part must have.
         * @param  {String} [leftDigits] Maximum number of digits that the integer part must have, when provided.
         * @return {Boolean}         True if the value is a valid decimal number. False if not.
         */
        'decimal': function( value, decimalSeparator, decimalPlaces, leftDigits ){
            return InkValidator.number(value, {
                decimalSep: decimalSeparator || '.',
                decimalPlaces: +decimalPlaces || null,
                maxDigits: +leftDigits
            });
        },

        /**
         * Checks if it is a numeric value.
         *
         * @method validationFunctions.numeric
         * @param  {String} value   Value to be checked
         * @param  {String} decimalSeparator Verifies if it's a valid decimal. Otherwise checks if it's a valid integer.
         * @param  {String} [decimalPlaces] (when the number is decimal) Maximum number of digits that the decimal part must have.
         * @param  {String} [leftDigits] (when the number is decimal) Maximum number of digits that the integer part must have, when provided.
         * @return {Boolean}         True if the value is numeric. False if not.
         */
        'numeric': function( value, decimalSeparator, decimalPlaces, leftDigits ){
            decimalSeparator = decimalSeparator || '.';
            if( value.indexOf(decimalSeparator) !== -1  ){
                return validationFunctions.decimal( value, decimalSeparator, decimalPlaces, leftDigits );
            } else {
                return validationFunctions.integer( value );
            }
        },

        /**
         * Checks if the value is in a specific range of values. The parameters after the first one are used for specifying the range, and are similar in function to python's range() function.
         *
         * @method validationFunctions.range
         * @param  {String} value   Value to be checked
         * @param  {String} minValue Left limit of the range.
         * @param  {String} maxValue Right limit of the range.
         * @param  {String} [multipleOf] In case you want numbers that are only multiples of another number.
         * @return {Boolean}         True if the value is within the range. False if not.
         */
        'range': function( value, minValue, maxValue, multipleOf ){
            value = +value;
            minValue = +minValue;
            maxValue = +maxValue;

            if (isNaN(value) || isNaN(minValue) || isNaN(maxValue)) {
                return false;
            }

            if( value < minValue || value > maxValue ){
                return false;
            }

            if (multipleOf) {
                return (value - minValue) % multipleOf === 0;
            } else {
                return true;
            }
        },

        /**
         * Checks if the value is a valid color.
         *
         * @method validationFunctions.color
         * @param  {String} value   Value to be checked
         * @return {Boolean}         True if the value is a valid color. False if not.
         */
        'color': function( value ){
            return InkValidator.isColor(value);
        },

        /**
         * Checks if the value matches the value of a different field.
         *
         * @method validationFunctions.matches
         * @param  {String} value   Value to be checked
         * @param  {String} fieldToCompare Name or ID of the field to compare.
         * @return {Boolean}         True if the values match. False if not.
         */
        'matches': function( value, fieldToCompare ){
            return ( value === this.getFormElements()[fieldToCompare][0].getValue() );
        }

    };

    /**
     * Error messages for the validation functions above
     * @type {Object}
     * @private
     * @static
     */
    var validationMessages = new I18n({
        en_US: {
            'formvalidator.required' : 'The {field} filling is mandatory',
            'formvalidator.min_length': 'The {field} must have a minimum size of {param1} characters',
            'formvalidator.max_length': 'The {field} must have a maximum size of {param1} characters',
            'formvalidator.exact_length': 'The {field} must have an exact size of {param1} characters',
            'formvalidator.email': 'The {field} must have a valid e-mail address',
            'formvalidator.url': 'The {field} must have a valid URL',
            'formvalidator.ip': 'The {field} does not contain a valid {param1} IP address',
            'formvalidator.phone': 'The {field} does not contain a valid {param1} phone number',
            'formvalidator.credit_card': 'The {field} does not contain a valid {param1} credit card',
            'formvalidator.date': 'The {field} should contain a date in the {param1} format',
            'formvalidator.alpha': 'The {field} should only contain letters',
            'formvalidator.text': 'The {field} should only contain alphabetic characters',
            'formvalidator.latin': 'The {field} should only contain alphabetic characters',
            'formvalidator.alpha_numeric': 'The {field} should only contain letters or numbers',
            'formvalidator.alpha_dashes': 'The {field} should only contain letters or dashes',
            'formvalidator.digit': 'The {field} should only contain a digit',
            'formvalidator.integer': 'The {field} should only contain an integer',
            'formvalidator.decimal': 'The {field} should contain a valid decimal number',
            'formvalidator.numeric': 'The {field} should contain a number',
            'formvalidator.range': 'The {field} should contain a number between {param1} and {param2}',
            'formvalidator.color': 'The {field} should contain a valid color',
            'formvalidator.matches': 'The {field} should match the field {param1}',
            'formvalidator.validation_function_not_found': 'The rule {rule} has not been defined'
        },
        pt_PT: {
            'formvalidator.required' : 'Preencher {field} é obrigatório',
            'formvalidator.min_length': '{field} deve ter no mínimo {param1} caracteres',
            'formvalidator.max_length': '{field} tem um tamanho máximo de {param1} caracteres',
            'formvalidator.exact_length': '{field} devia ter exactamente {param1} caracteres',
            'formvalidator.email': '{field} deve ser um e-mail válido',
            'formvalidator.url': 'O {field} deve ser um URL válido',
            'formvalidator.ip': '{field} não tem um endereço IP {param1} válido',
            'formvalidator.phone': '{field} deve ser preenchido com um número de telefone {param1} válido.',
            'formvalidator.credit_card': '{field} não tem um cartão de crédito {param1} válido',
            'formvalidator.date': '{field} deve conter uma data no formato {param1}',
            'formvalidator.alpha': 'O campo {field} deve conter apenas caracteres alfabéticos',
            'formvalidator.text': 'O campo {field} deve conter apenas caracteres alfabéticos',
            'formvalidator.latin': 'O campo {field} deve conter apenas caracteres alfabéticos',
            'formvalidator.alpha_numeric': '{field} deve conter apenas letras e números',
            'formvalidator.alpha_dashes': '{field} deve conter apenas letras e traços',
            'formvalidator.digit': '{field} destina-se a ser preenchido com apenas um dígito',
            'formvalidator.integer': '{field} deve conter um número inteiro',
            'formvalidator.decimal': '{field} deve conter um número válido',
            'formvalidator.numeric': '{field} deve conter um número válido',
            'formvalidator.range': '{field} deve conter um número entre {param1} e {param2}',
            'formvalidator.color': '{field} deve conter uma cor válida',
            'formvalidator.matches': '{field} deve corresponder ao campo {param1}',
            'formvalidator.validation_function_not_found': '[A regra {rule} não foi definida]'
        }
    }, 'en_US');

    /**
     * Constructor of a FormElement.
     * This type of object has particular methods to parse rules and validate them in a specific DOM Element.
     *
     * @param  {DOMElement} element DOM Element
     * @param  {Object} options Object with configuration options
     * @return {FormElement} FormElement object
     */
    var FormElement = function( element, options ){
        this._element = Common.elOrSelector( element, 'Invalid FormElement' );
        this._errors = {};
        this._rules = {};
        this._value = null;

        this._options = Ink.extendObj( {
            label: this._getLabel()
        }, Element.data(this._element) );

        this._options = Ink.extendObj( this._options, options || {} );

    };

    /**
     * FormElement's prototype
     */
    FormElement.prototype = {

        /**
         * Function to get the label that identifies the field.
         * If it can't find one, it will use the name or the id
         * (depending on what is defined)
         *
         * @method _getLabel
         * @return {String} Label to be used in the error messages
         * @private
         */
        _getLabel: function(){

            var controlGroup = Element.findUpwardsByClass(this._element,'control-group');
            var label = Ink.s('label',controlGroup);
            if( label ){
                label = Element.textContent(label);
            } else {
                label = this._element.name || this._element.id || '';
            }

            return label;
        },

        /**
         * Function to parse a rules' string.
         * Ex: required|number|max_length[30]
         *
         * @method _parseRules
         * @param  {String} rules String with the rules
         * @private
         */
        _parseRules: function( rules ){
            this._rules = {};
            rules = rules.split("|");
            var i, rulesLength = rules.length, rule, params, paramStartPos ;
            if( rulesLength > 0 ){
                for( i = 0; i < rulesLength; i++ ){
                    rule = rules[i];
                    if( !rule ){
                        continue;
                    }

                    if( ( paramStartPos = rule.indexOf('[') ) !== -1 ){
                        params = rule.substr( paramStartPos+1 );
                        params = params.split(']');
                        params = params[0];
                        params = params.split(',');
                        for (var p = 0, len = params.length; p < len; p++) {
                            params[p] =
                                params[p] === 'true' ? true :
                                params[p] === 'false' ? false :
                                params[p];
                        }
                        params.splice(0,0,this.getValue());

                        rule = rule.substr(0,paramStartPos);

                        this._rules[rule] = params;
                    } else {
                        this._rules[rule] = [this.getValue()];
                    }
                }
            }
        },

        /**
         * Function to add an error to the FormElement's 'errors' object.
         * It basically receives the rule where the error occurred, the parameters passed to it (if any)
         * and the error message.
         * Then it replaces some tokens in the message for a more 'custom' reading
         *
         * @method _addError
         * @param  {String|null} rule    Rule that failed, or null if no rule was found.
         * @private
         * @static
         */
        _addError: function(rule){
            var params = this._rules[rule] || [];

            var paramObj = {
                field: this._options.label,
                value: this.getValue()
            };

            for( var i = 1; i < params.length; i++ ){
                paramObj['param' + i] = params[i];
            }

            var i18nKey = 'formvalidator.' + rule;

            this._errors[rule] = validationMessages.text(i18nKey, paramObj);

            if (this._errors[rule] === i18nKey) {
                this._errors[rule] = 'Validation message not found';
            }
        },

        /**
         * Function to retrieve the element's value
         *
         * @method getValue
         * @return {mixed} The DOM Element's value
         * @public
         */
        getValue: function(){

            switch(this._element.nodeName.toLowerCase()){
                case 'select':
                    return Ink.s('option:selected',this._element).value;
                case 'textarea':
                    return this._element.innerHTML;
                case 'input':
                    if( "type" in this._element ){
                        if( (this._element.type === 'radio') && (this._element.type === 'checkbox') ){
                            if( this._element.checked ){
                                return this._element.value;
                            }
                        } else if( this._element.type !== 'file' ){
                            return this._element.value;
                        }
                    } else {
                        return this._element.value;
                    }
                    return;
                default:
                    return this._element.innerHTML;
            }
        },

        /**
         * Function that returns the constructed errors object.
         *
         * @method getErrors
         * @return {Object} Errors' object
         * @public
         */
        getErrors: function(){
            return this._errors;
        },

        /**
         * Function that returns the DOM element related to it.
         *
         * @method getElement
         * @return {Object} DOM Element
         * @public
         */
        getElement: function(){
            return this._element;
        },

        /**
         * Get other elements in the same form.
         *
         * @method getFormElements
         * @return {Object} A mapping of keys to other elements in this form.
         * @public
         */
        getFormElements: function () {
            return this._options.form._formElements;
        },

        /**
         * Function used to validate the element based on the rules defined.
         * It parses the rules defined in the _options.rules property.
         *
         * @method validate
         * @return {Boolean} True if every rule was valid. False if one fails.
         * @public
         */
        validate: function(){
            this._errors = {};

            if( "rules" in this._options || 1){
                this._parseRules( this._options.rules );
            }
            
            if( ("required" in this._rules) || (this.getValue() !== '') ){
                for(var rule in this._rules) {
                    if (this._rules.hasOwnProperty(rule)) {
                        if( (typeof validationFunctions[rule] === 'function') ){
                            if( validationFunctions[rule].apply(this, this._rules[rule] ) === false ){

                                this._addError( rule );
                                return false;

                            }

                        } else {

                            this._addError( null );
                            return false;
                        }
                    }
                }
            }

            return true;

        }
    };



    /**
     * @class Ink.UI.FormValidator_2
     * @version 2
     * @constructor
     * @param {String|DOMElement} selector Either a CSS Selector string, or the form's DOMElement
     * @param {String}   [options.eventTrigger='submit']        What event do we listen for.
     * @param {Boolean}  [options.neverSubmit=false]            Always cancel the event?
     * @param {Boolean}  [options.cancelEventOnSuccess=false]   Cancel the event even on success?
     * @param {Selector} [options.searchForm]                   What inputs do we search for which should have our data-attributes for validation.
     * @param {Function} [options.beforeValidation]             Callback to be executed before validating the form
     * @param {Function} [options.onError]                      Validation error callback
     * @param {Function} [options.onSuccess]                    Validation success callback
     *
     * @example
     *     Ink.requireModules( ['Ink.UI.FormValidator_2'], function( FormValidator ){
     *         var myValidator = new FormValidator( 'form' );
     *     });
     */
    var FormValidator = function( selector, options ){

        /**
         * DOMElement of the <form> being validated
         *
         * @property _rootElement
         * @type {DOMElement}
         */
        this._rootElement = Common.elOrSelector( selector );

        /**
         * Object that will gather the form elements by name
         *
         * @property _formElements
         * @type {Object}
         */
        this._formElements = {};

        /**
         * Error message DOMElements
         * 
         * @property _errorMessages
         */
        this._errorMessages = [];

        /**
         * Array of elements marked with validation errors
         *
         * @property _markedErrorElements
         */
        this._markedErrorElements = [];

        /**
         * Configuration options. Fetches the data attributes first, then the ones passed when executing the constructor.
         * By doing that, the latter will be the one with highest priority.
         *
         * @property _options
         * @type {Object}
         */
        this._options = Ink.extendObj({
            eventTrigger: 'submit',
            neverSubmit: 'false',
            cancelEventOnSuccess: 'false',
            searchFor: 'input, select, textarea, .control-group',
            beforeValidation: undefined,
            onError: undefined,
            onSuccess: undefined
        },Element.data(this._rootElement));

        this._options = Ink.extendObj( this._options, options || {} );

        // Sets an event listener for a specific event in the form, if defined.
        // By default is the 'submit' event.
        if( typeof this._options.eventTrigger === 'string' ){
            Event.observe( this._rootElement,this._options.eventTrigger, Ink.bindEvent(this.validate,this) );
        }

        this._init();
    };

    /**
     * Method used to set validation functions (either custom or ovewrite the existent ones)
     *
     * @method setRule
     * @param {String}   name         Name of the function. E.g. 'required'
     * @param {String}   errorMessage Error message to be displayed in case of returning false. E.g. 'Oops, you passed {param1} as parameter1, lorem ipsum dolor...'
     * @param {Function} cb           Function to be executed when calling this rule
     * @public
     * @static
     */
    FormValidator.setRule = function( name, errorMessage, cb ){
        validationFunctions[ name ] = cb;
        if (validationMessages.getKey('formvalidator.' + name) !== errorMessage) {
            var langObj = {}; langObj['formvalidator.' + name] = errorMessage;
            var dictObj = {}; dictObj[validationMessages.lang()] = langObj;
            validationMessages.append(dictObj);
        }
    };

    /**
     * Get the i18n object in charge of the error messages
     *
     * @method getI18n
     * @return {Ink.Util.I18n} The i18n object the FormValidator is using.
     */
    FormValidator.getI18n = function () {
        return validationMessages;
    };

     /**
     * Sets the I18n object for validation error messages
     *
     * @method setI18n
     * @param {Ink.Util.I18n} i18n  The I18n object.
     */
    FormValidator.setI18n = function (i18n) {
        validationMessages = i18n;
    };

   /**
     * Add to the I18n dictionary. See `Ink.Util.I18n.append()` documentation.
     *
     * @method AppendI18n
     */
    FormValidator.appendI18n = function () {
        validationMessages.append.apply(validationMessages, [].slice.call(arguments));
    };

    /**
     * Sets the language of the error messages. pt_PT and en_US are available, but you can add new languages by using append()
     *
     * See the `Ink.Util.I18n.lang()` setter
     *
     * @method setLanguage
     * @param language  The language to set i18n to.
     */
    FormValidator.setLanguage = function (language) {
        validationMessages.lang(language);
    };

    /**
     * Method used to get the existing defined validation functions
     *
     * @method getRules
     * @return {Object} Object with the rules defined
     * @public
     * @static
     */
    FormValidator.getRules = function(){
        return validationFunctions;
    };

    FormValidator.prototype = {
        _init: function(){

        },

        /**
         * Function that searches for the elements of the form, based in the
         * this._options.searchFor configuration.
         *
         * @method getElements
         * @return {Object} An object with the elements in the form, indexed by name/id
         * @public
         */
        getElements: function(){
            this._formElements = {};
            var formElements = Selector.select( this._options.searchFor, this._rootElement );
            if( formElements.length ){
                var i, element;
                for( i=0; i<formElements.length; i+=1 ){
                    element = formElements[i];

                    var dataAttrs = Element.data( element );

                    if( !("rules" in dataAttrs) ){
                        continue;
                    }

                    var options = {
                        form: this
                    };

                    var key;
                    if( ("name" in element) && element.name ){
                        key = element.name;
                    } else if( ("id" in element) && element.id ){
                        key = element.id;
                    } else {
                        key = 'element_' + Math.floor(Math.random()*100);
                        element.id = key;
                    }

                    if( !(key in this._formElements) ){
                        this._formElements[key] = [ new FormElement( element, options ) ];
                    } else {
                        this._formElements[key].push( new FormElement( element, options ) );
                    }
                }
            }

            return this._formElements;
        },

        /**
         * Runs the validate function of each FormElement in the this._formElements
         * object.
         * Also, based on the this._options.beforeValidation, this._options.onError
         * and this._options.onSuccess, this callbacks are executed when defined.
         *
         * @method validate
         * @param  {Event} event window.event object
         * @return {Boolean}
         * @public
         */
        validate: function( event ) {

            if(this._options.neverSubmit+'' === 'true' && event) {
                Event.stopDefault(event);
            }

            if( typeof this._options.beforeValidation === 'function' ){
                this._options.beforeValidation();
            }

            this.getElements();

            var errorElements = [];

            for( var key in this._formElements ){
                if( this._formElements.hasOwnProperty(key) ){
                    for( var counter = 0; counter < this._formElements[key].length; counter+=1 ){
                        if( !this._formElements[key][counter].validate() ) {
                            errorElements.push(this._formElements[key][counter]);
                        }
                    }
                }
            }
            
            if( errorElements.length === 0 ){
                if( typeof this._options.onSuccess === 'function' ){
                    this._options.onSuccess();
                }

                if(event && this._options.cancelEventOnSuccess.toString() === 'true') {
                    Event.stopDefault(event);
                    return false;
                }

                return true;
            } else {

                if(event) {
                    Event.stopDefault(event);
                }

                if( typeof this._options.onError === 'function' ){
                    this._options.onError( errorElements );
                }
<<<<<<< HEAD
                InkArray.each( this._markedErrorElements, function (elm) {
                    Css.removeClassName(elm, ['validation', 'error']);
=======
                InkArray.each( this._markedErrorElements, function (errorElement) {
                    Css.removeClassName(errorElement,  ['validation', 'error']);
>>>>>>> c957748b
                });
                InkArray.each( this._errorMessages, Element.remove);
                this._errorMessages = [];
                this._markedErrorElements = [];

                InkArray.each( errorElements, Ink.bind(function( formElement ){
                    var controlGroupElement;
                    var controlElement;
                    if( Css.hasClassName(formElement.getElement(),'control-group') ){
                        controlGroupElement = formElement.getElement();
                        controlElement = Ink.s('.control',formElement.getElement());
                    } else {
                        controlGroupElement = Element.findUpwardsByClass(formElement.getElement(),'control-group');
                        controlElement = Element.findUpwardsByClass(formElement.getElement(),'control');
                    }
                    if (!controlElement || !controlGroupElement) {
                        controlElement = controlGroupElement = formElement.getElement();
                    }

                    Css.addClassName( controlGroupElement, ['validation', 'error'] );
                    this._markedErrorElements.push(controlGroupElement);

                    var paragraph = document.createElement('p');
                    Css.addClassName(paragraph,'tip');
                    Element.insertAfter(paragraph, controlElement);
                    var errors = formElement.getErrors();
                    var errorArr = [];
                    for (var k in errors) {
                        if (errors.hasOwnProperty(k)) {
                            errorArr.push(errors[k]);
                        }
                    }
                    paragraph.innerHTML = errorArr.join('<br/>');
                    this._errorMessages.push(paragraph);
                }, this));
                return false;
            }
        }
    };

    /**
     * Returns the FormValidator's Object
     */
    return FormValidator;

});<|MERGE_RESOLUTION|>--- conflicted
+++ resolved
@@ -877,13 +877,8 @@
                 if( typeof this._options.onError === 'function' ){
                     this._options.onError( errorElements );
                 }
-<<<<<<< HEAD
-                InkArray.each( this._markedErrorElements, function (elm) {
-                    Css.removeClassName(elm, ['validation', 'error']);
-=======
                 InkArray.each( this._markedErrorElements, function (errorElement) {
                     Css.removeClassName(errorElement,  ['validation', 'error']);
->>>>>>> c957748b
                 });
                 InkArray.each( this._errorMessages, Element.remove);
                 this._errorMessages = [];
