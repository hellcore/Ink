--- conflicted
+++ resolved
@@ -23,22 +23,6 @@
 
 // the grid
 @import "grid.less";
-<<<<<<< HEAD
-@import "large.less";
-@import "medium.less";
-@import "small.less";
-@import "nav.less";
-@import "nav-themes.less";
-@import "nav-pills.less";
-@import "nav-tabs.less";
-@import "nav-breadcrumbs.less";
-@import "nav-pagination.less";
-@import "nav-menu.less";
-@import "typo.less";
-@import "common.less";
-@import "alerts.less";
-@import "buttons.less";
-=======
 
 // typography
 @import "typography.less";
@@ -51,7 +35,6 @@
 
 // FontAwsome icons
 // thanks to Dave Gandy - http://fortawesome.github.com/Font-Awesome)
->>>>>>> 270480ed
 @import "icons.less";
 
 // navigation
