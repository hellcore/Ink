--- conflicted
+++ resolved
@@ -36,7 +36,6 @@
 // FontAwsome icons
 // thanks to Dave Gandy - http://fortawesome.github.com/Font-Awesome)
 @import "icons.less";
-@import "icons-ie7.less";
 
 // navigation
 @import "navigation.less";
@@ -55,13 +54,11 @@
 // tables
 @import "tables.less";
 
-<<<<<<< HEAD
-// tables
+// widgets
+@import "widgets.less";
+
+// images
 @import "images.less";
 
 // labels
 @import "js.gallery.less";
-=======
-// widgets
-@import "widgets.less";
->>>>>>> 6643242e
