--- conflicted
+++ resolved
@@ -24,8 +24,6 @@
             color: lighten(@text-color,35%);
             position: relative;
             margin: .3em 0 0 0.1em;
-            clear: both;
-            line-height: inherit;
         }
 
         &.label {
@@ -105,11 +103,7 @@
                 & > select,
                 & > textarea {
                     width: 100% - (@form-append-width);
-<<<<<<< HEAD
-                    float: left;
-=======
                     //padding-right: 2.2em;
->>>>>>> 6643242e
                     
                     & + [class^="icon-"],
                     & + [class*=" icon-"] {
@@ -119,7 +113,6 @@
                         //position: absolute;
                         //right: .4em;
                         //top: .1em;
-                        width: @form-append-width;
                     }
                 }
             }
@@ -191,7 +184,6 @@
                     font-family: FontAwesome;
                     font-size: .75em;
                     width: 1.25em;
-                    vertical-align: super;
                 }
             }
         }
