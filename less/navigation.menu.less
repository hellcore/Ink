.@{navigation-class-name} {

    ul {

        display: block;

        &.menu {
     
            li {
             
                a { 
<<<<<<< HEAD
                    #ink > #effects > .transition ('background',500ms);
                    text-decoration: none;
=======
                    #ink > #effects > .transition ('background',100ms);
>>>>>>> 6643242e
                }

                &:hover {

                    ul.submenu {
                        display: block;
                    }

                }

                ul.submenu {

                    display: none;
                    position: absolute;
                    z-index: @layer-10;

                    li {

                        overflow: hidden;

                        a {
                            display: block;
                            float: none;
                        }
                    }
                }
            }

            &:after {
                content: ".";
                display: block;
                height: 0;
                clear: both;
                visibility: hidden;
                zoom: 1;
            }

            // horizontal menus
            &.horizontal {

                li {

                    float: left;
                    line-height: @navigation-line-height;
                    position: relative;

                    a {
                        //float: left;
                        padding: @navigation-v-padding @navigation-h-padding @navigation-v-padding 0;
                        display: inline-block;
                    }

                    ul {

                        &.submenu {

                            width: 8em;
                            top: @navigation-line-height + (@navigation-v-padding * 2);

                            li {
                                float: none;
                            }
                        }
                    }
                }
            }


            // vertical menus
            &.vertical {

                li {
                    line-height: @navigation-line-height;
                    position: relative;

                    a {
                        padding: @navigation-padding;
                        display: block;
                    }

                    ul {
                        &.submenu {
                            top: 0;
                            left:100%;
                            min-width: 8em;
                        
                            li {
                                line-height: @navigation-line-height;
                                float: none;
                                position: static;
                            }

                            &.dropdown {
                                position: relative;
                                top: auto;
                                left: auto;
                            }
                        }
                    }
                }
            }
        }
    }
}<|MERGE_RESOLUTION|>--- conflicted
+++ resolved
@@ -9,12 +9,7 @@
             li {
              
                 a { 
-<<<<<<< HEAD
-                    #ink > #effects > .transition ('background',500ms);
-                    text-decoration: none;
-=======
                     #ink > #effects > .transition ('background',100ms);
->>>>>>> 6643242e
                 }
 
                 &:hover {
