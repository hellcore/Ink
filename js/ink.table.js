--- conflicted
+++ resolved
@@ -64,6 +64,7 @@
      *     @param {Function}  [options.processJSONField.(field_name)] The same as processJSONField, but for each field.
      *     @param {Function}  [options.processJSONTotalRows] A callback where you have a chance to say how many rows are in the dataset (not only on this page) you have on the collection. You get as an argument the JSON response.
      *     @param {String|DomElement|Ink.UI.Pagination} [options.pagination] Pagination instance or element.
+     *     @param {Object}    [options.paginationOptions] Override the options with which we instantiate the Ink.UI.Pagination.
      *     @param {Boolean}   [options.allowResetSorting] Allow sort order to be set to "none" in addition to "ascending" and "descending"
      *     @param {String|Array} [options.visibleFields] Set of fields which get shown on the table
      * @example
@@ -144,7 +145,6 @@
             throw '[Ink.UI.Table] :: The element is not a table';
         }
 
-<<<<<<< HEAD
         this._options = Common.options({
             pageSize: ['Integer', null],
             endpoint: ['String', null],
@@ -157,20 +157,9 @@
             processJSONTotalRows: ['Function', function (dt) { return dt.length || dt.totalRows; }],
             pagination: ['Element', null],
             allowResetSorting: ['Boolean', false],
-            visibleFields: ['String', undefined]
+            visibleFields: ['String', null],
+            paginationOptions: ['Object', null]
         }, options || {}, this._rootElement);
-=======
-        this._options = Ink.extendObj({
-            pageSize: undefined,
-            endpoint: undefined,
-            loadMode: 'full',
-            allowResetSorting: false,
-            visibleFields: undefined,
-			paginationOptions: undefined
-        },Element.data(this._rootElement));
-
-        this._options = Ink.extendObj( this._options, options || {});
->>>>>>> 3b039e67
 
         /**
          * Checking if it's in markup mode or endpoint mode
@@ -238,34 +227,7 @@
                 /**
                  * Set pagination if options tell us to
                  */
-<<<<<<< HEAD
                 this._setPagination();
-=======
-                if( ("pageSize" in this._options) && (typeof this._options.pageSize !== 'undefined') ){
-                    /**
-                     * Applying the pagination
-                     */
-                    this._pagination = this._rootElement.nextSibling;
-                    while(this._pagination.nodeType !== 1){
-                        this._pagination = this._pagination.nextSibling;
-                    }
-
-                    if( this._pagination.nodeName.toLowerCase() !== 'nav' ){
-                        throw '[Ink.UI.Table] :: Missing the pagination markup or is mis-positioned';
-                    }
-
-                    var Pagination = Ink.getModule('Ink.UI.Pagination',1);
-
-                    this._pagination = new Pagination( this._pagination, Ink.extendObj({
-                        size: Math.ceil(this._totalRows/this._options.pageSize),
-                        onChange: Ink.bind(function( pagingObj ){
-                            this._paginate( (pagingObj._current+1) );
-                        },this)
-                    }, this._options.paginationOptions));
-
-                    this._paginate(1);
-                }
->>>>>>> 3b039e67
              }
         },
 
@@ -548,7 +510,6 @@
             /**
              * Fetch pagination from options. Can be a selector string, an element or a Pagination instance.
              */
-<<<<<<< HEAD
             var paginationEl = this._options.pagination;
 
             if ( paginationEl instanceof Pagination ) {
@@ -565,46 +526,17 @@
                     className: 'pagination',
                     insertBottom: paginationEl
                 });
-=======
-            if( ("pageSize" in this._options) && (typeof this._options.pageSize !== 'undefined') ){
-                /**
-                 * Applying the pagination
-                 */
-                if( !this._pagination ){
-                    /*
-                     * Applying pagination
-                     */
-                    this._pagination = this._rootElement.nextSibling;
-                    while(this._pagination.nodeType !== 1){
-                        this._pagination = this._pagination.nextSibling;
-                    }
-
-                    if( this._pagination.nodeName.toLowerCase() !== 'nav' ){
-                        this._pagination = document.createElement('nav');
-                        this._pagination.className = 'ink-navigation';
-                        this._rootElement.parentNode.insertBefore(this._pagination,this._rootElement.nextSibling);
-                        this._pagination.appendChild( document.createElement('ul') ).className = 'pagination';
-                    }
-
-                    var Pagination = Ink.getModule('Ink.UI.Pagination',1);
-
-                    this._pagination = new Pagination( this._pagination, Ink.extendObj({
-                        size: Math.ceil(this._totalRows/this._options.pageSize),
-                        onChange: Ink.bind(function( ){
-                            this._getData( this._options.endpoint );
-                        },this)
-                    }, this._options.paginationOptions);
-                }
->>>>>>> 3b039e67
-            }
-
-            this._pagination = new Pagination(paginationEl, {
+            }
+
+            var paginationOptions = Ink.extendObj({
                 totalItemCount: this._totalRows,
                 itemsPerPage: this._options.pageSize,
                 onChange: Ink.bind(function (_, pageNo) {
                     this._paginate(pageNo + 1);
                 }, this)
-            });
+            }, this._options.paginationOptions || {});
+
+            this._pagination = new Pagination(paginationEl, paginationOptions);
 
             this._paginate(1);
         },
