
;(function(window, document) {

    'use strict';

    /**
     * @module Ink_1
     */

    /**
     * global object
     *
     * @class Ink
     */


    // skip redefinition of Ink core
    if ('Ink' in window) { return; }


    // internal data

    /*
     * NOTE:
     * invoke Ink.setPath('Ink', '/Ink/'); before requiring local modules
     */
    var paths = {};
    var modules = {};
    var modulesLoadOrder = [];
    var modulesRequested = {};
    var pendingRMs = [];
    var modulesWaitingForDeps = {};



    // auxiliary fns
    var isEmptyObject = function(o) {
        /*jshint unused:false */
        if (typeof o !== 'object') { return false; }
        for (var k in o) {
            if (o.hasOwnProperty(k)) {
                return false;
            }
        }
        return true;
    };



    window.Ink = {

        _checkPendingRequireModules: function() {
            var I, F, o, dep, mod, cb, pRMs = [];
            for (I = 0, F = pendingRMs.length; I < F; ++I) {
                o = pendingRMs[I];

                if (!o) { continue; }

                for (dep in o.left) {
                    if (o.left.hasOwnProperty(dep)) {
                        mod = modules[dep];
                        if (mod) {
                            o.args[o.left[dep] ] = mod;
                            delete o.left[dep];
                            --o.remaining;
                        }
                    }
                }

                if (o.remaining > 0) {
                    pRMs.push(o);
                }
                else {
                    cb = o.cb;
                    if (!cb) { continue; }
                    delete o.cb; // to make sure I won't call this more than once!
                    cb.apply(false, o.args);
                }
            }

            pendingRMs = pRMs;

            if (pendingRMs.length > 0) {
                setTimeout( function() { Ink._checkPendingRequireModules(); }, 0 );
            }
        },

        /**
         * Get the path of a certain module by looking up the paths given in setPath (and ultimately the default Ink path)
         *
         * @method getPath
         * @param modName   Name of the module you want the path of.
         * @param noLib     Exclude the 'lib.js' filename
         */
        getPath: function(key, noLib) {
            var split = key.split(/[._]/g);
            var curKey;
            var i;
            var root;
            var path;
            // Look for Ink.Dom.Element.1, Ink.Dom.Element, Ink.Dom, Ink in this order.
            for (i = split.length; i >= 0; i -= 1) {
                curKey = split.slice(0, i + 1).join('.');  // See comment in setPath
                if (paths[curKey]) {
                    root = curKey;
                    break;
                }
            }
            path = paths[root || 'Ink'];
            if (!/\/$/.test(path)) {
                path += '/';
            }
            if (i < split.length) {
                path += split.slice(i + 1).join('/') + '/';
            }
            if (!noLib) {
                path += 'lib.js';
            }
            return path;
        },
        
        /**
         * Sets the URL path for a namespace. Use this to customize where
         * requireModules (and createModule) will load dependencies from.
         *
         * @method setPath
         *
         * @param key
         * @param rootURI
         *
         * @example
         *      Ink.setPath('Ink', 'http://my-cdn/Ink/');
         *      Ink.setPath('Lol', 'http://my-cdn/Lol/');
         *
         *      // Loads from http://my-cdn/Ink/Dom/Whatever/lib.js
         *      Ink.requireModules(['Ink.Dom.Whatever'], function () { ... });
         *      // Loads from http://my-cdn/Lol/Whatever/lib.js
         *      Ink.requireModules(['Lol.Whatever'], function () { ... });
         */
        setPath: function(key, rootURI) {
            // Replacing version separator with dot because the difference
            // between a submodule and a version doesn't matter here.
            // It would also overcomplicate the implementation of getPath
            paths[key.replace(/_/, '.')] = rootURI;
        },

        /**
         * loads a javascript script in the head.
         *
         * @method loadScript
         * @param  {String}   uri  can be an http URI or a module name
         */
        loadScript: function(uri) {
            /*jshint evil:true */

            if (uri.indexOf('/') === -1) {
                uri = this.getPath(uri);
            }

            var scriptEl = document.createElement('script');
            scriptEl.setAttribute('type', 'text/javascript');
            scriptEl.setAttribute('src', uri);

            // CHECK ON ALL BROWSERS
            /*if (document.readyState !== 'complete' && !document.body) {
                document.write( scriptEl.outerHTML );
            }
            else {*/
                var aHead = document.getElementsByTagName('head');
                if(aHead.length > 0) {
                    aHead[0].appendChild(scriptEl);
                }
            //}
        },

        _loadLater: function (dep) {
            setTimeout(function () {
                if (modules[dep] || modulesRequested[dep] ||
                        modulesWaitingForDeps[dep]) {
                    return;
                }
                modulesRequested[dep] = true;
                Ink.loadScript(dep);
            }, 0);
        },

        /**
         * defines a namespace.
         *
         * @method namespace
         * @param  {String}   ns
         * @param  {Boolean}  [returnParentAndKey]
         * @return {Array|Object} if returnParentAndKey, returns [parent, lastPart], otherwise return the namespace directly
         */
        namespace: function(ns, returnParentAndKey) {
            if (!ns || !ns.length) { return null; }

            var levels = ns.split('.');
            var nsobj = window;
            var parent;

            for (var i = 0, f = levels.length; i < f; ++i) {
                nsobj[ levels[i] ] = nsobj[ levels[i] ] || {};
                parent = nsobj;
                nsobj = nsobj[ levels[i] ];
            }

            if (returnParentAndKey) {
                return [
                    parent,
                    levels[i-1]
                ];
            }

            return nsobj;
        },

        /**
         * synchronous. assumes module is loaded already!
         *
         * @method getModule
         * @param  {String}  mod
         * @param  {Number}  [version]
         * @return {Object|Function} module object / function
         */
        getModule: function(mod, version) {
            var key = version ? [mod, '_', version].join('') : mod;
            return modules[key];
        },

        /**
         * must be the wrapper around each Ink lib module for require resolution
         *
         * @method createModule
         * @param  {String}    mod      module name. parts are split with dots
         * @param  {Number}    version
         * @param  {Array}     deps     array of module names which are dependencies for the module being created
         * @param  {Function}  modFn    its arguments are the resolved dependecies, once all of them are fetched. the body of this function should return the module.
         */
        createModule: function(mod, ver, deps, modFn) { // define
            if (typeof mod !== 'string') {
                throw new Error('module name must be a string!');
            }

            // validate version correctness
            if (!(typeof ver === 'number' || (typeof ver === 'string' && ver.length > 0))) {
                throw new Error('version number missing!');
            }

            var modAll = [mod, '_', ver].join('');

            modulesWaitingForDeps[modAll] = true;

            var cb = function() {
                //console.log(['createModule(', mod, ', ', ver, ', [', deps.join(', '), '], ', !!modFn, ')'].join(''));

                // make sure module in not loaded twice
                if (modules[modAll]) {
                    //console.warn(['Ink.createModule ', modAll, ': module has been defined already.'].join(''));
                    return;
                }


                // delete related pending tasks
                delete modulesRequested[modAll];
                delete modulesRequested[mod];


                // run module's supplied factory
                var args = Array.prototype.slice.call(arguments);
                var moduleContent = modFn.apply(window, args);
                modulesLoadOrder.push(modAll);
                // console.log('** loaded module ' + modAll + '**');


                // set version
                if (typeof moduleContent === 'object') { // Dom.Css Dom.Event
                    moduleContent._version = ver;
                }
                else if (typeof moduleContent === 'function') {
                    moduleContent.prototype._version = ver; // if constructor
                    moduleContent._version = ver;           // if regular function
                }


                // add to global namespace...
                var isInkModule = mod.indexOf('Ink.') === 0;
                var t;
                if (isInkModule) {
                    t = Ink.namespace(mod, true); // for mod 'Ink.Dom.Css', t[0] gets 'Ink.Dom' object and t[1] 'Css'
                }


                // versioned
                modules[ modAll ] = moduleContent; // in modules
                delete modulesWaitingForDeps[ modAll ];

                if (isInkModule) {
                    t[0][ t[1] + '_' + ver ] = moduleContent; // in namespace
                }


                // unversioned
                modules[ mod ] = moduleContent; // in modules

                if (isInkModule) {
                    if (isEmptyObject( t[0][ t[1] ] )) {
                        t[0][ t[1] ] = moduleContent; // in namespace
                    }
                    // else {
                        // console.warn(['Ink.createModule ', modAll, ': module has been defined already with a different version!'].join(''));
                    // }
                }


                if (this) { // there may be pending requires expecting this module, check...
                    Ink._checkPendingRequireModules();
                }
            };

            this.requireModules(deps, cb);
        },

        /**
         * use this to get depencies, even if they're not loaded yet
         *
         * @method requireModules
         * @param  {Array}     deps  array of module names which are dependencies for the require function body
         * @param  {Function}  cbFn  its arguments are the resolved dependecies, once all of them are fetched
         */
        requireModules: function(deps, cbFn) { // require
            //console.log(['requireModules([', deps.join(', '), '], ', !!cbFn, ')'].join(''));
            var i, f, o, dep, mod;
            f = deps.length;
            o = {
                args: new Array(f),
                left: {},
                remaining: f,
                cb: cbFn
            };

            if (!(typeof deps === 'object' && deps.length !== undefined)) {
                throw new Error('Dependency list should be an array!');
            }
            if (typeof cbFn !== 'function') {
                throw new Error('Callback should be a function!');
            }

            for (i = 0; i < f; ++i) {
                dep = deps[i];
                mod = modules[dep];
                if (mod) {
                    o.args[i] = mod;
                    --o.remaining;
                    continue;
                }
                else if (!modulesRequested[dep]) {
                    Ink._loadLater(dep);
                }
                o.left[dep] = i;
            }

            if (o.remaining > 0) {
                pendingRMs.push(o);
            }
            else {
                cbFn.apply(true, o.args);
            }
        },

        /**
         * list or module names, ordered by loaded time
         *
         * @method getModulesLoadOrder
         * @return {Array} returns the order in which modules were resolved and correctly loaded
         */
        getModulesLoadOrder: function() {
            return modulesLoadOrder.slice();
        },

        /**
         * returns the markup you should have to bundle your JS resources yourself
         *
         * @return {String} scripts markup
         */
        getModuleScripts: function() {
            var mlo = this.getModulesLoadOrder();
            mlo.unshift('Ink_1');
            mlo = mlo.map(function(m) {
                return ['<scr', 'ipt type="text/javascript" src="', Ink.getModuleURL(m), '"></scr', 'ipt>'].join('');
            });

            return mlo.join('\n');
        },
        
        /**
         * Creates an Ink.Ext module
         *
         * Does exactly the same as createModule but creates the module in the Ink.Ext namespace
         *
         * @method createExt
         * @param {String} moduleName   Extension name
         * @param {String} version  Extension version
         * @param {Array}  dependencies Extension dependencies
         * @param {Function} modFn  Function returning the extension
         */
        createExt: function (moduleName, version, dependencies, modFn) {
            return Ink.createModule('Ink.Ext.' + moduleName, version, dependencies, modFn);
        },

        /**
         * Function.prototype.bind alternative.
         * Additional arguments will be sent to the original function as prefix arguments.
         * Set "context" to `false` to preserve the original context of the function and just bind the arguments.
         *
         * @method bind
         * @param {Function}  fn
         * @param {Object}    context
         * @return {Function}
         */
        bind: function(fn, context) {
            var args = Array.prototype.slice.call(arguments, 2);
            return function() {
                var innerArgs = Array.prototype.slice.call(arguments);
                var finalArgs = args.concat(innerArgs);
                return fn.apply(context === false ? this : context, finalArgs);
            };
        },

        /**
         * Function.prototype.bind alternative for binding class methods
         *
         * @method bindMethod
         * @param {Object}  object
         * @param {String}  methodName
         * @return {Function}
         *  
         * @example
         *  // Build a function which calls Ink.Dom.Element.remove on an element.
         *  var removeMyElem = Ink.bindMethod(Ink.Dom.Element, 'remove', someElement);
         *
         *  removeMyElem();  // no arguments, nor Ink.Dom.Element, needed
         * @example
         *  // (comparison with using Ink.bind to the same effect).
         *  // The following two calls are equivalent
         *
         *  Ink.bind(this.remove, this, myElem);
         *  Ink.bindMethod(this, 'remove', myElem);
         */
        bindMethod: function (object, methodName) {
            return Ink.bind.apply(Ink,
                [object[methodName], object].concat([].slice.call(arguments, 2)));
        },

        /**
         * Function.prototype.bind alternative for event handlers.
         * Same as bind but keeps first argument of the call the original event.
         * Additional arguments will be sent to the original function as prefix arguments.
         * Set "context" to `false` to preserve the original context of the function and just bind the arguments.
         *
         * @method bindEvent
         * @param {Function}  fn
         * @param {Object}    context
         * @return {Function}
         */
        bindEvent: function(fn, context) {
            var args = Array.prototype.slice.call(arguments, 2);
            return function(event) {
                var finalArgs = args.slice();
                finalArgs.unshift(event || window.event);
                return fn.apply(context === false ? this : context, finalArgs);
            };
        },

        /**
         * alias to document.getElementById
         *
         * @method i
         * @param {String} id
         */
        i: function(id) {
            if(!id) {
                throw new Error('Ink.i => id or element must be passed');
            }
            if(typeof(id) === 'string') {
                return document.getElementById(id);
            }
            return id;
        },

        /**
         * alias to sizzle or querySelector
         *
         * @method s
         * @param {String}     rule
         * @param {DOMElement} [from]
         * @return {DOMElement}
         */
        s: function(rule, from)
        {
            if(typeof(Ink.Dom) === 'undefined' || typeof(Ink.Dom.Selector) === 'undefined') {
                throw new Error('This method requires Ink.Dom.Selector');
            }
            return Ink.Dom.Selector.select(rule, (from || document))[0] || null;
        },

        /**
         * alias to sizzle or querySelectorAll
         *
         * @method ss
         * @param {String}     rule
         * @param {DOMElement} [from]
         * @return {Array} array of DOMElements
         */
        ss: function(rule, from)
        {
            if(typeof(Ink.Dom) === 'undefined' || typeof(Ink.Dom.Selector) === 'undefined') {
                throw new Error('This method requires Ink.Dom.Selector');
            }
            return Ink.Dom.Selector.select(rule, (from || document));
        },

        /**
         * Enriches the destination object with values from source object whenever the key is missing in destination.
         *
         * More than one object can be passed as source, in which case the rightmost objects have precedence.
         *
         * @method extendObj
         * @param {Object} destination
         * @param {Object...} sources
         * @return destination object, enriched with defaults from the sources
         */
        extendObj: function(destination, source)
        {
            if (arguments.length > 2) {
                source = Ink.extendObj.apply(this, [].slice.call(arguments, 1));
            }
            if (source) {
                for (var property in source) {
                    if(Object.prototype.hasOwnProperty.call(source, property)) {
                        destination[property] = source[property];
                    }
                }
            }
            return destination;
        }

    };

    Ink.setPath('Ink',
        ('INK_PATH' in window) ? window.INK_PATH : window.location.protocol + '//js.ink.sapo.pt/Ink/');



    // TODO for debug - to detect pending stuff
    /*
    var failCount = {};   // fail count per module name
    var maxFails = 3;     // times
    var checkDelta = 0.5; //seconds

    var tmpTmr = setInterval(function() {
        var mk = Object.keys(modulesRequested);
        var l = mk.length;

        if (l > 0) {
            // console.log('** waiting for modules: ' + mk.join(', ') + ' **');

            for (var i = 0, f = mk.length, k, v; i < f; ++i) {
                k = mk[i];
                v = failCount[k];
                failCount[k] = (v === undefined) ? 1 : ++v;

                if (v >= maxFails) {
                    console.error('** Loading of module ' + k + ' failed! **');
                    delete modulesRequested[k];
                }
            }
        }
        else {
            // console.log('** Module loads complete. **');
            clearInterval(tmpTmr);
        }
    }, checkDelta*1000);
    */
}(window, document));

/**
 * @author inkdev AT sapo.pt
 */

Ink.createModule('Ink.Net.Ajax', '1', [], function() {

    'use strict';

    /**
     * @module Ink.Net.Ajax_1
     */

    /**
     * Creates a new cross browser XMLHttpRequest object
     *
     * @class Ink.Net.Ajax
     * @constructor
     *
     * @param {String}  url      request url
     * @param {Object}  options  request options
     * @param {Boolean}        [options.asynchronous]    if the request should be asynchronous. true by default.
     * @param {String}         [options.method]          HTTP request method. POST by default.
     * @param {Object|String}  [options.parameters]      Request parameters which should be sent with the request
     * @param {Number}         [options.timeout]         Request timeout
     * @param {Number}         [options.delay]           Artificial delay. If request is completed in time lower than this, then wait a bit before calling the callbacks
     * @param {String}         [options.postBody]        POST request body. If not specified, it's filled with the contents from parameters
     * @param {String}         [options.contentType]     Content-type header to be sent. Defaults to 'application/x-www-form-urlencoded'
     * @param {Object}         [options.requestHeaders]  key-value pairs for additional request headers
     * @param {Function}       [options.onComplete]      Callback executed after the request is completed, no matter what happens during the request.
     * @param {Function}       [options.onSuccess]       Callback executed if the request is successful (requests with 2xx status codes)
     * @param {Function}       [options.onFailure]       Callback executed if the request fails (requests with status codes different from 2xx)
     * @param {Function}       [options.onException]     Callback executed if an exception  occurs. Receives the exception as a parameter.
     * @param {Function}       [options.onCreate]        Callback executed after object initialization but before the request is made
     * @param {Function}       [options.onInit]          Callback executed before any initialization
     * @param {Function}       [options.onTimeout]       Callback executed if the request times out
     * @param {Boolean|String} [options.evalJS]          If the request Content-type header is application/json, evaluates the response and populates responseJSON. Use 'force' if you want to force the response evaluation, no matter what Content-type it's using. Defaults to true.
     * @param {Boolean}        [options.sanitizeJSON]    Sanitize the content of responseText before evaluation
     * @param {String}         [options.xhrProxy]        URI for proxy service hosted on the same server as the web app, that can fetch documents from other domains.
     *                                             The service must pipe all input and output untouched (some input sanitization is allowed, like clearing cookies).
     *                                             e.g., requesting http://example.org/doc can become /proxy/http%3A%2F%2Fexample.org%2Fdoc The proxy service will
     *                                             be used for cross-domain requests, if set, else a network error is returned as exception.
     *
     * @example
     *     new Ajax('test.json', {
     *         method: 'get',
     *         onSuccess: function (ajx, responseJSON) {
     *             // Do stuff with responseJSON or ajx.responseText
     *             console.log(responseJSON.something.length);
     *         },
     *         onFailure: function (ajx, errorResponse) {
     *             // Deal with it
     *             alert(ajx.status);  // The HTTP response code
     *         }
     *     });
     */
    var Ajax = function(url, options){

        // start of AjaxMock patch - uncomment to enable it
        /*var AM = SAPO.Communication.AjaxMock;
        if (AM && !options.inMock) {
            if (AM.autoRecordThisUrl && AM.autoRecordThisUrl(url)) {
                return new AM.Record(url, options);
            }
            if (AM.mockThisUrl && AM.mockThisUrl(url)) {
                return new AM.Play(url, options, true);
            }
        }*/
        // end of AjaxMock patch

        this.init(url, options);
    };

    /**
    * Options for all requests. These can then be
    * overriden for individual ones.
    */
    Ajax.globalOptions = {
        parameters: {},
        requestHeaders: {}
    };


    // IE10 does not need XDomainRequest
    var xMLHttpRequestWithCredentials = 'XMLHttpRequest' in window && 'withCredentials' in (new XMLHttpRequest());



    Ajax.prototype = {

        init: function(url, userOptions) {
            if (!url) {
                throw new Error("WRONG_ARGUMENTS_ERR");
            }
            var options = Ink.extendObj({
                asynchronous: true,
                method: 'POST',
                parameters: null,
                timeout: 0,
                delay: 0,
                postBody: '',
                contentType:  'application/x-www-form-urlencoded',
                requestHeaders: null,
                onComplete: null,
                onSuccess: null,
                onFailure: null,
                onException: null,
                onHeaders: null,
                onCreate: null,
                onInit: null,
                onTimeout: null,
                sanitizeJSON: false,
                evalJS: true,
                xhrProxy: '',
                cors: false,
                debug: false,
                useCredentials: false,
                signRequest: false
            }, Ajax.globalOptions);

            if (userOptions && typeof userOptions === 'object') {
                options = Ink.extendObj(options, userOptions);


                if (typeof userOptions.parameters === 'object') {
                    options.parameters = Ink.extendObj(Ink.extendObj({}, Ajax.globalOptions.parameters), userOptions.parameters);
                } else if (userOptions.parameters !== null) {
                    var globalParameters = this.paramsObjToStr(Ajax.globalOptions.parameters);
                    if (globalParameters) {
                        options.parameters = userOptions.parameters + '&' + globalParameters;
                    }
                }

                options.requestHeaders = Ink.extendObj({}, Ajax.globalOptions.requestHeaders);
                options.requestHeaders = Ink.extendObj(options.requestHeaders, userOptions.requestHeaders);
            }

            this.options = options;

            this.safeCall('onInit');

            this.url = url;

            var urlLocation = this._locationFromURL(url);
            this.isHTTP = this._locationIsHTTP(urlLocation);
            this.isCrossDomain = this._locationIsCrossDomain(urlLocation, location);

            this.requestHasBody = options.method.search(/^get|head$/i) < 0;

            if(this.options.cors) {
                this.isCrossDomain = false;
            }

            this.transport = this.getTransport();

            this.request();
        },

        /**
         * Returns a location object from an URL
         *
         * @method _locationFromUrl
         * @param url
         * @private
         **/
        _locationFromURL: function (url) {
            var urlLocation =  document.createElementNS ?
                document.createElementNS('http://www.w3.org/1999/xhtml', 'a') :
                document.createElement('a');
            urlLocation.href = url;
            return urlLocation;
        },

        /**
         * Checks whether a location is HTTP or HTTPS
         *
         * @method locationIsHttp
         * @param urlLocation
         * @private
         */
        _locationIsHTTP: function (urlLocation) {
            return urlLocation.protocol.match(/^https?:/i) ? true : false;
        },

        /**
         * Checks whether a location is cross-domain from another
         *
         * @method _locationIsCrossDomain
         * @param urlLocation {Location}
         * @param otherLocation {Location}
         */
        _locationIsCrossDomain: function (urlLocation, location) {
            location = location || window.location;
            if (!Ajax.prototype._locationIsHTTP(urlLocation) || location.protocol === 'widget:' || typeof window.widget === 'object') {
                return false;
            } else {
                return location.protocol !== urlLocation.protocol ||
                       location.host     !== urlLocation.host;
            }
        },

        /**
         * Creates the appropriate XMLHttpRequest object
         *
         * @method getTransport
         * @return {Object} XMLHttpRequest object
         */
        getTransport: function()
        {
            /*global XDomainRequest:false, ActiveXObject:false */
            if (!xMLHttpRequestWithCredentials && this.options.cors && 'XDomainRequest' in window) {
                this.usingXDomainReq = true;
                return new XDomainRequest();
            }
            else if (typeof XMLHttpRequest !== 'undefined') {
                return new XMLHttpRequest();
            }
            else if (typeof ActiveXObject !== 'undefined') {
                try {
                    return new ActiveXObject('Msxml2.XMLHTTP');
                } catch (e) {
                    return new ActiveXObject('Microsoft.XMLHTTP');
                }
            } else {
                return null;
            }
        },

        /**
         * Set the necessary headers for an ajax request
         *
         * @method setHeaders
         * @param {String} url - url for the request
         */
        setHeaders: function()
        {
            if (this.transport) {
                try {
                    var headers = {
                        "Accept": "text/javascript,text/xml,application/xml,application/xhtml+xml,text/html,application/json;q=0.9,text/plain;q=0.8,video/x-mng,image/png,image/jpeg,image/gif;q=0.2,*/*;q=0.1",
                        "Accept-Language": navigator.language,
                        "X-Requested-With": "XMLHttpRequest",
                        "X-Ink-Version": "2"
                    };
                    if (this.options.cors) {
                        if (!this.options.signRequest) {
                            delete headers['X-Requested-With'];
                        }
                        delete headers['X-Ink-Version'];
                    }

                    if (this.options.requestHeaders && typeof this.options.requestHeaders === 'object') {
                        for(var headerReqName in this.options.requestHeaders) {
                            if (this.options.requestHeaders.hasOwnProperty(headerReqName)) {
                                headers[headerReqName] = this.options.requestHeaders[headerReqName];
                            }
                        }
                    }

                    if (this.transport.overrideMimeType && (navigator.userAgent.match(/Gecko\/(\d{4})/) || [0,2005])[1] < 2005) {
                        headers.Connection = 'close';
                    }

                    for (var headerName in headers) {
                        if(headers.hasOwnProperty(headerName)) {
                            this.transport.setRequestHeader(headerName, headers[headerName]);
                        }
                    }
                } catch(e) {}
            }
        },

        /**
         * Converts an object with parameters to a querystring
         *
         * @method paramsObjToStr
         * @param {Object|String}  optParams  parameters object
         * @return {String} querystring
         */
        paramsObjToStr: function(optParams) {
            var k, m, p, a, params = [];
            if (typeof optParams === 'object') {
                for (p in optParams){
                    if (optParams.hasOwnProperty(p)) {
                        a = optParams[p];
                        if (Object.prototype.toString.call(a) === '[object Array]' && !isNaN(a.length)) {
                            for (k = 0, m = a.length; k < m; k++) {
                                params = params.concat([
                                    encodeURIComponent(p), '[]',   '=',
                                    encodeURIComponent(a[k]), '&'
                                ]);
                            }
                        }
                        else {
                            params = params.concat([
                                encodeURIComponent(p), '=',
                                encodeURIComponent(a), '&'
                            ]);
                        }
                    }
                }
                if (params.length > 0) {
                    params.pop();
                }
            }
            else
            {
                return optParams;
            }
            return params.join('');
        },

        /**
         * set the url parameters for a GET request
         *
         * @method setParams
         */
        setParams: function()
        {
            var params = null, optParams = this.options.parameters;

            if(typeof optParams === "object"){
                params = this.paramsObjToStr(optParams);
            } else {
                params = '' + optParams;
            }

            if(params){
                if(this.url.indexOf('?') > -1) {
                    this.url = this.url.split('#')[0] + '&' + params;
                } else {
                    this.url = this.url.split('#')[0] + '?' + params;
                }
            }
        },

        /**
         * Retrieves HTTP header from response
         *
         * @method getHeader
         * @param {String}  name  header name
         * @return {String} header content
         */
        getHeader: function(name)
        {
            if (this.usingXDomainReq && name === 'Content-Type') {
                return this.transport.contentType;
            }
            try{
                return this.transport.getResponseHeader(name);
            } catch(e) {
                return null;
            }
        },

        /**
         * Returns all http headers from the response
         *
         * @method getAllHeaders
         * @return {String} the headers, each separated by a newline
         */
        getAllHeaders: function()
        {
            try {
                return this.transport.getAllResponseHeaders();
            } catch(e) {
                return null;
            }
        },

        /**
         * Setup the response object
         *
         * @method getResponse
         * @return {Object} the response object
         */
        getResponse: function(){
            // setup our own stuff
            var t = this.transport,
                r = {
                    headerJSON: null,
                    responseJSON: null,
                    getHeader: this.getHeader,
                    getAllHeaders: this.getAllHeaders,
                    request: this,
                    transport: t,
                    timeTaken: new Date() - this.startTime,
                    requestedUrl: this.url
                };

            // setup things expected from the native object
            r.readyState = t.readyState;
            try { r.responseText = t.responseText; } catch(e) {}
            try { r.responseXML  = t.responseXML;  } catch(e) {}
            try { r.status       = t.status;       } catch(e) { r.status     = 0;  }
            try { r.statusText   = t.statusText;   } catch(e) { r.statusText = ''; }

            return r;
        },

        /**
         * Aborts the request if still running. No callbacks are called
         *
         * @method abort
         */
        abort: function(){
            if (this.transport) {
                clearTimeout(this.delayTimeout);
                clearTimeout(this.stoTimeout);
                try { this.transport.abort(); } catch(ex) {}
                this.finish();
            }
        },

        /**
         * Executes the state changing phase of an ajax request
         *
         * @method runStateChange
         */
        runStateChange: function()
        {
            var rs = this.transport.readyState;
            if (rs === 3) {
                if (this.isHTTP) {
                    this.safeCall('onHeaders');
                }
            } else if (rs === 4 || this.usingXDomainReq) {

                if (this.options.asynchronous && this.options.delay && (this.startTime + this.options.delay > new Date().getTime())) {
                    this.delayTimeout = setTimeout(Ink.bind(this.runStateChange, this), this.options.delay + this.startTime - new Date().getTime());
                    return;
                }

                var responseJSON,
                    responseContent = this.transport.responseText,
                    response = this.getResponse(),
                    curStatus = this.transport.status;

                if (this.isHTTP && !this.options.asynchronous) {
                    this.safeCall('onHeaders');
                }

                clearTimeout(this.stoTimeout);

                if (curStatus === 0) {
                    // Status 0 indicates network error for http requests.
                    // For http less requests, 0 is always returned.
                    if (this.isHTTP) {
                        this.safeCall('onException', this.makeError(18, 'NETWORK_ERR'));
                    } else {
                        curStatus = responseContent ? 200 : 404;
                    }
                }
                else if (curStatus === 304) {
                    curStatus = 200;
                }
                var isSuccess = this.usingXDomainReq || 200 <= curStatus && curStatus < 300;

                var headerContentType = this.getHeader('Content-Type') || '';
                if (this.options.evalJS &&
                    (headerContentType.indexOf("application/json") >= 0 || this.options.evalJS === 'force')){
                        try {
                            responseJSON = this.evalJSON(responseContent, this.sanitizeJSON);
                            if(responseJSON){
                                responseContent = response.responseJSON = responseJSON;
                            }
                        } catch(e){
                            if (isSuccess) {
                                // If the request failed, then this is perhaps an error page
                                // so don't notify error.
                                this.safeCall('onException', e);
                            }
                        }
                }

                if (this.usingXDomainReq && headerContentType.indexOf('xml') !== -1 && 'DOMParser' in window) {
                    // http://msdn.microsoft.com/en-us/library/ie/ff975278(v=vs.85).aspx
                    var mimeType;
                    switch (headerContentType) {
                        case 'application/xml':
                        case 'application/xhtml+xml':
                        case 'image/svg+xml':
                            mimeType = headerContentType;
                            break;
                        default:
                            mimeType = 'text/xml';
                    }
                    var xmlDoc = (new DOMParser()).parseFromString( this.transport.responseText, mimeType);
                    this.transport.responseXML = xmlDoc;
                    response.responseXML  = xmlDoc;
                }

                if (this.transport.responseXML !== null && response.responseJSON === null && this.transport.responseXML.xml !== ""){
                    responseContent = this.transport.responseXML;
                }

                if (curStatus || this.usingXDomainReq) {
                    if (isSuccess) {
                        this.safeCall('onSuccess', response, responseContent);
                    } else {
                        this.safeCall('onFailure', response, responseContent);
                    }
                    this.safeCall('on'+curStatus, response, responseContent);
                }
                this.finish(response, responseContent);
            }
        },

        /**
         * Last step after XHR is complete. Call onComplete and cleanup object
         *
         * @method finish
         * @param {} response
         * @param {} responseContent
         */
        finish: function(response, responseContent){
            if (response) {
                this.safeCall('onComplete', response, responseContent);
            }
            clearTimeout(this.stoTimeout);

            if (this.transport) {
                // IE6 sometimes barfs on this one
                try{ this.transport.onreadystatechange = null; } catch(e){}

                if (typeof this.transport.destroy === 'function') {
                    // Stuff for Samsung.
                    this.transport.destroy();
                }

                // Let XHR be collected.
                this.transport = null;
            }
        },

        /**
         * Safely calls a callback function.
         * Verifies that the callback is well defined and traps errors
         *
         * @method safeCall
         * @param {Function}  listener
         */
        safeCall: function(listener, first/*, second*/) {
            function rethrow(exception){
                setTimeout(function() {
                    // Rethrow exception so it'll land in
                    // the error console, firebug, whatever.
                    if (exception.message) {
                        exception.message += '\n'+(exception.stacktrace || exception.stack || '');
                    }
                    throw exception;
                }, 1);
            }
            if (typeof this.options[listener] === 'function') {
                //SAPO.safeCall(this, this.options[listener], first, second);
                //return object[listener].apply(object, [].slice.call(arguments, 2));
                try {
                    this.options[listener].apply(this, [].slice.call(arguments, 1));
                } catch(ex) {
                    rethrow(ex);
                }
            } else if (first && window.Error && (first instanceof Error)) {
                rethrow(first);
            }
        },

        /**
         * Sets new request header for the subsequent http request
         *
         * @method setRequestHeader
         * @param {String} name
         * @param {String} value
         */
        setRequestHeader: function(name, value){
            if (!this.options.requestHeaders) {
                this.options.requestHeaders = {};
            }
            this.options.requestHeaders[name] = value;
        },

        /**
         * Execute the request
         *
         * @method request
         */
        request: function()
        {
            if(this.transport) {
                var params = null;
                if(this.requestHasBody) {
                    if(this.options.postBody !== null && this.options.postBody !== '') {
                        params = this.options.postBody;
                        this.setParams();
                    } else if (this.options.parameters !== null && this.options.parameters !== ''){
                        params = this.options.parameters;
                    }

                    if (typeof params === "object" && !params.nodeType) {
                        params = this.paramsObjToStr(params);
                    } else if (typeof params !== "object" && params !== null){
                        params = '' + params;
                    }

                    if(this.options.contentType) {
                        this.setRequestHeader('Content-Type', this.options.contentType);
                    }
                } else {
                    this.setParams();
                }

                var url = this.url;
                var method = this.options.method;
                var crossDomain = this.isCrossDomain;

                if (crossDomain && this.options.xhrProxy) {
                    this.setRequestHeader('X-Url', url);
                    url = this.options.xhrProxy + encodeURIComponent(url);
                    crossDomain = false;
                }

                try {
                    this.transport.open(method, url, this.options.asynchronous);
                } catch(e) {
                    this.safeCall('onException', e);
                    return this.finish(this.getResponse(), null);
                }

                this.setHeaders();

                this.safeCall('onCreate');

                if(this.options.timeout && !isNaN(this.options.timeout)) {
                    this.stoTimeout = setTimeout(Ink.bind(function() {
                        if(this.options.onTimeout) {
                            this.safeCall('onTimeout');
                            this.abort();
                        }
                    }, this), (this.options.timeout * 1000));
                }

                if(this.options.useCredentials && !this.usingXDomainReq) {
                    this.transport.withCredentials = true;
                }

                if(this.options.asynchronous && !this.usingXDomainReq) {
                    this.transport.onreadystatechange = Ink.bind(this.runStateChange, this);
                }
                else if (this.usingXDomainReq) {
                    this.transport.onload = Ink.bind(this.runStateChange, this);
                }

                try {
                    if (crossDomain) {
                        // Need explicit handling because Mozila aborts
                        // the script and Chrome fails silently.per the spec
                        throw this.makeError(18, 'NETWORK_ERR');
                    } else {
                        this.startTime = new Date().getTime();
                        this.transport.send(params);
                    }
                } catch(e) {
                    this.safeCall('onException', e);
                    return this.finish(this.getResponse(), null);
                }

                if(!this.options.asynchronous) {
                    this.runStateChange();
                }
            }
        },

        /**
         * Returns new exception object that can be thrown
         *
         * @method makeError
         * @param code
         * @param message
         * @returns {Object}
         */
        makeError: function(code, message){
            if (typeof Error !== 'function') {
                return {code: code, message: message};
            }
            var e = new Error(message);
            e.code = code;
            return e;
        },

        /**
         * Checks if a given string is valid JSON
         *
         * @method isJSON
         * @param {String} str  String to be evaluated
         * @return {Boolean} True if the string is valid JSON
         */
        isJSON: function(str)
        {
            if (typeof str !== "string" || !str){ return false; }
            str = str.replace(/\\./g, '@').replace(/"[^"\\\n\r]*"/g, '');
            return (/^[,:{}\[\]0-9.\-+Eaeflnr-u \n\r\t]*$/).test(str);
        },

        /**
         * Evaluates a given string as JSON
         *
         * @method evalJSON
         * @param {String}  str       String to be evaluated
         * @param {Boolean} sanitize  whether to sanitize the content or not
         * @return {Object} Json content as an object
         */
        evalJSON: function(strJSON, sanitize)
        {
            if (strJSON && (!sanitize || this.isJSON(strJSON))) {
                try {
                    if (typeof JSON  !== "undefined" && typeof JSON.parse !== 'undefined'){
                        return JSON.parse(strJSON);
                    }
                    /*jshint evil:true */
                    return eval('(' + strJSON + ')');
                } catch(e) {
                    throw new Error('ERROR: Bad JSON string...');
                }
            }
            return null;
        }
    };

    /**
     * Loads content from a given url through a XMLHttpRequest.
     * Shortcut function for simple AJAX use cases.
     *
     * @method load
     * @param {String}   url       request url
     * @param {Function} callback  callback to be executed if the request is successful
     * @return {Object} XMLHttpRequest object
     */
    Ajax.load = function(url, callback){
        return new Ajax(url, {
            method: 'GET',
            onSuccess: function(response){
                callback(response.responseText, response);
            }
        });
    };

    /**
     * Loads content from a given url through a XMLHttpRequest.
     * Shortcut function for simple AJAX use cases.
     *
     * @method ping
     * @param {String}   url       request url
     * @param {Function} callback  callback to be executed if the request is successful
     * @return {Object} XMLHttpRequest object
     */
    Ajax.ping = function(url, callback){
        return new Ajax(url, {
            method: 'HEAD',
            onSuccess: function(response){
                if (typeof callback === 'function'){
                    callback(response);
                }
            }
        });
    };


    return Ajax;

});

/**
 * @author inkdev AT sapo.pt
 */

Ink.createModule('Ink.Net.JsonP', '1', [], function() {

    'use strict';

    /**
     * @module Ink.Net.JsonP_1
     */

    /**
     * This class takes care of the nitty-gritty details of doing jsonp requests: Storing
     * a callback in a globally accessible manner, waiting for the timeout or completion
     * of the request, and passing extra GET parameters to the server, is not so complicated
     * but it's boring and repetitive to code and tricky to get right.
     *
     * @class Ink.Net.JsonP
     * @constructor
     * @param {String} uri
     * @param {Object} options
     * @param {Function}  options.onSuccess         success callback
     * @param {Function}  [options.onFailure]       failure callback
     * @param {Object}    [options.failureObj]      object to be passed as argument to failure callback
     * @param {Number}    [options.timeout]         timeout for request fail, in seconds. defaults to 10
     * @param {Object}    [options.params]          object with the parameters and respective values to unfold
     * @param {String}    [options.callbackParam]   parameter to use as callback. defaults to 'jsoncallback'
     * @param {String}    [options.internalCallback] *Advanced*: name of the callback function stored in the Ink.Net.JsonP object.
     *
     * @example
     *      Ink.requireModules(['Ink.Net.JsonP_1'], function (JsonP) {
     *          var jsonp = new JsonP('http://path.to.jsonp/endpoint', {
     *              // When the JSONP response arrives, this callback is called:
     *              onSuccess: function (gameData) {
     *                  game.startGame(gameData);
     *              },
     *              // after options.timeout seconds, this callback gets called:
     *              onFailure: function () {
     *                  game.error('Could not load game data!');
     *              },
     *              timeout: 5
     *          });
     *      });
     */
    var JsonP = function(uri, options) {
        this.init(uri, options);
    };

    JsonP.prototype = {

        init: function(uri, options) {
            this.options = Ink.extendObj( {
                onSuccess:         undefined,
                onFailure:          undefined,
                failureObj:         {},
                timeout:            10,
                params:             {},
                callbackParam:      'jsoncallback',
                internalCallback:   '_cb',
                randVar:            false
            }, options || {});

            if(this.options.randVar !== false) {
                this.randVar = this.options.randVar;
            } else {
                this.randVar = parseInt(Math.random() * 100000, 10);
            }

            this.options.internalCallback += this.randVar;

            this.uri = uri;

            // prevent SAPO legacy onComplete - make it onSuccess
            if(typeof(this.options.onComplete) === 'function') {
                this.options.onSuccess = this.options.onComplete;
            }

            if (typeof this.uri !== 'string') {
                throw 'Please define an URI';
            }

            if (typeof this.options.onSuccess !== 'function') {
                throw 'please define a callback function on option onSuccess!';
            }

            Ink.Net.JsonP[this.options.internalCallback] = Ink.bind(function() {
                window.clearTimeout(this.timeout);
                delete window.Ink.Net.JsonP[this.options.internalCallback];
                this._removeScriptTag();
                this.options.onSuccess(arguments[0]);
            }, this);

            this._addScriptTag();
        },

        _addParamsToGet: function(uri, params) {
            var hasQuestionMark = uri.indexOf('?') !== -1;
            var sep, pKey, pValue, parts = [uri];

            for (pKey in params) {
                if (params.hasOwnProperty(pKey)) {
                    if (!hasQuestionMark) { sep = '?';  hasQuestionMark = true; }
                    else {                  sep = '&';                          }
                    pValue = params[pKey];
                    if (typeof pValue !== 'number' && !pValue) {    pValue = '';    }
                    parts = parts.concat([sep, pKey, '=', encodeURIComponent(pValue)]);
                }
            }

            return parts.join('');
        },

        _getScriptContainer: function() {
            var headEls = document.getElementsByTagName('head');
            if (headEls.length === 0) {
                var scriptEls = document.getElementsByTagName('script');
                return scriptEls[0];
            }
            return headEls[0];
        },

        _addScriptTag: function() {
            // enrich options will callback and random seed
            this.options.params[this.options.callbackParam] = 'Ink.Net.JsonP.' + this.options.internalCallback;
            this.options.params.rnd_seed = this.randVar;
            this.uri = this._addParamsToGet(this.uri, this.options.params);
            // create script tag
            var scriptEl = document.createElement('script');
            scriptEl.type = 'text/javascript';
            scriptEl.src = this.uri;
            var scriptCtn = this._getScriptContainer();
            scriptCtn.appendChild(scriptEl);
            this.timeout = setTimeout(Ink.bind(this._requestFailed, this), (this.options.timeout * 1000));
        },

        _requestFailed : function () {
            delete Ink.Net.JsonP[this.options.internalCallback];
            this._removeScriptTag();
            if(typeof this.options.onFailure === 'function'){
                this.options.onFailure(this.options.failureObj);
            }
        },

        _removeScriptTag: function() {
            var scriptEl;
            var scriptEls = document.getElementsByTagName('script');
            var scriptUri;
            for (var i = 0, f = scriptEls.length; i < f; ++i) {
                scriptEl = scriptEls[i];
                scriptUri = scriptEl.getAttribute('src') || scriptEl.src;
                if (scriptUri !== null && scriptUri === this.uri) {
                    scriptEl.parentNode.removeChild(scriptEl);
                    return;
                }
            }
        }

    };

    return JsonP;

});

/**
 * @author inkdev AT sapo.pt
 */

Ink.createModule( 'Ink.Dom.Css', 1, [], function() {

    'use strict';

    /**
     * @module Ink.Dom.Css_1
     */

    /**
     * @class Ink.Dom.Css
     * @static
     */

    var Css = {
        /**
         * adds or removes a class to the given element according to addRemState
         *
         * @method addRemoveClassName
         * @param {DOMElement|string}   elm          DOM element or element id
         * @param {string}              className    class name to add or remove.
         * @param {boolean}             addRemState  Whether to add or remove. `true` to add, `false` to remove.
         *
         * @example
         *      Ink.requireModules(['Ink.Dom.Css_1'], function (Css) {
         *          Css.addRemoveClassName(myElm, 'classss', true);  // Adds the `classss` class.
         *          Css.addRemoveClassName(myElm, 'classss', false);  // Removes the `classss` class.
         *      });
         */
        addRemoveClassName: function(elm, className, addRemState) {
            if (addRemState) {
                return this.addClassName(elm, className);
            }
            this.removeClassName(elm, className);
        },

        /**
         * add a class to a given element
         *
         * @method addClassName
         * @param {DOMElement|String}  elm        DOM element or element id
         * @param {String}             className
         */
        addClassName: function(elm, className) {
            elm = Ink.i(elm);
            if (!elm || !className) { return null; }
            className = ('' + className).split(/[, ]+/);
            var i = 0;
            var len = className.length;

            for (; i < len; i++) {
                if (typeof elm.classList !== "undefined") {
                    elm.classList.add(className[i]);
                } else if (!Css.hasClassName(elm, className[i])) {
                    elm.className += (elm.className ? ' ' : '') + className[i];
                }
            }
        },

        /**
         * removes a class from a given element
         *
         * @method removeClassName
         * @param {DOMElement|String} elm        DOM element or element id
         * @param {String}            className
         */
        removeClassName: function(elm, className) {
            elm = Ink.i(elm);
            if (!elm || !className) { return null; }
            
            className = ('' + className).split(/[, ]+/);
            var i = 0;
            var len = className.length;

            if (typeof elm.classList !== "undefined"){
                for (; i < len; i++) {
                    elm.classList.remove(className[i]);
                }
            } else {
                var elmClassName = elm.className || '';
                var re;
                for (; i < len; i++) {
                    re = new RegExp("(^|\\s+)" + className[i] + "(\\s+|$)");
                    elmClassName = elmClassName.replace(re, ' ');
                }
                elm.className = (elmClassName
                    .replace(/^\s+/, '')
                    .replace(/\s+$/, ''));
            }
        },

        /**
         * Alias to addRemoveClassName. Utility function, saves many if/elses.
         *
         * @method setClassName
         * @param {DOMElement|String}  elm        DOM element or element id
         * @param {String}             className
         * @param {Boolean}            add        true to add, false to remove
         */
        setClassName: function(elm, className, add) {
            this.addRemoveClassName(elm, className, add || false);
        },

        /**
         * @method hasClassName
         * @param {DOMElement|String}  elm        DOM element or element id
         * @param {String|Array}       classNames classNames to test
         * @param {Boolean}            [all=false] if true, return whether all classes in classNames are there. Otherwise, return true if any is present.
         * @return {Boolean} true if a given class is applied to a given element
         */
        hasClassName: function(elm, className, all) {
            elm = Ink.i(elm);
            if (!elm || !className) { return false; }

            className = ('' + className).split(/[, ]+/);
            var i = 0;
            var len = className.length;
            var has;
            var re;

            for ( ; i < len; i++) {
                if (typeof elm.classList !== "undefined"){
                    has = elm.classList.contains(className[i]);
                } else {
                    var elmClassName = elm.className;
                    if (elmClassName === className[i]) {
                        has = true;
                    } else {
                        re = new RegExp("(^|\\s)" + className[i] + "(\\s|$)");
                        has = re.test(elmClassName);
                    }
                }
                if (has && !all) { return true; }  // return if looking for any class
                if (!has && all) { return false; }  // return if looking for all classes
            }

            if (all) {
                // if we got here, all classes were found so far
                return true;
            } else {
                // if we got here with all == false, no class was found
                return false;
            }
        },

        /**
         * Add and removes the class from the element with a timeout, so it blinks
         *
         * @method blinkClass
         * @param {DOMElement|String}  elm        DOM element or element id
         * @param {String}             className  class name
         * @param {Boolean}            timeout    timeout in ms between adding and removing, default 100 ms
         * @param {Boolean}            negate     is true, class is removed then added
         */
        blinkClass: function(element, className, timeout, negate){
            element = Ink.i(element);
            Css.addRemoveClassName(element, className, !negate);
            setTimeout(function() {
                Css.addRemoveClassName(element, className, negate);
            }, Number(timeout) || 100);
        },

        /**
         * Add or remove a class name from a given element
         *
         * @method toggleClassName
         * @param {DOMElement|String}  elm        DOM element or element id
         * @param {String}             className  class name
         * @param {Boolean}            forceAdd   forces the addition of the class if it doesn't exists
         */
        toggleClassName: function(elm, className, forceAdd) {
            if (elm && className){
                if (typeof elm.classList !== "undefined" && !/[, ]/.test(className)){
                    elm = Ink.i(elm);
                    if (elm !== null){
                        elm.classList.toggle(className);
                    }
                    return true;
                }
            }

            if (typeof forceAdd !== 'undefined') {
                if (forceAdd === true) {
                    Css.addClassName(elm, className);
                }
                else if (forceAdd === false) {
                    Css.removeClassName(elm, className);
                }
            } else {
                if (Css.hasClassName(elm, className)) {
                    Css.removeClassName(elm, className);
                } else {
                    Css.addClassName(elm, className);
                }
            }
        },

        /**
         * sets the opacity of given client a given element
         *
         * @method setOpacity
         * @param {DOMElement|String}  elm    DOM element or element id
         * @param {Number}             value  allows 0 to 1(default mode decimal) or percentage (warning using 0 or 1 will reset to default mode)
         */
        setOpacity: function(elm, value) {
            elm = Ink.i(elm);
            if (elm !== null){
                var val = 1;

                if (!isNaN(Number(value))){
                    if      (value <= 0) {   val = 0;           }
                    else if (value <= 1) {   val = value;       }
                    else if (value <= 100) { val = value / 100; }
                    else {                   val = 1;           }
                }

                if (typeof elm.style.opacity !== 'undefined') {
                    elm.style.opacity = val;
                }
                else {
                    elm.style.filter = "alpha(opacity:"+(val*100|0)+")";
                }
            }
        },

        /**
         * Converts a css property name to a string in camelcase to be used with CSSStyleDeclaration.
         * @method _camelCase
         * @private
         * @param {String} str  String to convert
         * @return {String} Converted string
         */
        _camelCase: function(str) {
            return str ? str.replace(/-(\w)/g, function (_, $1) {
                return $1.toUpperCase();
            }) : str;
        },


        /**
         * Gets the value for an element's style attribute
         *
         * @method getStyle
         * @param {DOMElement|String}  elm    DOM element or element id
         * @param {String}             style  Which css attribute to fetch
         * @return Style value
         */
         getStyle: function(elm, style) {
             elm = Ink.i(elm);
             if (elm !== null) {
                 style = style === 'float' ? 'cssFloat': this._camelCase(style);

                 var value = elm.style[style];

                 if (window.getComputedStyle && (!value || value === 'auto')) {
                     var css = window.getComputedStyle(elm, null);

                     value = css ? css[style] : null;
                 }
                 else if (!value && elm.currentStyle) {
                      value = elm.currentStyle[style];
                      if (value === 'auto' && (style === 'width' || style === 'height')) {
                        value = elm["offset" + style.charAt(0).toUpperCase() + style.slice(1)] + "px";
                      }
                 }

                 if (style === 'opacity') {
                     return value ? parseFloat(value, 10) : 1.0;
                 }
                 else if (style === 'borderTopWidth'   || style === 'borderBottomWidth' ||
                          style === 'borderRightWidth' || style === 'borderLeftWidth'       ) {
                      if      (value === 'thin') {      return '1px';   }
                      else if (value === 'medium') {    return '3px';   }
                      else if (value === 'thick') {     return '5px';   }
                 }

                 return value === 'auto' ? null : value;
             }
         },


        /**
         * Adds CSS rules to an element's style attribute.
         *
         * @method setStyle
         * @param {DOMElement|String}  elm    DOM element or element id
         * @param {String}             style  Which css attribute to set
         *
         * @example
         *     <a href="#" class="change-color">Change his color</a>
         *     <p class="him">"He" is me</p>
         *     <script type="text/javascript">
         *         Ink.requireModules(['Ink.Dom.Css_1', 'Ink.Dom.Event_1', 'Ink.Dom.Selector_1'], function (Css, InkEvent, Selector) {
         *             var btn = Selector.select('.change-color')[0];
         *             var other = Selector.select('.him')[0];
         *             InkEvent.observe(btn, 'click', function () {
         *                 Css.setStyle(other, 'background-color: black');
         *                 Css.setStyle(other, 'color: white');
         *             });
         *         });
         *     </script>
         *
         */
        setStyle: function(elm, style) {
            elm = Ink.i(elm);
            if (elm === null) { return; }
            if (typeof style === 'string') {
                elm.style.cssText += '; '+style;

                if (style.indexOf('opacity') !== -1) {
                    this.setOpacity(elm, style.match(/opacity:\s*(\d?\.?\d*)/)[1]);
                }
            }
            else {
                for (var prop in style) {
                    if (style.hasOwnProperty(prop)){
                        if (prop === 'opacity') {
                            this.setOpacity(elm, style[prop]);
                        }
                        else if (prop === 'float' || prop === 'cssFloat') {
                            if (typeof elm.style.styleFloat === 'undefined') {
                                elm.style.cssFloat = style[prop];
                            }
                            else {
                                elm.style.styleFloat = style[prop];
                            }
                        } else {
                            elm.style[prop] = style[prop];
                        }
                    }
                }
            }
        },


        /**
         * Makes an element visible
         *
         * @method show
         * @param {DOMElement|String}  elm                   DOM element or element id
         * @param {String}             forceDisplayProperty  Css display property to apply on show
         */
        show: function(elm, forceDisplayProperty) {
            elm = Ink.i(elm);
            if (elm !== null) {
                elm.style.display = (forceDisplayProperty) ? forceDisplayProperty : '';
            }
        },

        /**
         * Hides an element
         *
         * @method hide
         * @param {DOMElement|String}  elm  DOM element or element id
         */
        hide: function(elm) {
            elm = Ink.i(elm);
            if (elm !== null) {
                elm.style.display = 'none';
            }
        },

        /**
         * shows or hides according to param show
         *
         * @method showHide
         * @param {DOMElement|String}  elm          DOM element or element id
         * @param {boolean}            [show=false] Whether to show or hide `elm`.
         */
        showHide: function(elm, show) {
            elm = Ink.i(elm);
            if (elm) {
                elm.style.display = show ? '' : 'none';
            }
        },

        /**
         * Shows or hides an element depending on current state
         * @method toggle
         * @param {DOMElement|String}  elm        DOM element or element id
         * @param {Boolean}            forceShow  Forces showing if element is hidden
         */
        toggle: function(elm, forceShow) {
            elm = Ink.i(elm);
            if (elm !== null) {
                if (typeof forceShow !== 'undefined') {
                    if (forceShow === true) {
                        this.show(elm);
                    } else {
                        this.hide(elm);
                    }
                } else {
                    if (elm.style.display === 'none') {
                        this.show(elm);
                    }
                    else {
                        this.hide(elm);
                    }
                }
            }
        },

        _getRefTag: function(head){
            if (head.firstElementChild) {
                return head.firstElementChild;
            }

            for (var child = head.firstChild; child; child = child.nextSibling){
                if (child.nodeType === 1){
                    return child;
                }
            }
            return null;
        },

        /**
         * Adds css style tags to the head section of a page
         *
         * @method appendStyleTag
         * @param {String}  selector  The css selector for the rule
         * @param {String}  style     The content of the style rule
         * @param {Object}  options   Options for the tag
         *    @param {String}  [options.type]   file type
         *    @param {Boolean} [options.force]  if true, style tag will be appended to end of head
         */
        appendStyleTag: function(selector, style, options){
            options = Ink.extendObj({
                type: 'text/css',
                force: false
            }, options || {});

            var styles = document.getElementsByTagName("style"),
                oldStyle = false, setStyle = true, i, l;

            for (i=0, l=styles.length; i<l; i++) {
                oldStyle = styles[i].innerHTML;
                if (oldStyle.indexOf(selector) >= 0) {
                    setStyle = false;
                }
            }

            if (setStyle) {
                var defStyle = document.createElement("style"),
                    head = document.getElementsByTagName("head")[0],
                    refTag = false, styleStr = '';

                defStyle.type  = options.type;

                styleStr += selector +" {";
                styleStr += style;
                styleStr += "} ";

                if (typeof defStyle.styleSheet !== "undefined") {
                    defStyle.styleSheet.cssText = styleStr;
                } else {
                    defStyle.appendChild(document.createTextNode(styleStr));
                }

                if (options.force){
                    head.appendChild(defStyle);
                } else {
                    refTag = this._getRefTag(head);
                    if (refTag){
                        head.insertBefore(defStyle, refTag);
                    }
                }
            }
        },

        /**
         * Adds a link tag for a stylesheet to the head section of a page
         *
         * @method appendStylesheet
         * @param {String}  path     File path
         * @param {Object}  options  Options for the tag
         *    @param {String}   [options.media='screen']    media type
         *    @param {String}   [options.type='text/css']   file type
         *    @param {Boolean}  [options.force=false]       if true, tag will be appended to end of head
         */
        appendStylesheet: function(path, options){
            options = Ink.extendObj({
                media: 'screen',
                type: 'text/css',
                force: false
            }, options || {});

            var refTag,
                style = document.createElement("link"),
                head = document.getElementsByTagName("head")[0];

            style.media = options.media;
            style.type = options.type;
            style.href = path;
            style.rel = "Stylesheet";

            if (options.force){
                head.appendChild(style);
            }
            else {
                refTag = this._getRefTag(head);
                if (refTag){
                    head.insertBefore(style, refTag);
                }
            }
        },

        /**
         * Loads CSS via LINK element inclusion in HEAD (skips append if already there)
         *
         * Works similarly to appendStylesheet but:
         *   a) supports all browsers;
         *   b) supports optional callback which gets invoked once the CSS has been applied
         *
         * @method appendStylesheetCb
         * @param {String}            cssURI      URI of the CSS to load, if empty ignores and just calls back directly
         * @param {Function(cssURI)}  [callback]  optional callback which will be called once the CSS is loaded
         */
        _loadingCSSFiles: {},
        _loadedCSSFiles:  {},
        appendStylesheetCb: function(url, callback) {
            if (!url) {
                return callback(url);
            }

            if (this._loadedCSSFiles[url]) {
                return callback(url);
            }

            var cbs = this._loadingCSSFiles[url];
            if (cbs) {
                return cbs.push(callback);
            }

            this._loadingCSSFiles[url] = [callback];

            var linkEl = document.createElement('link');
            linkEl.type = 'text/css';
            linkEl.rel  = 'stylesheet';
            linkEl.href = url;

            var headEl = document.getElementsByTagName('head')[0];
            headEl.appendChild(linkEl);

            var imgEl = document.createElement('img');
            /*
            var _self = this;
            (function(_url) {
                imgEl.onerror = function() {
                    //var url = this;
                    var url = _url;
                    _self._loadedCSSFiles[url] = true;
                    var callbacks = _self._loadingCSSFiles[url];
                    for (var i = 0, f = callbacks.length; i < f; ++i) {
                        callbacks[i](url);
                    }
                    delete _self._loadingCSSFiles[url];
                };
            })(url);
            */
            imgEl.onerror = Ink.bindEvent(function(event, _url) {
                //var url = this;
                var url = _url;
                this._loadedCSSFiles[url] = true;
                var callbacks = this._loadingCSSFiles[url];
                for (var i = 0, f = callbacks.length; i < f; ++i) {
                    callbacks[i](url);
                }
                delete this._loadingCSSFiles[url];
            }, this, url);
            imgEl.src = url;
        },

        /**
         * Converts decimal to hexadecimal values, for use with colors
         *
         * @method decToHex
         * @param {String} dec Either a single decimal value,
         * an rgb(r, g, b) string or an Object with r, g and b properties
         * @return Hexadecimal value
         */
        decToHex: function(dec) {
            var normalizeTo2 = function(val) {
                if (val.length === 1) {
                    val = '0' + val;
                }
                val = val.toUpperCase();
                return val;
            };

            if (typeof dec === 'object') {
                var rDec = normalizeTo2(parseInt(dec.r, 10).toString(16));
                var gDec = normalizeTo2(parseInt(dec.g, 10).toString(16));
                var bDec = normalizeTo2(parseInt(dec.b, 10).toString(16));
                return rDec+gDec+bDec;
            }
            else {
                dec += '';
                var rgb = dec.match(/\((\d+),\s?(\d+),\s?(\d+)\)/);
                if (rgb !== null) {
                    return  normalizeTo2(parseInt(rgb[1], 10).toString(16)) +
                            normalizeTo2(parseInt(rgb[2], 10).toString(16)) +
                            normalizeTo2(parseInt(rgb[3], 10).toString(16));
                }
                else {
                    return normalizeTo2(parseInt(dec, 10).toString(16));
                }
            }
        },

        /**
         * Converts hexadecimal values to decimal, for use with colors
         *
         * @method hexToDec
         * @param {String}  hex  hexadecimal value with 6, 3, 2 or 1 characters
         * @return {Number} Object with properties r, g, b if length of number is >= 3 or decimal value instead.
         */
        hexToDec: function(hex){
            if (hex.indexOf('#') === 0) {
                hex = hex.substr(1);
            }
            if (hex.length === 6) { // will return object RGB
                return {
                    r: parseInt(hex.substr(0,2), 16),
                    g: parseInt(hex.substr(2,2), 16),
                    b: parseInt(hex.substr(4,2), 16)
                };
            }
            else if (hex.length === 3) { // will return object RGB
                return {
                    r: parseInt(hex.charAt(0) + hex.charAt(0), 16),
                    g: parseInt(hex.charAt(1) + hex.charAt(1), 16),
                    b: parseInt(hex.charAt(2) + hex.charAt(2), 16)
                };
            }
            else if (hex.length <= 2) { // will return int
                return parseInt(hex, 16);
            }
        },

        /**
         * use this to obtain the value of a CSS property (searched from loaded CSS documents)
         *
         * @method getPropertyFromStylesheet
         * @param {String}  selector  a CSS rule. must be an exact match
         * @param {String}  property  a CSS property
         * @return {String} value of the found property, or null if it wasn't matched
         */
        getPropertyFromStylesheet: function(selector, property) {
            var rule = this.getRuleFromStylesheet(selector);
            if (rule) {
                return rule.style[property];
            }
            return null;
        },

        getPropertyFromStylesheet2: function(selector, property) {
            var rules = this.getRulesFromStylesheet(selector);
            /*
            rules.forEach(function(rule) {
                var x = rule.style[property];
                if (x !== null && x !== undefined) {
                    return x;
                }
            });
            */
            var x;
            for(var i=0, t=rules.length; i < t; i++) {
                x = rules[i].style[property];
                if (x !== null && x !== undefined) {
                    return x;
                }
            }
            return null;
        },

        getRuleFromStylesheet: function(selector) {
            var sheet, rules, ri, rf, rule;
            var s = document.styleSheets;
            if (!s) {
                return null;
            }

            for (var si = 0, sf = document.styleSheets.length; si < sf; ++si) {
                sheet = document.styleSheets[si];
                rules = sheet.rules ? sheet.rules : sheet.cssRules;
                if (!rules) { return null; }

                for (ri = 0, rf = rules.length; ri < rf; ++ri) {
                    rule = rules[ri];
                    if (!rule.selectorText) { continue; }
                    if (rule.selectorText === selector) {
                        return rule;
                    }
                }
            }

            return null;
        },

        getRulesFromStylesheet: function(selector) {
            var res = [];
            var sheet, rules, ri, rf, rule;
            var s = document.styleSheets;
            if (!s) { return res; }

            for (var si = 0, sf = document.styleSheets.length; si < sf; ++si) {
                sheet = document.styleSheets[si];
                rules = sheet.rules ? sheet.rules : sheet.cssRules;
                if (!rules) {
                    return null;
                }

                for (ri = 0, rf = rules.length; ri < rf; ++ri) {
                    rule = rules[ri];
                    if (!rule.selectorText) { continue; }
                    if (rule.selectorText === selector) {
                        res.push(rule);
                    }
                }
            }

            return res;
        },

        getPropertiesFromRule: function(selector) {
            var rule = this.getRuleFromStylesheet(selector);
            var props = {};
            var prop, i, f;

            /*if (typeof rule.style.length === 'snumber') {
                for (i = 0, f = rule.style.length; i < f; ++i) {
                    prop = this._camelCase( rule.style[i]   );
                    props[prop] = rule.style[prop];
                }
            }
            else {  // HANDLES IE 8, FIREFOX RULE JOINING... */
                rule = rule.style.cssText;
                var parts = rule.split(';');
                var steps, val, pre, pos;
                for (i = 0, f = parts.length; i < f; ++i) {
                    if (parts[i].charAt(0) === ' ') {
                        parts[i] = parts[i].substring(1);
                    }
                    steps = parts[i].split(':');
                    prop = this._camelCase( steps[0].toLowerCase()  );
                    val = steps[1];
                    if (val) {
                        val = val.substring(1);

                        if (prop === 'padding' || prop === 'margin' || prop === 'borderWidth') {

                            if (prop === 'borderWidth') {   pre = 'border'; pos = 'Width';  }
                            else {                          pre = prop;     pos = '';       }

                            if (val.indexOf(' ') !== -1) {
                                val = val.split(' ');
                                props[pre + 'Top'   + pos]  = val[0];
                                props[pre + 'Bottom'+ pos]  = val[0];
                                props[pre + 'Left'  + pos]  = val[1];
                                props[pre + 'Right' + pos]  = val[1];
                            }
                            else {
                                props[pre + 'Top'   + pos]  = val;
                                props[pre + 'Bottom'+ pos]  = val;
                                props[pre + 'Left'  + pos]  = val;
                                props[pre + 'Right' + pos]  = val;
                            }
                        }
                        else if (prop === 'borderRadius') {
                            if (val.indexOf(' ') !== -1) {
                                val = val.split(' ');
                                props.borderTopLeftRadius       = val[0];
                                props.borderBottomRightRadius   = val[0];
                                props.borderTopRightRadius      = val[1];
                                props.borderBottomLeftRadius    = val[1];
                            }
                            else {
                                props.borderTopLeftRadius       = val;
                                props.borderTopRightRadius      = val;
                                props.borderBottomLeftRadius    = val;
                                props.borderBottomRightRadius   = val;
                            }
                        }
                        else {
                            props[prop] = val;
                        }
                    }
                }
            //}
            //console.log(props);

            return props;
        },

        /**
         * Changes the font size of the elements which match the given CSS rule
         * For this function to work, the CSS file must be in the same domain than the host page, otherwise JS can't access it.
         *
         * @method changeFontSize
         * @param {String}  selector  CSS selector rule
         * @param {Number}  delta     number of pixels to change on font-size
         * @param {String}  [op]      supported operations are '+' and '*'. defaults to '+'
         * @param {Number}  [minVal]  if result gets smaller than minVal, change does not occurr
         * @param {Number}  [maxVal]  if result gets bigger  than maxVal, change does not occurr
         */
        changeFontSize: function(selector, delta, op, minVal, maxVal) {
            var that = this;
            Ink.requireModules(['Ink.Dom.Selector_1'], function(Selector) {
                var e;
                if      (typeof selector !== 'string') { e = '1st argument must be a CSS selector rule.'; }
                else if (typeof delta    !== 'number') { e = '2nd argument must be a number.'; }
                else if (op !== undefined && op !== '+' && op !== '*') { e = '3rd argument must be one of "+", "*".'; }
                else if (minVal !== undefined && (typeof minVal !== 'number' || minVal <= 0)) { e = '4th argument must be a positive number.'; }
                else if (maxVal !== undefined && (typeof maxVal !== 'number' || maxVal < maxVal)) { e = '5th argument must be a positive number greater than minValue.'; }
                if (e) { throw new TypeError(e); }

                var val, el, els = Selector.select(selector);
                if (minVal === undefined) { minVal = 1; }
                op = (op === '*') ? function(a,b){return a*b;} : function(a,b){return a+b;};
                for (var i = 0, f = els.length; i < f; ++i) {
                    el = els[i];
                    val = parseFloat( that.getStyle(el, 'fontSize'));
                    val = op(val, delta);
                    if (val < minVal) { continue; }
                    if (typeof maxVal === 'number' && val > maxVal) { continue; }
                    el.style.fontSize = val + 'px';
                }
            });
        }

    };

    return Css;

});

/**
 * @author inkdev AT sapo.pt
 */

Ink.createModule('Ink.Dom.Element', 1, [], function() {

    'use strict';

    var createContextualFragmentSupport = (
        typeof document.createRange === 'function' &&
        typeof window.Range.prototype.createContextualFragment === 'function');

    var deleteThisTbodyToken = 'Ink.Dom.Element tbody: ' + Math.random();
    var browserCreatesTbodies = (function () {
        var div = document.createElement('div');
        div.innerHTML = '<table>';
        return div.getElementsByTagName('tbody').length !== 0;
    }());

    /**
     * @module Ink.Dom.Element_1
     */

    /**
     * @class Ink.Dom.Element
     */

    var InkElement = {

        /**
         * Shortcut for `document.getElementById`
         *
         * @method get
         * @param {String|DOMElement} elm   Either an ID of an element, or an element.
         * @return {DOMElement|null} The DOM element with the given id or null when it was not found
         */
        get: function(elm) {
            if(typeof elm !== 'undefined') {
                if(typeof elm === 'string') {
                    return document.getElementById(elm);
                }
                return elm;
            }
            return null;
        },

        /**
         * Creates a DOM element
         *
         * @method create
         * @param {String} tag        tag name
         * @param {Object} properties  object with properties to be set on the element. You can also call other functions in Ink.Dom.Element like this
         *
         * @example
         *
         *      var myPanel = InkElement.create('div', {
         *          appendHTML: '<span></span>',
         *          className: 'classes to add',
         *          insertAfter: anotherPane
         *      };
         *
         *      myPanel.innerHTML;  // -> '<div class="classes to add"><span></span></div>
         *      myPanel.parentNode;  // -> anotherPane
         */
        create: function(tag, properties) {
            var el = document.createElement(tag);
            //Ink.extendObj(el, properties);
            for(var property in properties) {
                if(properties.hasOwnProperty(property)) {
                    if (property in InkElement) {
                        InkElement[property](el, properties[property]);
                    } else {
                        if(property === 'className' || property === 'class') {
                            el.className = properties.className || properties['class'];
                        } else {
                            el.setAttribute(property, properties[property]);
                        }
                    }
                }
            }
            return el;
        },

        /**
         * Removes a DOM Element from the DOM
         *
         * @method remove
         * @param {DOMElement} elm  The element to remove
         */
        remove: function(el) {
            var parEl;
            if (el && (parEl = el.parentNode)) {
                parEl.removeChild(el);
            }
        },

        /**
         * Scrolls the window to an element
         *
         * @method scrollTo
         * @param {DOMElement|String} elm  Element where to scroll
         */
        scrollTo: function(elm) {
            elm = InkElement.get(elm);
            if(elm) {
                if (elm.scrollIntoView) {
                    return elm.scrollIntoView();
                }

                var elmOffset = {},
                    elmTop = 0, elmLeft = 0;

                do {
                    elmTop += elm.offsetTop || 0;
                    elmLeft += elm.offsetLeft || 0;

                    elm = elm.offsetParent;
                } while(elm);

                elmOffset = {x: elmLeft, y: elmTop};

                window.scrollTo(elmOffset.x, elmOffset.y);
            }
        },

        /**
         * Gets the top cumulative offset for an element
         *
         * Requires Ink.Dom.Browser
         *
         * @method offsetTop
         * @param {DOMElement|String} elm  target element
         * @return {Number} Offset from the target element to the top of the document
         */
        offsetTop: function(elm) {
            return InkElement.offset(elm)[1];
        },

        /**
         * Gets the left cumulative offset for an element
         *
         * Requires Ink.Dom.Browser
         *
         * @method offsetLeft
         * @param {DOMElement|String} elm  target element
         * @return {Number} Offset from the target element to the left of the document
         */
        offsetLeft: function(elm) {
            return InkElement.offset(elm)[0];
        },

        /**
        * Gets the element offset relative to its closest positioned ancestor
        *
        * @method positionedOffset
        * @param {DOMElement|String} elm  target element
        * @return {Array} Array with the element offsetleft and offsettop relative to the closest positioned ancestor
        */
        positionedOffset: function(element) {
            var valueTop = 0, valueLeft = 0;
            element = InkElement.get(element);
            do {
                valueTop  += element.offsetTop  || 0;
                valueLeft += element.offsetLeft || 0;
                element = element.offsetParent;
                if (element) {
                    if (element.tagName.toLowerCase() === 'body') { break;  }

                    var value = element.style.position;
                    if (!value && element.currentStyle) {
                        value = element.currentStyle.position;
                    }
                    if ((!value || value === 'auto') && typeof getComputedStyle !== 'undefined') {
                        var css = getComputedStyle(element, null);
                        value = css ? css.position : null;
                    }
                    if (value === 'relative' || value === 'absolute') { break;  }
                }
            } while (element);
            return [valueLeft, valueTop];
        },

        /**
         * Gets the cumulative offset for an element
         *
         * Returns the top left position of the element on the page
         *
         * Requires Ink.Dom.Browser
         *
         * @method offset
         * @param {DOMElement|String}   elm     Target element
         * @return {[Number, Number]}   Array with pixel distance from the target element to the top left corner of the document
         */
        offset: function(el) {
            /*jshint boss:true */
            el = Ink.i(el);
            var bProp = ['border-left-width', 'border-top-width'];
            var res = [0, 0];
            var dRes, bRes, parent, cs;
            var getPropPx = InkElement._getPropPx;

            var InkBrowser = Ink.getModule('Ink.Dom.Browser', 1);

            do {
                cs = window.getComputedStyle ? window.getComputedStyle(el, null) : el.currentStyle;
                dRes = [el.offsetLeft | 0, el.offsetTop | 0];

                bRes = [getPropPx(cs, bProp[0]), getPropPx(cs, bProp[1])];
                if( InkBrowser.OPERA ){
                    res[0] += dRes[0];
                    res[1] += dRes[1];
                } else {
                    res[0] += dRes[0] + bRes[0];
                    res[1] += dRes[1] + bRes[1];
                }
                parent = el.offsetParent;
            } while (el = parent);

            bRes = [getPropPx(cs, bProp[0]), getPropPx(cs, bProp[1])];

            if (InkBrowser.GECKO) {
                res[0] += bRes[0];
                res[1] += bRes[1];
            }
            else if( !InkBrowser.OPERA ) {
                res[0] -= bRes[0];
                res[1] -= bRes[1];
            }

            return res;
        },

        /**
         * Gets the scroll of the element
         *
         * @method scroll
         * @param {DOMElement|String} [elm] target element or document.body
         * @returns {Array} offset values for x and y scroll
         */
        scroll: function(elm) {
            elm = elm ? Ink.i(elm) : document.body;
            return [
                ( ( !window.pageXOffset ) ? elm.scrollLeft : window.pageXOffset ),
                ( ( !window.pageYOffset ) ? elm.scrollTop : window.pageYOffset )
            ];
        },

        _getPropPx: function(cs, prop) {
            var n, c;
            var val = cs.getPropertyValue ? cs.getPropertyValue(prop) : cs[prop];
            if (!val) { n = 0; }
            else {
                c = val.indexOf('px');
                if (c === -1) { n = 0; }
                else {
                    n = parseInt(val, 10);
                }
            }

            //console.log([prop, ' "', val, '" ', n].join(''));

            return n;
        },

        /**
         * Alias for offset()
         *
         * @method offset2
         * @deprecated Kept for historic reasons. Use offset() instead.
         */
        offset2: function(el) {
            return InkElement.offset(el);
        },

        /**
         * Verifies the existence of an attribute
         *
         * @method hasAttribute
         * @param {Object} elm   target element
         * @param {String} attr  attribute name
         * @return {Boolean} Boolean based on existance of attribute
         */
        hasAttribute: function(elm, attr){
            return elm.hasAttribute ? elm.hasAttribute(attr) : !!elm.getAttribute(attr);
        },
        /**
         * Inserts a element immediately after a target element
         *
         * @method insertAfter
         * @param {DOMElement}         newElm     element to be inserted
         * @param {DOMElement|String}  targetElm  key element
         */
        insertAfter: function(newElm, targetElm) {
            /*jshint boss:true */
            if (targetElm = InkElement.get(targetElm)) {
                if (targetElm.nextSibling !== null) {
                    targetElm.parentNode.insertBefore(newElm, targetElm.nextSibling);
                } else {
                    targetElm.parentNode.appendChild(targetElm);
                }
            }
        },

        /**
         * Inserts an element before a target element
         *
         * @method insertBefore
         * @param {DOMElement}         newElm     element to be inserted
         * @param {DOMElement|String}  targetElm  key element
         */
        insertBefore: function (newElm, targetElm) {
            /*jshint boss:true */
            if ( (targetElm = InkElement.get(targetElm)) ) {
                targetElm.parentNode.insertBefore(newElm, targetElm);
            }
        },

        /**
         * Inserts a element at the top of the childNodes of a target element
         *
         * @method insertTop
         * @param {DOMElement}         newElm     element to be inserted
         * @param {DOMElement|String}  targetElm  key element
         */
        insertTop: function(newElm,targetElm) {
            /*jshint boss:true */
            if (targetElm = InkElement.get(targetElm)) {
                if (targetElm.firstChild) {
                    targetElm.insertBefore(newElm, targetElm.firstChild);
                } else {
                    targetElm.appendChild(newElm);
                }
            }
        },

        /**
         * Inserts an element after all the child nodes of another element
         *
         * @method insertBottom
         * @param {DOMElement}         newElm     element to be inserted
         * @param {DOMElement|String}  targetElm  key element
         */
        insertBottom: function(newElm,targetElm) {
            /*jshint boss:true */
            targetElm.appendChild(newElm);
        },

        /**
         * Retrieves textContent from node
         *
         * @method innerText
         * @param {DOMNode} node from which to retreive text from. Can be any node type.
         * @return {String} the text
         */
        textContent: function(node){
            node = Ink.i(node);
            var text, k, cs, m;

            switch(node && node.nodeType) {
            case 9: /*DOCUMENT_NODE*/
                // IE quirks mode does not have documentElement
                return InkElement.textContent(node.documentElement || node.body && node.body.parentNode || node.body);

            case 1: /*ELEMENT_NODE*/
                text = node.innerText;
                if (typeof text !== 'undefined') {
                    return text;
                }
                /* falls through */
            case 11: /*DOCUMENT_FRAGMENT_NODE*/
                text = node.textContent;
                if (typeof text !== 'undefined') {
                    return text;
                }

                if (node.firstChild === node.lastChild) {
                    // Common case: 0 or 1 children
                    return InkElement.textContent(node.firstChild);
                }

                text = [];
                cs = node.childNodes;
                for (k = 0, m = cs.length; k < m; ++k) {
                    text.push( InkElement.textContent( cs[k] ) );
                }
                return text.join('');

            case 3: /*TEXT_NODE*/
            case 4: /*CDATA_SECTION_NODE*/
                return node.nodeValue;
            }
            return '';
        },

        /**
         * Removes all nodes children and adds the text
         *
         * @method setTextContent
         * @param {DOMNode} node    node to add the text to. Can be any node type.
         * @param {String}  text    text to be appended to the node.
         */
        setTextContent: function(node, text){
            node = Ink.i(node);
            switch(node && node.nodeType)
            {
            case 1: /*ELEMENT_NODE*/
                if ('innerText' in node) {
                    node.innerText = text;
                    break;
                }
                /* falls through */
            case 11: /*DOCUMENT_FRAGMENT_NODE*/
                if ('textContent' in node) {
                    node.textContent = text;
                    break;
                }
                /* falls through */
            case 9: /*DOCUMENT_NODE*/
                while(node.firstChild) {
                    node.removeChild(node.firstChild);
                }
                if (text !== '') {
                    var doc = node.ownerDocument || node;
                    node.appendChild(doc.createTextNode(text));
                }
                break;

            case 3: /*TEXT_NODE*/
            case 4: /*CDATA_SECTION_NODE*/
                node.nodeValue = text;
                break;
            }
        },

        /**
         * Tells if element is a clickable link
         *
         * @method isLink
         * @param {DOMNode} node    node to check if it's link
         * @return {Boolean}
         */
        isLink: function(element){
            var b = element && element.nodeType === 1 && ((/^a|area$/i).test(element.tagName) ||
                element.hasAttributeNS && element.hasAttributeNS('http://www.w3.org/1999/xlink','href'));
            return !!b;
        },

        /**
         * Tells if ancestor is ancestor of node
         *
         * @method isAncestorOf
         * @param {DOMNode} ancestor  ancestor node
         * @param {DOMNode} node      descendant node
         * @return {Boolean}
         */
        isAncestorOf: function(ancestor, node){
            /*jshint boss:true */
            if (!node || !ancestor) {
                return false;
            }
            if (node.compareDocumentPosition) {
                return (ancestor.compareDocumentPosition(node) & 0x10) !== 0;/*Node.DOCUMENT_POSITION_CONTAINED_BY*/
            }
            while (node = node.parentNode){
                if (node === ancestor){
                    return true;
                }
            }
            return false;
        },

        /**
         * Tells if descendant is descendant of node
         *
         * @method descendantOf
         * @param {DOMNode} node        the ancestor
         * @param {DOMNode} descendant  the descendant
         * @return {Boolean} true if 'descendant' is descendant of 'node'
         */
        descendantOf: function(node, descendant){
            return node !== descendant && InkElement.isAncestorOf(node, descendant);
        },

        /**
         * Get first child in document order of node type 1
         * @method firstElementChild
         * @param {DOMNode} elm parent node
         * @return {DOMNode} the element child
         */
        firstElementChild: function(elm){
            if(!elm) {
                return null;
            }
            if ('firstElementChild' in elm) {
                return elm.firstElementChild;
            }
            var child = elm.firstChild;
            while(child && child.nodeType !== 1) {
                child = child.nextSibling;
            }
            return child;
        },

        /**
         * Get last child in document order of node type 1
         * @method lastElementChild
         * @param {DOMNode} elm parent node
         * @return {DOMNode} the element child
         */
        lastElementChild: function(elm){
            if(!elm) {
                return null;
            }
            if ('lastElementChild' in elm) {
                return elm.lastElementChild;
            }
            var child = elm.lastChild;
            while(child && child.nodeType !== 1) {
                child = child.previousSibling;
            }
            return child;
        },

        /**
         * Get the first element sibling after the node
         *
         * @method nextElementSibling
         * @param {DOMNode} node  current node
         * @return {DOMNode|Null} the first element sibling after node or null if none is found
         */
        nextElementSibling: function(node){
            var sibling = null;

            if(!node){ return sibling; }

            if("nextElementSibling" in node){
                return node.nextElementSibling;
            } else {
                sibling = node.nextSibling;

                // 1 === Node.ELEMENT_NODE
                while(sibling && sibling.nodeType !== 1){
                    sibling = sibling.nextSibling;
                }

                return sibling;
            }
        },

        /**
         * Get the first element sibling before the node
         *
         * @method previousElementSibling
         * @param {DOMNode}        node  current node
         * @return {DOMNode|Null} the first element sibling before node or null if none is found
         */
        previousElementSibling: function(node){
            var sibling = null;

            if(!node){ return sibling; }

            if("previousElementSibling" in node){
                return node.previousElementSibling;
            } else {
                sibling = node.previousSibling;

                // 1 === Node.ELEMENT_NODE
                while(sibling && sibling.nodeType !== 1){
                    sibling = sibling.previousSibling;
                }

                return sibling;
            }
        },

        /**
         * Returns the width of the given element, in pixels
         *
         * @method elementWidth
         * @param {DOMElement|string} element target DOM element or target ID
         * @return {Number} the element's width
         */
        elementWidth: function(element) {
            if(typeof element === "string") {
                element = document.getElementById(element);
            }
            return element.offsetWidth;
        },

        /**
         * Returns the height of the given element, in pixels
         *
         * @method elementHeight
         * @param {DOMElement|string} element target DOM element or target ID
         * @return {Number} the element's height
         */
        elementHeight: function(element) {
            if(typeof element === "string") {
                element = document.getElementById(element);
            }
            return element.offsetHeight;
        },

        /**
         * Returns the element's left position in pixels
         *
         * @method elementLeft
         * @param {DOMElement|string} element target DOM element or target ID
         * @return {Number} element's left position
         */
        elementLeft: function(element) {
            if(typeof element === "string") {
                element = document.getElementById(element);
            }
            return element.offsetLeft;
        },

        /**
         * Returns the element's top position in pixels
         *
         * @method elementTop
         * @param {DOMElement|string} element target DOM element or target ID
         * @return {Number} element's top position
         */
        elementTop: function(element) {
            if(typeof element === "string") {
                element = document.getElementById(element);
            }
            return element.offsetTop;
        },

        /**
         * Returns the dimensions of the given element, in pixels
         *
         * @method elementDimensions
         * @param {element} element target element
         * @return {Array} array with element's width and height
         */
        elementDimensions: function(element) {
            element = Ink.i(element);
            return [element.offsetWidth, element.offsetHeight];
        },

        /**
         * Returns the outer (width + margin + padding included) dimensions of an element, in pixels.
         *
         * Requires Ink.Dom.Css
         *
         * @method outerDimensions
         * @param {DOMElement} element Target element
         * @return {Array} Array with element width and height.
         */
        outerDimensions: function (element) {
            var bbox = element.getBoundingClientRect();

            var Css = Ink.getModule('Ink.Dom.Css_1');
            var getStyle = Ink.bindMethod(Css, 'getStyle', element);

            return [
                bbox.right - bbox.left + parseFloat(getStyle('marginLeft') || 0) + parseFloat(getStyle('marginRight') || 0),  // w
                bbox.bottom - bbox.top + parseFloat(getStyle('marginTop') || 0) + parseFloat(getStyle('marginBottom') || 0)  // h
            ];
        },

        /**
         * Check whether an element is inside the viewport
         *
         * @method inViewport
         * @param {DOMElement} element Element to check
         * @param {Boolean} [partial=false] Return `true` even if it is only partially visible.
         * @return {Boolean}
         */
        inViewport: function (element, partial) {
            var rect = Ink.i(element).getBoundingClientRect();
            if (partial) {
                return  rect.bottom > 0                        && // from the top
                        rect.left < InkElement.viewportWidth()    && // from the right
                        rect.top < InkElement.viewportHeight()    && // from the bottom
                        rect.right  > 0;                          // from the left
            } else {
                return  rect.top > 0                           && // from the top
                        rect.right < InkElement.viewportWidth()   && // from the right
                        rect.bottom < InkElement.viewportHeight() && // from the bottom
                        rect.left  > 0;                           // from the left
            }
        },

        /**
         * Applies the cloneFrom's dimensions to cloneTo
         *
         * @method clonePosition
         * @param {DOMElement} cloneTo    element to be position cloned
         * @param {DOMElement} cloneFrom  element to get the cloned position
         * @return {DOMElement} the element with positionClone
         */
        clonePosition: function(cloneTo, cloneFrom){
            var pos = InkElement.offset(cloneFrom);
            cloneTo.style.left = pos[0]+'px';
            cloneTo.style.top = pos[1]+'px';

            return cloneTo;
        },

        /**
         * Slices off a piece of text at the end of the element and adds the ellipsis
         * so all text fits in the element.
         *
         * @method ellipsizeText
         * @param {DOMElement} element     which text is to add the ellipsis
         * @param {String}     [ellipsis='\u2026']  String to append to the chopped text
         */
        ellipsizeText: function(element, ellipsis){
            /*jshint boss:true */
            if (element = Ink.i(element)){
                while (element && element.scrollHeight > (element.offsetHeight + 8)) {
                    element.textContent = element.textContent.replace(/(\s+\S+)\s*$/, ellipsis || '\u2026');
                }
            }
        },

        /**
         * Searches up the DOM tree for an element fulfilling the boolTest function (returning trueish)
         *
         * @method findUpwardsHaving
         * @param {HtmlElement} element
         * @param {Function}    boolTest
         * @return {HtmlElement|false} the matched element or false if did not match
         */
        findUpwardsHaving: function(element, boolTest) {
            while (element && element.nodeType === 1) {
                if (boolTest(element)) {
                    return element;
                }
                element = element.parentNode;
            }
            return false;
        },

        /**
         * Śearches up the DOM tree for an element of specified class name
         *
         * @method findUpwardsByClass
         * @param {HtmlElement} element
         * @param {String}      className
         * @returns {HtmlElement|false} the matched element or false if did not match
         */
        findUpwardsByClass: function(element, className) {
            var re = new RegExp("(^|\\s)" + className + "(\\s|$)");
            var tst = function(el) {
                var cls = el.className;
                return cls && re.test(cls);
            };
            return InkElement.findUpwardsHaving(element, tst);
        },

        /**
         * Śearches up the DOM tree for an element of specified tag
         *
         * @method findUpwardsByTag
         * @param {HtmlElement} element
         * @param {String}      tag
         * @returns {HtmlElement|false} the matched element or false if did not match
         */
        findUpwardsByTag: function(element, tag) {
            tag = tag.toUpperCase();
            var tst = function(el) {
                return el.nodeName && el.nodeName.toUpperCase() === tag;
            };
            return InkElement.findUpwardsHaving(element, tst);
        },

        /**
         * Śearches up the DOM tree for an element of specified id
         *
         * @method findUpwardsById
         * @param {HtmlElement} element
         * @param {String}      id
         * @returns {HtmlElement|false} the matched element or false if did not match
         */
        findUpwardsById: function(element, id) {
            var tst = function(el) {
                return el.id === id;
            };
            return InkElement.findUpwardsHaving(element, tst);
        },

        /**
         * Śearches up the DOM tree for an element matching the given selector
         *
         * @method findUpwardsBySelector
         * @param {HtmlElement} element
         * @param {String}      sel
         * @returns {HtmlElement|false} the matched element or false if did not match
         */
        findUpwardsBySelector: function(element, sel) {
            var Selector = Ink.getModule('Ink.Dom.Selector');
            if (!Selector) {
                throw new Error('This method requires Ink.Dom.Selector');
            }
            var tst = function(el) {
                return Selector.matchesSelector(el, sel);
            };
            return InkElement.findUpwardsHaving(element, tst);
        },

        /**
         * Returns trimmed text content of descendants
         *
         * @method getChildrenText
         * @param {DOMElement}  el          element being seeked
         * @param {Boolean}     [removeIt]  whether to remove the found text nodes or not
         * @return {String} text found
         */
        getChildrenText: function(el, removeIt) {
            var node,
                j,
                part,
                nodes = el.childNodes,
                jLen = nodes.length,
                text = '';

            if (!el) {
                return text;
            }

            for (j = 0; j < jLen; ++j) {
                node = nodes[j];
                if (!node) {    continue;   }
                if (node.nodeType === 3) {  // TEXT NODE
                    part = InkElement._trimString( String(node.data) );
                    if (part.length > 0) {
                        text += part;
                        if (removeIt) { el.removeChild(node);   }
                    }
                    else {  el.removeChild(node);   }
                }
            }

            return text;
        },

        /**
         * String trim implementation
         * Used by getChildrenText
         *
         * function _trimString
         * param {String} text
         * return {String} trimmed text
         */
        _trimString: function(text) {
            return (String.prototype.trim) ? text.trim() : text.replace(/^\s*/, '').replace(/\s*$/, '');
        },

        /**
         * Returns the values of a select element
         *
         * @method getSelectValues
         * @param {DomElement|String} select element
         * @return {Array} selected values
         */
        getSelectValues: function (select) {
            var selectEl = Ink.i(select);
            var values = [];
            for (var i = 0; i < selectEl.options.length; ++i) {
                values.push( selectEl.options[i].value );
            }
            return values;
        },


        /* used by fills */
        _normalizeData: function(data) {
            var d, data2 = [];
            for (var i = 0, f = data.length; i < f; ++i) {
                d = data[i];

                if (!(d instanceof Array)) {    // if not array, wraps primitive twice:     val -> [val, val]
                    d = [d, d];
                }
                else if (d.length === 1) {      // if 1 element array:                      [val] -> [val, val]
                    d.push(d[0]);
                }
                data2.push(d);
            }
            return data2;
        },


        /**
         * Fills select element with choices
         *
         * @method fillSelect
         * @param {DomElement|String}  container       select element which will get filled
         * @param {Array}              data            data which will populate the component
         * @param {Boolean}            [skipEmpty]     true to skip empty option
         * @param {String|Number}      [defaultValue]  primitive value to select at beginning
         */
        fillSelect: function(container, data, skipEmpty, defaultValue) {
            var containerEl = Ink.i(container);
            if (!containerEl) {   return; }

            containerEl.innerHTML = '';
            var d, optionEl;

            if (!skipEmpty) {
                // add initial empty option
                optionEl = document.createElement('option');
                optionEl.setAttribute('value', '');
                containerEl.appendChild(optionEl);
            }

            data = InkElement._normalizeData(data);

            for (var i = 0, f = data.length; i < f; ++i) {
                d = data[i];

                optionEl = document.createElement('option');
                optionEl.setAttribute('value', d[0]);
                if (d.length > 2) {
                    optionEl.setAttribute('extra', d[2]);
                }
                optionEl.appendChild( document.createTextNode(d[1]) );

                if (d[0] === defaultValue) {
                    optionEl.setAttribute('selected', 'selected');
                }

                containerEl.appendChild(optionEl);
            }
        },


        /**
         * Select element on steroids - allows the creation of new values
         *
         * @method fillSelect2
         * @param {DomElement|String} ctn select element which will get filled
         * @param {Object} opts
         * @param {Array}                      [opts.data]               data which will populate the component
         * @param {Boolean}                    [opts.skipEmpty]          if true empty option is not created (defaults to false)
         * @param {String}                     [opts.emptyLabel]         label to display on empty option
         * @param {String}                     [opts.createLabel]        label to display on create option
         * @param {String}                     [opts.optionsGroupLabel]  text to display on group surrounding value options
         * @param {String}                     [opts.defaultValue]       option to select initially
         * @param {Function(selEl, addOptFn)}  [opts.onCreate]           callback that gets called once user selects the create option
         */
        fillSelect2: function(ctn, opts) {
            ctn = Ink.i(ctn);
            ctn.innerHTML = '';

            var defs = {
                skipEmpty:              false,
                skipCreate:             false,
                emptyLabel:             'none',
                createLabel:            'create',
                optionsGroupLabel:      'groups',
                emptyOptionsGroupLabel: 'none exist',
                defaultValue:           ''
            };
            if (!opts) {      throw 'param opts is a requirement!';   }
            if (!opts.data) { throw 'opts.data is a requirement!';    }
            opts = Ink.extendObj(defs, opts);

            var optionEl, d;

            var optGroupValuesEl = document.createElement('optgroup');
            optGroupValuesEl.setAttribute('label', opts.optionsGroupLabel);

            opts.data = InkElement._normalizeData(opts.data);

            if (!opts.skipCreate) {
                opts.data.unshift(['$create$', opts.createLabel]);
            }

            if (!opts.skipEmpty) {
                opts.data.unshift(['', opts.emptyLabel]);
            }

            for (var i = 0, f = opts.data.length; i < f; ++i) {
                d = opts.data[i];

                optionEl = document.createElement('option');
                optionEl.setAttribute('value', d[0]);
                optionEl.appendChild( document.createTextNode(d[1]) );

                if (d[0] === opts.defaultValue) {   optionEl.setAttribute('selected', 'selected');  }

                if (d[0] === '' || d[0] === '$create$') {
                    ctn.appendChild(optionEl);
                }
                else {
                    optGroupValuesEl.appendChild(optionEl);
                }
            }

            var lastValIsNotOption = function(data) {
                var lastVal = data[data.length-1][0];
                return (lastVal === '' || lastVal === '$create$');
            };

            if (lastValIsNotOption(opts.data)) {
                optionEl = document.createElement('option');
                optionEl.setAttribute('value', '$dummy$');
                optionEl.setAttribute('disabled', 'disabled');
                optionEl.appendChild(   document.createTextNode(opts.emptyOptionsGroupLabel)    );
                optGroupValuesEl.appendChild(optionEl);
            }

            ctn.appendChild(optGroupValuesEl);

            var addOption = function(v, l) {
                var optionEl = ctn.options[ctn.options.length - 1];
                if (optionEl.getAttribute('disabled')) {
                    optionEl.parentNode.removeChild(optionEl);
                }

                // create it
                optionEl = document.createElement('option');
                optionEl.setAttribute('value', v);
                optionEl.appendChild(   document.createTextNode(l)  );
                optGroupValuesEl.appendChild(optionEl);

                // select it
                ctn.options[ctn.options.length - 1].setAttribute('selected', true);
            };

            if (!opts.skipCreate) {
                ctn.onchange = function() {
                    if ((ctn.value === '$create$') && (typeof opts.onCreate === 'function')) {  opts.onCreate(ctn, addOption);  }
                };
            }
        },


        /**
         * Creates set of radio buttons, returns wrapper
         *
         * @method fillRadios
         * @param {DomElement|String}  insertAfterEl   element which will precede the input elements
         * @param {String}             name            name to give to the form field ([] is added if not as suffix already)
         * @param {Array}              data            data which will populate the component
         * @param {Boolean}            [skipEmpty]     true to skip empty option
         * @param {String|Number}      [defaultValue]  primitive value to select at beginning
         * @param {String}             [splitEl]       name of element to add after each input element (example: 'br')
         * @return {DOMElement} wrapper element around radio buttons
         */
        fillRadios: function(insertAfterEl, name, data, skipEmpty, defaultValue, splitEl) {
            var afterEl = Ink.i(insertAfterEl);
            afterEl = afterEl.nextSibling;
            while (afterEl && afterEl.nodeType !== 1) {
                afterEl = afterEl.nextSibling;
            }
            var containerEl = document.createElement('span');
            if (afterEl) {
                afterEl.parentNode.insertBefore(containerEl, afterEl);
            } else {
                Ink.i(insertAfterEl).appendChild(containerEl);
            }

            data = InkElement._normalizeData(data);

            if (name.substring(name.length - 1) !== ']') {
                name += '[]';
            }

            var d, inputEl;

            if (!skipEmpty) {
                // add initial empty option
                inputEl = document.createElement('input');
                inputEl.setAttribute('type', 'radio');
                inputEl.setAttribute('name', name);
                inputEl.setAttribute('value', '');
                containerEl.appendChild(inputEl);
                if (splitEl) {  containerEl.appendChild( document.createElement(splitEl) ); }
            }

            for (var i = 0; i < data.length; ++i) {
                d = data[i];

                inputEl = document.createElement('input');
                inputEl.setAttribute('type', 'radio');
                inputEl.setAttribute('name', name);
                inputEl.setAttribute('value', d[0]);
                containerEl.appendChild(inputEl);
                containerEl.appendChild( document.createTextNode(d[1]) );
                if (splitEl) {  containerEl.appendChild( document.createElement(splitEl) ); }

                if (d[0] === defaultValue) {
                    inputEl.checked = true;
                }
            }

            return containerEl;
        },


        /**
         * Creates set of checkbox buttons, returns wrapper
         *
         * @method fillChecks
         * @param {DomElement|String}  insertAfterEl   element which will precede the input elements
         * @param {String}             name            name to give to the form field ([] is added if not as suffix already)
         * @param {Array}              data            data which will populate the component
         * @param {Boolean}            [skipEmpty]     true to skip empty option
         * @param {String|Number}      [defaultValue]  primitive value to select at beginning
         * @param {String}             [splitEl]       name of element to add after each input element (example: 'br')
         * @return {DOMElement} wrapper element around checkboxes
         */
        fillChecks: function(insertAfterEl, name, data, defaultValue, splitEl) {
            var afterEl = Ink.i(insertAfterEl);
            afterEl = afterEl.nextSibling;
            while (afterEl && afterEl.nodeType !== 1) {
                afterEl = afterEl.nextSibling;
            }
            var containerEl = document.createElement('span');
            if (afterEl) {
                afterEl.parentNode.insertBefore(containerEl, afterEl);
            } else {
                Ink.i(insertAfterEl).appendChild(containerEl);
            }

            data = InkElement._normalizeData(data);

            if (name.substring(name.length - 1) !== ']') {
                name += '[]';
            }

            var d, inputEl;

            for (var i = 0; i < data.length; ++i) {
                d = data[i];

                inputEl = document.createElement('input');
                inputEl.setAttribute('type', 'checkbox');
                inputEl.setAttribute('name', name);
                inputEl.setAttribute('value', d[0]);
                containerEl.appendChild(inputEl);
                containerEl.appendChild( document.createTextNode(d[1]) );
                if (splitEl) {  containerEl.appendChild( document.createElement(splitEl) ); }

                if (d[0] === defaultValue) {
                    inputEl.checked = true;
                }
            }

            return containerEl;
        },


        /**
         * Returns index of element from parent, -1 if not child of parent...
         *
         * @method parentIndexOf
         * @param {DOMElement}  parentEl  Element to parse
         * @param {DOMElement}  childEl   Child Element to look for
         * @return {Number}
         */
        parentIndexOf: function(parentEl, childEl) {
            var node, idx = 0;
            for (var i = 0, f = parentEl.childNodes.length; i < f; ++i) {
                node = parentEl.childNodes[i];
                if (node.nodeType === 1) {  // ELEMENT
                    if (node === childEl) { return idx; }
                    ++idx;
                }
            }
            return -1;
        },


        /**
         * Returns an array of elements - the next siblings
         *
         * @method nextSiblings
         * @param {String|DomElement} elm element
         * @return {Array} Array of next sibling elements
         */
        nextSiblings: function(elm) {
            if(typeof(elm) === "string") {
                elm = document.getElementById(elm);
            }
            if(typeof(elm) === 'object' && elm !== null && elm.nodeType && elm.nodeType === 1) {
                var elements = [],
                    siblings = elm.parentNode.children,
                    index    = InkElement.parentIndexOf(elm.parentNode, elm);

                for(var i = ++index, len = siblings.length; i<len; i++) {
                    elements.push(siblings[i]);
                }

                return elements;
            }
            return [];
        },


        /**
         * Returns an array of elements - the previous siblings
         *
         * @method previousSiblings
         * @param {String|DomElement} elm element
         * @return {Array} Array of previous sibling elements
         */
        previousSiblings: function(elm) {
            if(typeof(elm) === "string") {
                elm = document.getElementById(elm);
            }
            if(typeof(elm) === 'object' && elm !== null && elm.nodeType && elm.nodeType === 1) {
                var elements    = [],
                    siblings    = elm.parentNode.children,
                    index       = InkElement.parentIndexOf(elm.parentNode, elm);

                for(var i = 0, len = index; i<len; i++) {
                    elements.push(siblings[i]);
                }

                return elements;
            }
            return [];
        },


        /**
         * Returns an array of elements - its siblings
         *
         * @method siblings
         * @param {String|DomElement} elm element
         * @return {Array} Array of sibling elements
         */
        siblings: function(elm) {
            if(typeof(elm) === "string") {
                elm = document.getElementById(elm);
            }
            if(typeof(elm) === 'object' && elm !== null && elm.nodeType && elm.nodeType === 1) {
                var elements   = [],
                    siblings   = elm.parentNode.children;

                for(var i = 0, len = siblings.length; i<len; i++) {
                    if(elm !== siblings[i]) {
                        elements.push(siblings[i]);
                    }
                }

                return elements;
            }
            return [];
        },

        /**
         * fallback to elem.childElementCount
         *
         * @method childElementCount
         * @param {String|DomElement} elm element
         * @return {Number} number of child elements
         */
        childElementCount: function(elm) {
            elm = Ink.i(elm);
            if ('childElementCount' in elm) {
                return elm.childElementCount;
            }
            if (!elm) { return 0; }
            return InkElement.siblings(elm).length + 1;
        },

        _wrapElements: {
            TABLE: function (div, html) {
                /* If we don't create a tbody, IE7 does that for us. Adding a tbody with a random string and then filtering for that random string is the only way to avoid double insertion of tbodies. */
                if (browserCreatesTbodies) {
                    div.innerHTML = "<table>" + html + "<tbody><tr><td>" + deleteThisTbodyToken + "</tr></td></tbody></table>";
                } else {
                    div.innerHTML = "<table>" + html + "</table>";
                }
                return div.firstChild;
            },
            TBODY: function (div, html) {
                div.innerHTML = '<table><tbody>' + html + '</tbody></table>';
                return div.firstChild.getElementsByTagName('tbody')[0];
            },
            THEAD: function (div, html) {
                div.innerHTML = '<table><thead>' + html + '</thead><tbody></tbody></table>';
                return div.firstChild.getElementsByTagName('thead')[0];
            },
            TFOOT: function (div, html) {
                div.innerHTML = '<table><tfoot>' + html + '</tfoot><tbody></tbody></table>';
                return div.firstChild.getElementsByTagName('tfoot')[0];
            },
            TR: function (div, html) {
                div.innerHTML = '<table><tbody><tr>' + html + '</tr></tbody></table>';
                return div.firstChild.firstChild.firstChild;
            }
        },

        /**
         * Gets a wrapper DIV with a certain HTML content for being inserted in `elm`.
         * Necessary for appendHTML,prependHTML functions, because they need a container element to copy the children from.
         *
         * Works around IE table quirks
         * @method _getWrapper
         * @private
         * @param elm
         * @param html
         */
        _getWrapper: function (elm, html) {
            var nodeName = elm.nodeName && elm.nodeName.toUpperCase();
            var wrapper = document.createElement('div');
            var wrapFunc = InkElement._wrapElements[nodeName];

            if ( !wrapFunc ) {
                wrapper.innerHTML = html;
                return wrapper;
            }
            // special cases
            wrapper = wrapFunc(wrapper, html);
            // worst case: tbody auto-creation even when our HTML has a tbody.
            if (browserCreatesTbodies && nodeName === 'TABLE') {
                // terrible case. Deal with tbody creation too.
                var tds = wrapper.getElementsByTagName('td');
                for (var i = 0, len = tds.length; i < len; i++) {
                    if (tds[i].innerHTML === deleteThisTbodyToken) {
                        var tbody = tds[i].parentNode.parentNode;
                        tbody.parentNode.removeChild(tbody);
                    }
                }
            }
            return wrapper;
        },

        /**
         * parses and appends an html string to a container, not destroying its contents
         *
         * @method appendHTML
         * @param {String|DomElement} elm   element
         * @param {String}            html  markup string
         */
        appendHTML: function(elm, html){
            var wrapper = InkElement._getWrapper(elm, html);
            while (wrapper.firstChild) {
                elm.appendChild(wrapper.firstChild);
            }
        },

        /**
         * parses and prepends an html string to a container, not destroying its contents
         *
         * @method prependHTML
         * @param {String|DomElement} elm   element
         * @param {String}            html  markup string
         */
        prependHTML: function(elm, html){
            var wrapper = InkElement._getWrapper(elm, html);
            while (wrapper.lastChild) {
                elm.insertBefore(wrapper.lastChild, elm.firstChild);
            }
        },

        /**
         * sets the Inner HTML of an element to the given HTML string
         *
         * @method setHTML
         * @param {String|DomElement} elm   element
         * @param {String}            html  markup string
         */
        setHTML: function (elm, html) {
            while (elm.firstChild) {
                elm.removeChild(elm.firstChild);
            }
            InkElement.appendHTML(elm, html);
        },

        /**
         * Wraps an element inside a container.
         *
         * The container may or may not be in the document yet.
         *
         * @method wrap
         * @param {String|DomElement}   target Element to be wrapped
         * @param {String|DomElement}   container Element to wrap the target
         * @return Container element
         *
         * @example
         * before:
         *
         *     <div id="target"></div>
         *
         * call this function to wrap:
         *
         *     InkElement.wrap('target', InkElement.create('div', {id: 'container'});
         * 
         * after: 
         *
         *     <div id="container"><div id="target"></div></div>
         */
        wrap: function (target, container) {
            target = Ink.i(target);
            container = Ink.i(container);
            
            var nextNode = target.nextSibling;
            var parent = target.parentNode;

            container.appendChild(target);

            if (nextNode !== null) {
                parent.insertBefore(container, nextNode);
            } else {
                parent.appendChild(container);
            }

            return container;
        },

        /**
         * Removes direct children on type text.
         * Useful to remove nasty layout gaps generated by whitespace on the markup.
         *
         * @method removeTextNodeChildren
         * @param  {DOMElement} el
         */
        removeTextNodeChildren: function(el) {
            var prevEl, toRemove, parent = el;
            el = el.firstChild;
            while (el) {
                toRemove = (el.nodeType === 3);
                prevEl = el;
                el = el.nextSibling;
                if (toRemove) {
                    parent.removeChild(prevEl);
                }
            }
        },

        /**
         * Pass an HTML string and receive a documentFragment with the corresponding elements
         * @method htmlToFragment
         * @param  {String} html  html string
         * @return {DocumentFragment} DocumentFragment containing all of the elements from the html string
         */
        htmlToFragment: (createContextualFragmentSupport ?
            function(html){
                var range;

                if(typeof html !== 'string'){ return document.createDocumentFragment(); }

                range = document.createRange();

                // set the context to document.body (firefox does this already, webkit doesn't)
                range.selectNode(document.body);

                return range.createContextualFragment(html);
            } : function (html) {
                var fragment = document.createDocumentFragment(),
                    tempElement,
                    current;

                if(typeof html !== 'string'){ return fragment; }

                tempElement = document.createElement('div');
                tempElement.innerHTML = html;

                // append child removes elements from the original parent
                while( (current = tempElement.firstChild) ){ // intentional assignment
                    fragment.appendChild(current);
                }

                return fragment;
            }),

        _camelCase: function(str)
        {
            return str ? str.replace(/-(\w)/g, function (_, $1){
                return $1.toUpperCase();
            }) : str;
        },

        /**
         * Gets all of the data attributes from an element
         *
         * @method data
         * @param {String|DomElement} selector Element or CSS selector
         * @return {Object} Object with the data-* properties. If no data-attributes are present, an empty object is returned.
        */
        data: function(selector) {
            var el;
            if (typeof selector !== 'object' && typeof selector !== 'string') {
                throw '[Ink.Dom.Element.data] :: Invalid selector defined';
            }

            if (typeof selector === 'object') {
                el = selector;
            }
            else {
                var InkDomSelector = Ink.getModule('Ink.Dom.Selector', 1);
                if (!InkDomSelector) {
                    throw "[Ink.Dom.Element.data] :: this method requires Ink.Dom.Selector - v1";
                }
                el = InkDomSelector.select(selector);
                if (el.length <= 0) {
                    throw "[Ink.Dom.Element.data] :: Can't find any element with the specified selector";
                }
                el = el[0];
            }

            var dataset = {};
            var attrs = el.attributes || [];

            var curAttr, curAttrName, curAttrValue;
            if (attrs) {
                for (var i = 0, total = attrs.length; i < total; ++i) {
                    curAttr = attrs[i];
                    curAttrName = curAttr.name;
                    curAttrValue = curAttr.value;
                    if (curAttrName && curAttrName.indexOf('data-') === 0) {
                        dataset[InkElement._camelCase(curAttrName.replace('data-', ''))] = curAttrValue;
                    }
                }
            }

            return dataset;
        },

        /**
         * @method moveCursorTo
         * @param  {Input|Textarea}  el
         * @param  {Number}          t
         */
        moveCursorTo: function(el, t) {
            if (el.setSelectionRange) {
                el.setSelectionRange(t, t);
                //el.focus();
            }
            else {
                var range = el.createTextRange();
                range.collapse(true);
                range.moveEnd(  'character', t);
                range.moveStart('character', t);
                range.select();
            }
        },

        /**
         * @method pageWidth
         * @return {Number} page width
         */
        pageWidth: function() {
            var xScroll;

            if (window.innerWidth && window.scrollMaxX) {
                xScroll = window.innerWidth + window.scrollMaxX;
            } else if (document.body.scrollWidth > document.body.offsetWidth){
                xScroll = document.body.scrollWidth;
            } else {
                xScroll = document.body.offsetWidth;
            }

            var windowWidth;

            if (window.self.innerWidth) {
                if(document.documentElement.clientWidth){
                    windowWidth = document.documentElement.clientWidth;
                } else {
                    windowWidth = window.self.innerWidth;
                }
            } else if (document.documentElement && document.documentElement.clientWidth) {
                windowWidth = document.documentElement.clientWidth;
            } else if (document.body) {
                windowWidth = document.body.clientWidth;
            }

            if(xScroll < windowWidth){
                return xScroll;
            } else {
                return windowWidth;
            }
        },

        /**
         * @method pageHeight
         * @return {Number} page height
         */
        pageHeight: function() {
            var yScroll;

            if (window.innerHeight && window.scrollMaxY) {
                yScroll = window.innerHeight + window.scrollMaxY;
            } else if (document.body.scrollHeight > document.body.offsetHeight){
                yScroll = document.body.scrollHeight;
            } else {
                yScroll = document.body.offsetHeight;
            }

            var windowHeight;

            if (window.self.innerHeight) {
                windowHeight = window.self.innerHeight;
            } else if (document.documentElement && document.documentElement.clientHeight) {
                windowHeight = document.documentElement.clientHeight;
            } else if (document.body) {
                windowHeight = document.body.clientHeight;
            }

            if(yScroll < windowHeight){
                return windowHeight;
            } else {
                return yScroll;
            }
        },

       /**
         * @method viewportWidth
         * @return {Number} viewport width in pixels
         */
        viewportWidth: function() {
            if(typeof window.innerWidth !== "undefined") {
                return window.innerWidth;
            }
            if (document.documentElement && typeof document.documentElement.offsetWidth !== "undefined") {
                return document.documentElement.offsetWidth;
            }
        },

        /**
         * @method viewportHeight
         * @return {Number} viewport height
         */
        viewportHeight: function() {
            if (typeof window.innerHeight !== "undefined") {
                return window.innerHeight;
            }
            if (document.documentElement && typeof document.documentElement.offsetHeight !== "undefined") {
                return document.documentElement.offsetHeight;
            }
        },

        /**
         * @method scrollWidth
         * @return {Number} scroll width
         */
        scrollWidth: function() {
            if (typeof window.self.pageXOffset !== 'undefined') {
                return window.self.pageXOffset;
            }
            if (typeof document.documentElement !== 'undefined' && typeof document.documentElement.scrollLeft !== 'undefined') {
                return document.documentElement.scrollLeft;
            }
            return document.body.scrollLeft;
        },

        /**
         * @method scrollHeight
         * @return {Number} scroll height
         */
        scrollHeight: function() {
            if (typeof window.self.pageYOffset !== 'undefined') {
                return window.self.pageYOffset;
            }
            if (typeof document.documentElement !== 'undefined' && typeof document.documentElement.scrollTop !== 'undefined') {
                return document.documentElement.scrollTop;
            }
            return document.body.scrollTop;
        }
    };

    return InkElement;

});

/**
 * @author inkdev AT sapo.pt
 */

Ink.createModule('Ink.Dom.Event', 1, [], function() {

    'use strict';

    /**
     * Instantiate browser native events array
     */

    var nativeEvents;

    if (document.createEvent) {
        nativeEvents = ['DOMActivate', 'DOMFocusIn', 'DOMFocusOut', 'focus', 'focusin', 'focusout', 'blur', 'load', 'unload', 'abort', 'error', 'select', 'change', 'submit', 'reset', 'resize', 'scroll', 'click', 'dblclick', 'mousedown', 'mouseenter', 'mouseleave', 'mousemove', 'mouseover', 'mouseout', 'mouseup', 'mousewheel', 'wheel', 'textInput', 'keydown', 'keypress', 'keyup', 'compositionstart', 'compositionupdate', 'compositionend', 'DOMSubtreeModified', 'DOMNodeInserted', 'DOMNodeRemoved', 'DOMNodeInsertedIntoDocument', 'DOMNodeRemovedFromDocument', 'DOMAttrModified', 'DOMCharacterDataModified', 'DOMAttributeNameChanged', 'DOMElementNameChanged', 'hashchange'];
    } else {
        nativeEvents = ['onabort', 'onactivate', 'onafterprint', 'onafterupdate', 'onbeforeactivate', 'onbeforecopy', 'onbeforecut', 'onbeforedeactivate', 'onbeforeeditfocus', 'onbeforepaste', 'onbeforeprint', 'onbeforeunload', 'onbeforeupdate', 'onblur', 'onbounce', 'oncellchange', 'onchange', 'onclick', 'oncontextmenu', 'oncontrolselect', 'oncopy', 'oncut', 'ondataavailable', 'ondatasetchanged', 'ondatasetcomplete', 'ondblclick', 'ondeactivate', 'ondrag', 'ondragend', 'ondragenter', 'ondragleave', 'ondragover', 'ondragstart', 'ondrop', 'onerror', 'onerrorupdate', 'onfilterchange', 'onfinish', 'onfocus', 'onfocusin', 'onfocusout', 'onhashchange', 'onhelp', 'onkeydown', 'onkeypress', 'onkeyup', 'onlayoutcomplete', 'onload', 'onlosecapture', 'onmessage', 'onmousedown', 'onmouseenter', 'onmouseleave', 'onmousemove', 'onmouseout', 'onmouseover', 'onmouseup', 'onmousewheel', 'onmove', 'onmoveend', 'onmovestart', 'onoffline', 'ononline', 'onpage', 'onpaste', 'onprogress', 'onpropertychange', 'onreadystatechange', 'onreset', 'onresize', 'onresizeend', 'onresizestart', 'onrowenter', 'onrowexit', 'onrowsdelete', 'onrowsinserted', 'onscroll', 'onselect', 'onselectionchange', 'onselectstart', 'onstart', 'onstop', 'onstorage', 'onstoragecommit', 'onsubmit', 'ontimeout', 'onunload'];
    }

    function isNative(eventName) {
        if ([].indexOf && 0) {
            return nativeEvents.indexOf(eventName !== -1);
        } else {
            for (var i = 0, len = nativeEvents.length; i < len; i++) {
                if (nativeEvents[i] === eventName) {
                    return true;
                }
            }
            return false;
        }
    }

    /**
     * @module Ink.Dom.Event_1
     */

    /**
     * @class Ink.Dom.Event
     */

    var InkEvent = {

    KEY_BACKSPACE: 8,
    KEY_TAB:       9,
    KEY_RETURN:   13,
    KEY_ESC:      27,
    KEY_LEFT:     37,
    KEY_UP:       38,
    KEY_RIGHT:    39,
    KEY_DOWN:     40,
    KEY_DELETE:   46,
    KEY_HOME:     36,
    KEY_END:      35,
    KEY_PAGEUP:   33,
    KEY_PAGEDOWN: 34,
    KEY_INSERT:   45,
    
    /**
     * Returns a function which calls `func`, waiting at least `wait`
     * milliseconds between calls. This is useful for events such as `scroll`
     * or `resize`, which can be triggered too many times per second, slowing
     * down the browser with needless function calls.
     *
     * *note:* This does not delay the first function call to the function.
     *
     * @method throttle
     * @param {Function} func   Function to call. Arguments and context are both passed.
     * @param {Number} [wait=0] Milliseconds to wait between calls.
     *
     * @example
     *  
     * Suppose you are observing the `scroll` event, but your application is lagging because `scroll` is triggered too many times.
     *
     *     // BEFORE
     *     InkEvent.observe(window, 'scroll', function () {
     *         ...
     *     }); // When scrolling on mobile devices or on firefox's smooth scroll
     *         // this is expensive because onscroll is called many times
     *
     *     // AFTER
     *     InkEvent.observe(window, 'scroll', InkEvent.throttle(function () {
     *         ...
     *     }, 100)); // The event handler is called only every 100ms. Problem solved.
     *
     * @example
     *     var handler = InkEvent.throttle(function () {
     *         ...
     *     }, 100);
     *
     *     InkEvent.observe(window, 'scroll', handler);
     *     InkEvent.observe(window, 'resize', handler);
     *
     *     // on resize, both the "scroll" and the "resize" events are triggered
     *     // a LOT of times. This prevents both of them being called a lot of
     *     // times when the window is being resized by a user.
     *
     **/
    throttle: function (func, wait) {
        wait = wait || 0;
        var lastCall = 0;  // Warning: This breaks on Jan 1st 1970 0:00
        var timeout;
        var throttled = function () {
            var now = +new Date();
            var timeDiff = now - lastCall;
            if (timeDiff >= wait) {
                lastCall = now;
                return func.apply(this, [].slice.call(arguments));
            } else {
                var that = this;
                var args = [].slice.call(arguments);
                if (!timeout) {
                    timeout = setTimeout(function () {
                        timeout = null;
                        return throttled.apply(that, args);
                    }, wait - timeDiff);
                }
            }
        };
        return throttled;
    },

    /**
     * Returns the target of the event object
     *
     * @method element
     * @param {Object} ev  event object
     * @return {Node} The target
     */
    element: function(ev) {
        var node = ev.delegationTarget ||
            ev.target ||
            // IE stuff
            (ev.type === 'mouseout'   && ev.fromElement) ||
            (ev.type === 'mouseleave' && ev.fromElement) ||
            (ev.type === 'mouseover'  && ev.toElement) ||
            (ev.type === 'mouseenter' && ev.toElement) ||
            ev.srcElement ||
            null;
        return node && (node.nodeType === 3 || node.nodeType === 4) ? node.parentNode : node;
    },

    /**
     * Returns the related target of the event object
     *
     * @method relatedTarget
     * @param {Object} ev event object
     * @return {Node} The related target
     */
    relatedTarget: function(ev){
        var node = ev.relatedTarget ||
            // IE stuff
            (ev.type === 'mouseout'   && ev.toElement) ||
            (ev.type === 'mouseleave' && ev.toElement) ||
            (ev.type === 'mouseover'  && ev.fromElement) ||
            (ev.type === 'mouseenter' && ev.fromElement) ||
            null;
        return node && (node.nodeType === 3 || node.nodeType === 4) ? node.parentNode : node;
    },

    /**
     * Navigate up the DOM tree, looking for a tag with the name `elmTagName`.
     *
     * If such tag is not found, `document` is returned.
     *
     * @method findElement
     * @param {Object}  ev              event object
     * @param {String}  elmTagName      tag name to find
     * @param {Boolean} [force=false]   If this is true, never return `document`, and returns `false` instead.
     * @return {DOMElement} the first element which matches given tag name or the document element if the wanted tag is not found
     */
    findElement: function(ev, elmTagName, force)
    {
        var node = this.element(ev);
        while(true) {
            if(node.nodeName.toLowerCase() === elmTagName.toLowerCase()) {
                return node;
            } else {
                node = node.parentNode;
                if(!node) {
                    if(force) {
                        return false;
                    }
                    return document;
                }
                if(!node.parentNode){
                    if(force){ return false; }
                    return document;
                }
            }
        }
    },


    /**
     * Dispatches an event to element
     *
     * @method fire
     * @param {DOMElement|String}  element    element id or element
     * @param {String}             eventName  event name
     * @param {Object}             [memo]     metadata for the event
     */
    fire: function(element, eventName, memo)
    {
        element = Ink.i(element);
        if (!element) { return null; }

        var ev;

        if (element === document && document.createEvent && !element.dispatchEvent) {
            element = document.documentElement;
        }

        if (document.createEvent) {
            ev = document.createEvent("HTMLEvents");
            if(!isNative(eventName)) {
                ev.initEvent("dataavailable", true, true);
            } else {
                ev.initEvent(eventName, true, true);
            }

        } else {
            ev = document.createEventObject();
<<<<<<< HEAD
                if (nativeEvents.indexOf("on"+eventName) === -1){
=======
            if (!isNative('on' + eventName)) {
>>>>>>> 5d99e031
                ev.eventType = "ondataavailable";
            } else {
                ev.eventType = "on"+eventName;
            }
        }

        ev.eventName = eventName;
        ev.memo = memo || { };

        try {
            if (document.createEvent) {
                element.dispatchEvent(ev);
            } else if(element.fireEvent){
                element.fireEvent(ev.eventType, ev);
            } else {
                return;
            }
        } catch(ex) {}

        return ev;
    },

    _callbackForCustomEvents: function (element, eventName, callBack) {
        var isHashChangeInIE = eventName === "hashchange" && element.attachEvent && !('onhashchange' in window);
        var isCustomEvent = eventName.indexOf(':') !== -1;
        if (isHashChangeInIE || isCustomEvent) {
            /**
             *
             * prevent that each custom event fire without any test
             * This prevents that if you have multiple custom events
             * on dataavailable to trigger the callback event if it
             * is a different custom event
             *
             */
            var argCallback = callBack;
            return Ink.bindEvent(function(ev, eventName, cb){

              //tests if it is our event and if not
              //check if it is IE and our dom:loaded was overrided (IE only supports one ondatavailable)
              //- fix /opera also supports attachEvent and was firing two events
              // if(ev.eventName === eventName || (Ink.Browser.IE && eventName === 'dom:loaded')){
              if(ev.eventName === eventName){
                //fix for FF since it loses the event in case of using a second binObjEvent
                if(window.addEventListener){
                  try { window.event = ev; } catch (e) { /* IE has this as a readonly property, and in strict mode you can't set readonly properties */ }
                }
                cb(ev);
              }

            }, this, eventName, argCallback);
        } else {
            return null;
        }
    },

    /**
     * Attaches an event to element
     *
     * @method observe
     * @param {DOMElement|String}  element      Element id or element
     * @param {String}             eventName    Event name
     * @param {Function}           callBack     Receives event object as a
     * parameter. If you're manually firing custom events, check the
     * eventName property of the event object to make sure you're handling
     * the right event.
     * @param {Boolean}            [useCapture] Set to true to change event listening from bubbling to capture.
     * @return {Function} The event handler used. Hang on to this if you want to `stopObserving` later.
     */
    observe: function(element, eventName, callBack, useCapture) {
        element = Ink.i(element);
        if(element) {
            /* rare corner case: some events need a different callback to be generated */
            var callbackForCustomEvents = this._callbackForCustomEvents(element, eventName, callBack);
            if (callbackForCustomEvents) {
                callBack = callbackForCustomEvents;
                eventName = 'dataavailable';
            }

            if(element.addEventListener) {
                element.addEventListener(eventName, callBack, !!useCapture);
            } else {
                element.attachEvent('on' + eventName, (callBack = Ink.bind(callBack, element)));
            }
            return callBack;
        }
    },

    /**
     * Like observe, but listen to the event only once.
     *
     * @method observeOnce
     * @param {DOMElement|String}  element      Element id or element
     * @param {String}             eventName    Event name
     * @param {Function}           callBack     Receives event object as a
     * parameter. If you're manually firing custom events, check the
     * eventName property of the event object to make sure you're handling
     * the right event.
     * @param {Boolean}            [useCapture] Set to true to change event listening from bubbling to capture.
     * @return {Function} The event handler used. Hang on to this if you want to `stopObserving` later.
     */
    observeOnce: function (element, eventName, callBack, useCapture) {
        var onceBack = function () {
            InkEvent.stopObserving(element, eventName, onceBack);
            return callBack();
        };
        return InkEvent.observe(element, eventName, onceBack, useCapture);
    },

    /**
     * Attaches an event to a selector or array of elements.
     *
     * Requires Ink.Dom.Selector
     *
     * @method observeMulti
     * @param {Array|String} elements
     * @param ... See the `observe` function.
     * @return {Function} The used callback.
     */
    observeMulti: function (elements, eventName, callBack, useCapture) {
        if (typeof elements === 'string') {
            elements = Ink.ss(elements);
        } else if ( /* is an element */ elements && elements.nodeType === 1) {
            elements = [elements];
        }
        if (!elements[0]) { return false; }

        var callbackForCustomEvents = this._callbackForCustomEvents(elements[0], eventName, callBack);
        if (callbackForCustomEvents) {
            callBack = callbackForCustomEvents;
            eventName = 'dataavailable';
        }

        for (var i = 0, len = elements.length; i < len; i++) {
            this.observe(elements[i], eventName, callBack, useCapture);
        }
        return callBack;
    },

    /**
     * Observe an event on the given element and every children which matches the selector string (if provided).
     *
     * Requires Ink.Dom.Selector if you need to use a selector.
     *
     * @method observeDelegated
     * @param {DOMElement|String} element   Element to observe.
     * @param {String}            eventName Event name to observe.
     * @param {String}            selector  Child element selector. When null, finds any element.
     * @param {Function}          callback  Callback to be called when the event is fired
     * @return {Function} The used callback, for ceasing to listen to the event later.
     **/
    observeDelegated: function (element, eventName, selector, callback) {
        return InkEvent.observe(element, eventName, function (event) {
            var fromElement = InkEvent.element(event);
            if (!fromElement || fromElement === element) { return; }

            var cursor = fromElement;

            while (cursor !== element && cursor) {
                if (Ink.Dom.Selector_1.matchesSelector(cursor, selector)) {
                    event.delegationTarget = cursor;
                    return callback(event);
                }
                cursor = cursor.parentNode;
            }
        });
    },

    /**
     * Remove an event attached to an element
     *
     * @method stopObserving
     * @param {DOMElement|String}  element       element id or element
     * @param {String}             eventName     event name
     * @param {Function}           callBack      callback function
     * @param {Boolean}            [useCapture]  set to true if the event was being observed with useCapture set to true as well.
     */
    stopObserving: function(element, eventName, callBack, useCapture) {
        element = Ink.i(element);

        if(element) {
            if(element.removeEventListener) {
                element.removeEventListener(eventName, callBack, !!useCapture);
            } else {
                element.detachEvent('on' + eventName, callBack);
            }
        }
    },

    /**
     * Stops event propagation and bubbling
     *
     * @method stop
     * @param {Object} event  event handle
     */
    stop: function(event)
    {
        if(event.cancelBubble !== null) {
            event.cancelBubble = true;
        }
        if(event.stopPropagation) {
            event.stopPropagation();
        }
        if(event.preventDefault) {
            event.preventDefault();
        }
        if(window.attachEvent) {
            event.returnValue = false;
        }
        if(event.cancel !== null) {
            event.cancel = true;
        }
    },

    /**
     * Stops event propagation
     *
     * @method stopPropagation
     * @param {Object} event  event handle
     */
    stopPropagation: function(event) {
        if(event.cancelBubble !== null) {
            event.cancelBubble = true;
        }
        if(event.stopPropagation) {
            event.stopPropagation();
        }
    },

    /**
     * Stops event default behaviour
     *
     * @method stopDefault
     * @param {Object} event  event handle
     */
    stopDefault: function(event)
    {
        if(event.preventDefault) {
            event.preventDefault();
        }
        if(window.attachEvent) {
            event.returnValue = false;
        }
        if(event.cancel !== null) {
            event.cancel = true;
        }
    },

    /**
     * @method pointer
     * @param {Object} ev event object
     * @return {Object} an object with the mouse X and Y position
     */
    pointer: function(ev)
    {
        return {
            x: this.pointerX(ev),
            y: this.pointerY(ev)
        };
    },

    /**
     * @method pointerX
     * @param {Object} ev event object
     * @return {Number} mouse X position
     */
    pointerX: function(ev)
    {
        return (ev.touches && ev.touches[0] && ev.touches[0].pageX) ||
            (ev.pageX) ||
            (ev.clientX + (document.documentElement.scrollLeft || document.body.scrollLeft));
    },

    /**
     * @method pointerY
     * @param {Object} ev event object
     * @return {Number} mouse Y position
     */
    pointerY: function(ev)
    {
        return (ev.touches && ev.touches[0] && ev.touches[0].pageY) ||
            (ev.pageY) ||
            (ev.clientY + (document.documentElement.scrollTop || document.body.scrollTop));
    },

    /**
     * @method isLeftClick
     * @param {Object} ev  event object
     * @return {Boolean} True if the event is a left mouse click
     */
    isLeftClick: function(ev) {
        if (window.addEventListener) {
            if(ev.button === 0){
                return true;
            }
            else if(ev.type.substring(0,5) === 'touch' && ev.button === null){
                return true;
            }
        }
        else {
            if(ev.button === 1){ return true; }
        }
        return false;
    },

    /**
     * @method isRightClick
     * @param {Object} ev  event object
     * @return {Boolean} True if there is a right click on the event
     */
    isRightClick: function(ev) {
        return (ev.button === 2);
    },

    /**
     * @method isMiddleClick
     * @param {Object} ev  event object
     * @return {Boolean} True if there is a middle click on the event
     */
    isMiddleClick: function(ev) {
        if (window.addEventListener) {
            return (ev.button === 1);
        }
        else {
            return (ev.button === 4);
        }
        return false;
    },

    /**
     * Work in Progress.
     * Used in SAPO.Component.MaskedInput
     *
     * @method getCharFromKeyboardEvent
     * @param {KeyboardEvent}     event           keyboard event
     * @param {optional Boolean}  [changeCasing]  if true uppercases, if false lowercases, otherwise keeps casing
     * @return {String} character representation of pressed key combination
     */
    getCharFromKeyboardEvent: function(event, changeCasing) {
        var k = event.keyCode;
        var c = String.fromCharCode(k);

        var shiftOn = event.shiftKey;
        if (k >= 65 && k <= 90) {   // A-Z
            if (typeof changeCasing === 'boolean') {
                shiftOn = changeCasing;
            }
            return (shiftOn) ? c : c.toLowerCase();
        }
        else if (k >= 96 && k <= 105) { // numpad digits
            return String.fromCharCode( 48 + (k-96) );
        }
        switch (k) {
            case 109:   case 189:   return '-';
            case 107:   case 187:   return '+';
        }
        return c;
    },

    debug: function(){}
};

<<<<<<< HEAD

=======
>>>>>>> 5d99e031
return InkEvent;

});

/**
 * @module Ink.Dom.FormSerialize
 * @author inkdev AT sapo.pt
 */

Ink.createModule('Ink.Dom.FormSerialize', 1, [], function () {
    'use strict';
    /**
     * Supports serialization of form data to/from javascript Objects.
     *
     * Valid applications are ad hoc AJAX/syndicated submission of forms, restoring form values from server side state, etc.
     *
     * @class Ink.Dom.FormSerialize
     *
     */
    var FormSerialize = {

        /**
         * Serializes a form into an object, turning field names into keys, and field values into values.
         *
         * note: Multi-select and checkboxes with multiple values will yield arrays
         *
         * @method serialize
         * @return {Object} map of fieldName -> String|String[]|Boolean
         * @param {DomElement|String}   form    form element from which the extraction is to occur
         *
         * @example
         *     <form id="frm">
         *         <input type="text" name="field1">
         *         <button type="submit">Submit</button>
         *     </form>
         *     <script type="text/javascript">
         *         Ink.requireModules(['Ink.Dom.FormSerialize_1', 'Ink.Dom.Event_1'], function (FormSerialize, InkEvent) {
         *             InkEvent.observe('frm', 'submit', function (event) {
         *                 var formData = FormSerialize.serialize('frm'); // -> {field1:"123"}
         *                 InkEvent.stop(event);
         *             });
         *         });
         *     </script>
         */
        serialize: function(form) {
            form = Ink.i(form);
            var map = this._getFieldNameInputsMap(form);

            var map2 = {};
            for (var k in map) if (map.hasOwnProperty(k)) {
                if(k !== null) {
                    var tmpK = k.replace(/\[\]$/, '');
                    map2[tmpK] = this._getValuesOfField( map[k] );
                } else {
                    map2[k] = this._getValuesOfField( map[k] );
                }
            }

            delete map2['null'];    // this can occur. if so, delete it...
            return map2;
        },




        /**
         * Sets form elements's values with values given from object
         *
         * One cannot restore the values of an input with `type="file"` (browser prohibits it)
         *
         * @method fillIn 
         * @param {DomElement|String}   form    form element which is to be populated
         * @param {Object}              map2    map of fieldName -> String|String[]|Boolean
         * @example
         *     <form id="frm">
         *         <input type="text" name="field1">
         *         <button type="submit">Submit</button>
         *     </form>
         *     <script type="text/javascript">
         *         Ink.requireModules(['Ink.Dom.FormSerialize_1'], function (FormSerialize) {
         *             var values = {field1: 'CTHULHU'};
         *             FormSerialize.fillIn('frm', values);
         *             // At this point the form is pre-filled with the values above.
         *         });
         *     </script>
         */
        fillIn: function(form, map2) {
            form = Ink.i(form);
            var map = this._getFieldNameInputsMap(form);
            delete map['null']; // this can occur. if so, delete it...

            for (var k in map2) if (map2.hasOwnProperty(k)) {
                this._setValuesOfField( map[k], map2[k] );
            }
        },



        _getFieldNameInputsMap: function(formEl) {
            var name, nodeName, el, map = {};
            for (var i = 0, f = formEl.elements.length; i < f; ++i) {
                el = formEl.elements[i];
                name = el.getAttribute('name');
                nodeName = el.nodeName.toLowerCase();
                if (nodeName === 'fieldset') {
                    continue;
                } else if (map[name] === undefined) {
                    map[name] = [el];
                } else {
                    map[name].push(el);
                }
            }
            return map;
        },



        _getValuesOfField: function(fieldInputs) {
            var nodeName = fieldInputs[0].nodeName.toLowerCase();
            var type = fieldInputs[0].getAttribute('type');
            var value = fieldInputs[0].value;
            var i, f, j, o, el, m, res = [];

            switch(nodeName) {
                case 'select':
                    for (i = 0, f = fieldInputs.length; i < f; ++i) {
                        res[i] = [];
                        m = fieldInputs[i].getAttribute('multiple');
                        for (j = 0, o = fieldInputs[i].options.length; j < o; ++j) {
                            el = fieldInputs[i].options[j];
                            if (el.selected) {
                                if (m) {
                                    res[i].push(el.value);
                                } else {
                                    res[i] = el.value;
                                    break;
                                }
                            }
                        }
                    }
                    return ((fieldInputs.length > 0 && /\[[^\]]*\]$/.test(fieldInputs[0].getAttribute('name'))) ? res : res[0]);

                case 'textarea':
                case 'input':
                    if (type === 'checkbox' || type === 'radio') {
                        for (i = 0, f = fieldInputs.length; i < f; ++i) {
                            el = fieldInputs[i];
                            if (el.checked) {
                                res.push(    el.value    );
                            }
                        }
                        if (type === 'checkbox') {
                            return (fieldInputs.length > 1) ? res : !!(res.length);
                        }
                        return (fieldInputs.length > 1) ? res[0] : !!(res.length);    // on radios only 1 option is selected at most
                    }
                    else {
                        //if (fieldInputs.length > 1) {    throw 'Got multiple input elements with same name!';    }
                        if(fieldInputs.length > 0 && /\[[^\]]*\]$/.test(fieldInputs[0].getAttribute('name'))) {
                            var tmpValues = [];
                            for(i=0, f = fieldInputs.length; i < f; ++i) {
                                tmpValues.push(fieldInputs[i].value);
                            }
                            return tmpValues;
                        } else {
                            return value;
                        }
                    }
                    break;    // to keep JSHint happy...  (reply to this comment by gamboa: - ROTFL)

                default:
                    //throw 'Unsupported element: "' + nodeName + '"!';
                    return undefined;
            }
        },



        _valInArray: function(val, arr) {
            for (var i = 0, f = arr.length; i < f; ++i) {
                if (arr[i] === val) {    return true;    }
            }
            return false;
        },



        _setValuesOfField: function(fieldInputs, fieldValues) {
            if (!fieldInputs) {    return;    }
            var nodeName = fieldInputs[0].nodeName.toLowerCase();
            var type = fieldInputs[0].getAttribute('type');
            var i, f, el;

            switch(nodeName) {
                case 'select':
                    if (fieldInputs.length > 1) {    throw 'Got multiple select elements with same name!';    }
                    for (i = 0, f = fieldInputs[0].options.length; i < f; ++i) {
                        el = fieldInputs[0].options[i];
                        el.selected = (fieldValues instanceof Array) ? this._valInArray(el.value, fieldValues) : el.value === fieldValues;
                    }
                    break;
                case 'textarea':
                case 'input':
                    if (type === 'checkbox' || type === 'radio') {
                        for (i = 0, f = fieldInputs.length; i < f; ++i) {
                            el = fieldInputs[i];
                            //el.checked = (fieldValues instanceof Array) ? this._valInArray(el.value, fieldValues) : el.value === fieldValues;
                            el.checked = (fieldValues instanceof Array) ? this._valInArray(el.value, fieldValues) : (fieldInputs.length > 1 ? el.value === fieldValues : !!fieldValues);
                        }
                    }
                    else {
                        if (fieldInputs.length > 1) {    throw 'Got multiple input elements with same name!';    }
                        if (type !== 'file') {
                            fieldInputs[0].value = fieldValues;
                        }
                    }
                    break;

                default:
                    throw 'Unsupported element: "' + nodeName + '"!';
            }
        }
    };

    return FormSerialize;
});

/**
 * @module Ink.Dom.Loaded_1
 * @author inkdev AT sapo.pt
 * @version 1
 */
Ink.createModule('Ink.Dom.Loaded', 1, [], function() {

    'use strict';

    /**
     * The Loaded class provides a method that allows developers to queue functions to run when
     * the page is loaded (document is ready).
     *
     * @class Ink.Dom.Loaded
     * @version 1
     * @static
     */
    var Loaded = {

        /**
         * Callbacks and their contexts. Array of 2-arrays.
         *
         * []
         *
         * @attribute _contexts Array
         * @private
         * 
         */
        _contexts: [], // Callbacks' queue

        /**
         * Adds a new function that will be invoked once the document is ready
         *
         * @method run
         * @param {Object}   [win=window]   Window object to attach/add the event
         * @param {Function} fn             Callback function to be run after the page is loaded
         * @public
         * @example
         *     Ink.requireModules(['Ink.Dom.Loaded_1'], function(Loaded){
         *         Loaded.run(function(){
         *             console.log('This will run when the page/document is ready/loaded');
         *         });
         *     });
         */
        run: function(win, fn) {
            if (!fn) {
                fn  = win;
                win = window;
            }

            var context;

            for (var i = 0, len = this._contexts.length; i < len; i++) {
                if (this._contexts[i][0] === win) {
                    context = this._contexts[i][1];
                    break;
                }
            }
            if (!context) {
                context = {
                    cbQueue: [],
                    win: win,
                    doc: win.document,
                    root: win.document.documentElement,
                    done: false,
                    top: true
                };
                context.handlers = {
                    checkState: Ink.bindEvent(this._checkState, this, context),
                    poll: Ink.bind(this._poll, this, context)
                };
                this._contexts.push(
                    [win, context]  // Javascript Objects cannot map different windows to
                                    // different values.
                );
            }

            var   ael = context.doc.addEventListener;
            context.add = ael ? 'addEventListener' : 'attachEvent';
            context.rem = ael ? 'removeEventListener' : 'detachEvent';
            context.pre = ael ? '' : 'on';
            context.det = ael ? 'DOMContentLoaded' : 'onreadystatechange';
            context.wet = context.pre + 'load';

            var csf = context.handlers.checkState;
            var alreadyLoaded = (
                context.doc.readyState === 'complete' &&
                context.win.location.toString() !== 'about:blank');  // https://code.google.com/p/chromium/issues/detail?id=32357

            if (alreadyLoaded){
                setTimeout(Ink.bind(function () {
                    fn.call(context.win, 'lazy');
                }, this), 0);
            } else {
                context.cbQueue.push(fn);

                context.doc[context.add]( context.det , csf );
                context.win[context.add]( context.wet , csf );

                var frameElement = 1;
                try{
                    frameElement = context.win.frameElement;
                } catch(e) {}
                if ( !ael && context.root && context.root.doScroll ) { // IE HACK
                    try {
                        context.top = !frameElement;
                    } catch(e) { }
                    if (context.top) {
                        this._poll(context);
                    }
                }
            }
        },

        /**
         * Function that will be running the callbacks after the page is loaded
         *
         * @method _checkState
         * @param {Event} event Triggered event
         * @private
         */
        _checkState: function(event, context) {
            if ( !event || (event.type === 'readystatechange' && context.doc.readyState !== 'complete')) {
                return;
            }
            var where = (event.type === 'load') ? context.win : context.doc;
            where[context.rem](context.pre+event.type, context.handlers.checkState, false);
            this._ready(context);
        },

        /**
         * Polls the load progress of the page to see if it has already loaded or not
         *
         * @method _poll
         * @private
         */

        /**
         *
         * function _poll
         */
        _poll: function(context) {
            try {
                context.root.doScroll('left');
            } catch(e) {
                return setTimeout(context.handlers.poll, 50);
            }
            this._ready(context);
        },

        /**
         * Function that runs the callbacks from the queue when the document is ready.
         *
         * @method _ready
         * @private
         */
        _ready: function(context) {
            if (!context.done) {
                context.done = true;
                for (var i = 0; i < context.cbQueue.length; ++i) {
                    context.cbQueue[i].call(context.win);
                }
                context.cbQueue = [];
            }
        }
    };

    return Loaded;

});

/**
 * @module Ink.Dom.Selector_1
 * @author inkdev AT sapo.pt
 * @version 1
 */
Ink.createModule('Ink.Dom.Selector', 1, [], function() {
    /*jshint forin:false, eqnull:true, noempty:false, expr:true, boss:true, maxdepth:false*/
	'use strict';

    /**
     * @class Ink.Dom.Selector
     * @static
     * @version 1
     */


/*!
 * Sizzle CSS Selector Engine
 * Copyright 2013 jQuery Foundation and other contributors
 * Released under the MIT license
 * http://sizzlejs.com/
 */

var i,
	cachedruns,
	Expr,
	getText,
	isXML,
	compile,
	outermostContext,
	recompare,
	sortInput,

	// Local document vars
	setDocument,
	document,
	docElem,
	documentIsHTML,
	rbuggyQSA,
	rbuggyMatches,
	matches,
	contains,

	// Instance-specific data
	expando = "sizzle" + -(new Date()),
	preferredDoc = window.document,
	support = {},
	dirruns = 0,
	done = 0,
	classCache = createCache(),
	tokenCache = createCache(),
	compilerCache = createCache(),
	hasDuplicate = false,
	sortOrder = function() { return 0; },

	// General-purpose constants
	strundefined = typeof undefined,
	MAX_NEGATIVE = 1 << 31,

	// Array methods
	arr = [],
	pop = arr.pop,
	push_native = arr.push,
	push = arr.push,
	slice = arr.slice,
	// Use a stripped-down indexOf if we can't use a native one
	indexOf = arr.indexOf || function( elem ) {
		var i = 0,
			len = this.length;
		for ( ; i < len; i++ ) {
			if ( this[i] === elem ) {
				return i;
			}
		}
		return -1;
	},


	// Regular expressions

	// Whitespace characters http://www.w3.org/TR/css3-selectors/#whitespace
	whitespace = "[\\x20\\t\\r\\n\\f]",
	// http://www.w3.org/TR/css3-syntax/#characters
	characterEncoding = "(?:\\\\.|[\\w-]|[^\\x00-\\xa0])+",

	// Loosely modeled on CSS identifier characters
	// An unquoted value should be a CSS identifier http://www.w3.org/TR/css3-selectors/#attribute-selectors
	// Proper syntax: http://www.w3.org/TR/CSS21/syndata.html#value-def-identifier
	identifier = characterEncoding.replace( "w", "w#" ),

	// Acceptable operators http://www.w3.org/TR/selectors/#attribute-selectors
	operators = "([*^$|!~]?=)",
	attributes = "\\[" + whitespace + "*(" + characterEncoding + ")" + whitespace +
		"*(?:" + operators + whitespace + "*(?:(['\"])((?:\\\\.|[^\\\\])*?)\\3|(" + identifier + ")|)|)" + whitespace + "*\\]",

	// Prefer arguments quoted,
	//   then not containing pseudos/brackets,
	//   then attribute selectors/non-parenthetical expressions,
	//   then anything else
	// These preferences are here to reduce the number of selectors
	//   needing tokenize in the PSEUDO preFilter
	pseudos = ":(" + characterEncoding + ")(?:\\(((['\"])((?:\\\\.|[^\\\\])*?)\\3|((?:\\\\.|[^\\\\()[\\]]|" + attributes.replace( 3, 8 ) + ")*)|.*)\\)|)",

	// Leading and non-escaped trailing whitespace, capturing some non-whitespace characters preceding the latter
	rtrim = new RegExp( "^" + whitespace + "+|((?:^|[^\\\\])(?:\\\\.)*)" + whitespace + "+$", "g" ),

	rcomma = new RegExp( "^" + whitespace + "*," + whitespace + "*" ),
	rcombinators = new RegExp( "^" + whitespace + "*([\\x20\\t\\r\\n\\f>+~])" + whitespace + "*" ),
	rpseudo = new RegExp( pseudos ),
	ridentifier = new RegExp( "^" + identifier + "$" ),

	matchExpr = {
		"ID": new RegExp( "^#(" + characterEncoding + ")" ),
		"CLASS": new RegExp( "^\\.(" + characterEncoding + ")" ),
		"NAME": new RegExp( "^\\[name=['\"]?(" + characterEncoding + ")['\"]?\\]" ),
		"TAG": new RegExp( "^(" + characterEncoding.replace( "w", "w*" ) + ")" ),
		"ATTR": new RegExp( "^" + attributes ),
		"PSEUDO": new RegExp( "^" + pseudos ),
		"CHILD": new RegExp( "^:(only|first|last|nth|nth-last)-(child|of-type)(?:\\(" + whitespace +
			"*(even|odd|(([+-]|)(\\d*)n|)" + whitespace + "*(?:([+-]|)" + whitespace +
			"*(\\d+)|))" + whitespace + "*\\)|)", "i" ),
		// For use in libraries implementing .is()
		// We use this for POS matching in `select`
		"needsContext": new RegExp( "^" + whitespace + "*[>+~]|:(even|odd|eq|gt|lt|nth|first|last)(?:\\(" +
			whitespace + "*((?:-\\d)?\\d*)" + whitespace + "*\\)|)(?=[^-]|$)", "i" )
	},

	rsibling = /[\x20\t\r\n\f]*[+~]/,

	rnative = /^[^{]+\{\s*\[native code/,

	// Easily-parseable/retrievable ID or TAG or CLASS selectors
	rquickExpr = /^(?:#([\w-]+)|(\w+)|\.([\w-]+))$/,

	rinputs = /^(?:input|select|textarea|button)$/i,
	rheader = /^h\d$/i,

	rescape = /'|\\/g,
	rattributeQuotes = /\=[\x20\t\r\n\f]*([^'"\]]*)[\x20\t\r\n\f]*\]/g,

	// CSS escapes http://www.w3.org/TR/CSS21/syndata.html#escaped-characters
	runescape = /\\([\da-fA-F]{1,6}[\x20\t\r\n\f]?|.)/g,
	funescape = function( _, escaped ) {
		var high = "0x" + escaped - 0x10000;
		// NaN means non-codepoint
		return high !== high ?
			escaped :
			// BMP codepoint
			high < 0 ?
				String.fromCharCode( high + 0x10000 ) :
				// Supplemental Plane codepoint (surrogate pair)
				String.fromCharCode( high >> 10 | 0xD800, high & 0x3FF | 0xDC00 );
	};

// Optimize for push.apply( _, NodeList )
try {
	push.apply(
		(arr = slice.call( preferredDoc.childNodes )),
		preferredDoc.childNodes
	);
	// Support: Android<4.0
	// Detect silently failing push.apply
	arr[ preferredDoc.childNodes.length ].nodeType;
} catch ( e ) {
	push = { apply: arr.length ?

		// Leverage slice if possible
		function( target, els ) {
			push_native.apply( target, slice.call(els) );
		} :

		// Support: IE<9
		// Otherwise append directly
		function( target, els ) {
			var j = target.length,
				i = 0;
			// Can't trust NodeList.length
			while ( (target[j++] = els[i++]) ) {}
			target.length = j - 1;
		}
	};
}

/*
 * For feature detection
 * @param {Function} fn The function to test for native support
 */
function isNative( fn ) {
	return rnative.test( fn + "" );
}

/*
 * Create key-value caches of limited size
 * @returns {Function(string, Object)} Returns the Object data after storing it on itself with
 *	property name the (space-suffixed) string and (if the cache is larger than Expr.cacheLength)
 *	deleting the oldest entry
 */
function createCache() {
	var cache,
		keys = [];

	return (cache = function( key, value ) {
		// Use (key + " ") to avoid collision with native prototype properties (see Issue #157)
		if ( keys.push( key += " " ) > Expr.cacheLength ) {
			// Only keep the most recent entries
			delete cache[ keys.shift() ];
		}
		return (cache[ key ] = value);
	});
}

/*
 * Mark a function for special use by Sizzle
 * @param {Function} fn The function to mark
 */
function markFunction( fn ) {
	fn[ expando ] = true;
	return fn;
}

/*
 * Support testing using an element
 * @param {Function} fn Passed the created div and expects a boolean result
 */
function assert( fn ) {
	var div = document.createElement("div");

	try {
		return !!fn( div );
	} catch (e) {
		return false;
	} finally {
		// release memory in IE
		div = null;
	}
}

function Sizzle( selector, context, results, seed ) {
	var match, elem, m, nodeType,
		// QSA vars
		i, groups, old, nid, newContext, newSelector;

	if ( ( context ? context.ownerDocument || context : preferredDoc ) !== document ) {
		setDocument( context );
	}

	context = context || document;
	results = results || [];

	if ( !selector || typeof selector !== "string" ) {
		return results;
	}

	if ( (nodeType = context.nodeType) !== 1 && nodeType !== 9 ) {
		return [];
	}

	if ( documentIsHTML && !seed ) {

		// Shortcuts
		if ( (match = rquickExpr.exec( selector )) ) {
			// Speed-up: Sizzle("#ID")
			if ( (m = match[1]) ) {
				if ( nodeType === 9 ) {
					elem = context.getElementById( m );
					// Check parentNode to catch when Blackberry 4.6 returns
					// nodes that are no longer in the document #6963
					if ( elem && elem.parentNode ) {
						// Handle the case where IE, Opera, and Webkit return items
						// by name instead of ID
						if ( elem.id === m ) {
							results.push( elem );
							return results;
						}
					} else {
						return results;
					}
				} else {
					// Context is not a document
					if ( context.ownerDocument && (elem = context.ownerDocument.getElementById( m )) &&
						contains( context, elem ) && elem.id === m ) {
						results.push( elem );
						return results;
					}
				}

			// Speed-up: Sizzle("TAG")
			} else if ( match[2] ) {
				push.apply( results, context.getElementsByTagName( selector ) );
				return results;

			// Speed-up: Sizzle(".CLASS")
			} else if ( (m = match[3]) && support.getElementsByClassName && context.getElementsByClassName ) {
				push.apply( results, context.getElementsByClassName( m ) );
				return results;
			}
		}

		// QSA path
		if ( support.qsa && !rbuggyQSA.test(selector) ) {
			old = true;
			nid = expando;
			newContext = context;
			newSelector = nodeType === 9 && selector;

			// qSA works strangely on Element-rooted queries
			// We can work around this by specifying an extra ID on the root
			// and working up from there (Thanks to Andrew Dupont for the technique)
			// IE 8 doesn't work on object elements
			if ( nodeType === 1 && context.nodeName.toLowerCase() !== "object" ) {
				groups = tokenize( selector );

				if ( (old = context.getAttribute("id")) ) {
					nid = old.replace( rescape, "\\$&" );
				} else {
					context.setAttribute( "id", nid );
				}
				nid = "[id='" + nid + "'] ";

				i = groups.length;
				while ( i-- ) {
					groups[i] = nid + toSelector( groups[i] );
				}
				newContext = rsibling.test( selector ) && context.parentNode || context;
				newSelector = groups.join(",");
			}

			if ( newSelector ) {
				try {
					push.apply( results,
						newContext.querySelectorAll( newSelector )
					);
					return results;
				} catch(qsaError) {
				} finally {
					if ( !old ) {
						context.removeAttribute("id");
					}
				}
			}
		}
	}

	// All others
	return select( selector.replace( rtrim, "$1" ), context, results, seed );
}

/*
 * Detect xml
 * @param {Element|Object} elem An element or a document
 */
isXML = Sizzle.isXML = function( elem ) {
	// documentElement is verified for cases where it doesn't yet exist
	// (such as loading iframes in IE - #4833)
	var documentElement = elem && (elem.ownerDocument || elem).documentElement;
	return documentElement ? documentElement.nodeName !== "HTML" : false;
};

/*
 * Sets document-related variables once based on the current document
 * @param {Element|Object} [doc] An element or document object to use to set the document
 * @returns {Object} Returns the current document
 */
setDocument = Sizzle.setDocument = function( node ) {
	var doc = node ? node.ownerDocument || node : preferredDoc;

	// If no document and documentElement is available, return
	if ( doc === document || doc.nodeType !== 9 || !doc.documentElement ) {
		return document;
	}

	// Set our document
	document = doc;
	docElem = doc.documentElement;

	// Support tests
	documentIsHTML = !isXML( doc );

	// Check if getElementsByTagName("*") returns only elements
	support.getElementsByTagName = assert(function( div ) {
		div.appendChild( doc.createComment("") );
		return !div.getElementsByTagName("*").length;
	});

	// Check if attributes should be retrieved by attribute nodes
	support.attributes = assert(function( div ) {
		div.innerHTML = "<select></select>";
		var type = typeof div.lastChild.getAttribute("multiple");
		// IE8 returns a string for some attributes even when not present
		return type !== "boolean" && type !== "string";
	});

	// Check if getElementsByClassName can be trusted
	support.getElementsByClassName = assert(function( div ) {
		// Opera can't find a second classname (in 9.6)
		div.innerHTML = "<div class='hidden e'></div><div class='hidden'></div>";
		if ( !div.getElementsByClassName || !div.getElementsByClassName("e").length ) {
			return false;
		}

		// Safari 3.2 caches class attributes and doesn't catch changes
		div.lastChild.className = "e";
		return div.getElementsByClassName("e").length === 2;
	});

	// Check if getElementsByName privileges form controls or returns elements by ID
	// If so, assume (for broader support) that getElementById returns elements by name
	support.getByName = assert(function( div ) {
		// Inject content
		div.id = expando + 0;
		// Support: Windows 8 Native Apps
		// Assigning innerHTML with "name" attributes throws uncatchable exceptions
		// http://msdn.microsoft.com/en-us/library/ie/hh465388.aspx
		div.appendChild( document.createElement("a") ).setAttribute( "name", expando );
		div.appendChild( document.createElement("i") ).setAttribute( "name", expando );
		docElem.appendChild( div );

		// Test
		var pass = doc.getElementsByName &&
			// buggy browsers will return fewer than the correct 2
			doc.getElementsByName( expando ).length === 2 +
			// buggy browsers will return more than the correct 0
			doc.getElementsByName( expando + 0 ).length;

		// Cleanup
		docElem.removeChild( div );

		return pass;
	});

	// Support: Webkit<537.32
	// Detached nodes confoundingly follow *each other*
	support.sortDetached = assert(function( div1 ) {
		return div1.compareDocumentPosition &&
			// Should return 1, but Webkit returns 4 (following)
			(div1.compareDocumentPosition( document.createElement("div") ) & 1);
	});

	// IE6/7 return modified attributes
	Expr.attrHandle = assert(function( div ) {
		div.innerHTML = "<a href='#'></a>";
		return div.firstChild && typeof div.firstChild.getAttribute !== strundefined &&
			div.firstChild.getAttribute("href") === "#";
	}) ?
		{} :
		{
			"href": function( elem ) {
				return elem.getAttribute( "href", 2 );
			},
			"type": function( elem ) {
				return elem.getAttribute("type");
			}
		};

	// ID find and filter
	if ( support.getByName ) {
		Expr.find["ID"] = function( id, context ) {
			if ( typeof context.getElementById !== strundefined && documentIsHTML ) {
				var m = context.getElementById( id );
				// Check parentNode to catch when Blackberry 4.6 returns
				// nodes that are no longer in the document #6963
				return m && m.parentNode ? [m] : [];
			}
		};
		Expr.filter["ID"] = function( id ) {
			var attrId = id.replace( runescape, funescape );
			return function( elem ) {
				return elem.getAttribute("id") === attrId;
			};
		};
	} else {
		Expr.find["ID"] = function( id, context ) {
			if ( typeof context.getElementById !== strundefined && documentIsHTML ) {
				var m = context.getElementById( id );

				return m ?
					m.id === id || typeof m.getAttributeNode !== strundefined && m.getAttributeNode("id").value === id ?
						[m] :
						undefined :
					[];
			}
		};
		Expr.filter["ID"] =  function( id ) {
			var attrId = id.replace( runescape, funescape );
			return function( elem ) {
				var node = typeof elem.getAttributeNode !== strundefined && elem.getAttributeNode("id");
				return node && node.value === attrId;
			};
		};
	}

	// Tag
	Expr.find["TAG"] = support.getElementsByTagName ?
		function( tag, context ) {
			if ( typeof context.getElementsByTagName !== strundefined ) {
				return context.getElementsByTagName( tag );
			}
		} :
		function( tag, context ) {
			var elem,
				tmp = [],
				i = 0,
				results = context.getElementsByTagName( tag );

			// Filter out possible comments
			if ( tag === "*" ) {
				while ( (elem = results[i++]) ) {
					if ( elem.nodeType === 1 ) {
						tmp.push( elem );
					}
				}

				return tmp;
			}
			return results;
		};

	// Name
	Expr.find["NAME"] = support.getByName && function( tag, context ) {
		if ( typeof context.getElementsByName !== strundefined ) {
			return context.getElementsByName( name );
		}
	};

	// Class
	Expr.find["CLASS"] = support.getElementsByClassName && function( className, context ) {
		if ( typeof context.getElementsByClassName !== strundefined && documentIsHTML ) {
			return context.getElementsByClassName( className );
		}
	};

	// QSA and matchesSelector support

	// matchesSelector(:active) reports false when true (IE9/Opera 11.5)
	rbuggyMatches = [];

	// qSa(:focus) reports false when true (Chrome 21),
	// no need to also add to buggyMatches since matches checks buggyQSA
	// A support test would require too much code (would include document ready)
	rbuggyQSA = [ ":focus" ];

	if ( (support.qsa = isNative(doc.querySelectorAll)) ) {
		// Build QSA regex
		// Regex strategy adopted from Diego Perini
		assert(function( div ) {
			// Select is set to empty string on purpose
			// This is to test IE's treatment of not explicitly
			// setting a boolean content attribute,
			// since its presence should be enough
			// http://bugs.jquery.com/ticket/12359
			div.innerHTML = "<select><option selected=''></option></select>";

			// IE8 - Some boolean attributes are not treated correctly
			if ( !div.querySelectorAll("[selected]").length ) {
				rbuggyQSA.push( "\\[" + whitespace + "*(?:checked|disabled|ismap|multiple|readonly|selected|value)" );
			}

			// Webkit/Opera - :checked should return selected option elements
			// http://www.w3.org/TR/2011/REC-css3-selectors-20110929/#checked
			// IE8 throws error here and will not see later tests
			if ( !div.querySelectorAll(":checked").length ) {
				rbuggyQSA.push(":checked");
			}
		});

		assert(function( div ) {

			// Opera 10-12/IE8 - ^= $= *= and empty values
			// Should not select anything
			div.innerHTML = "<input type='hidden' i=''/>";
			if ( div.querySelectorAll("[i^='']").length ) {
				rbuggyQSA.push( "[*^$]=" + whitespace + "*(?:\"\"|'')" );
			}

			// FF 3.5 - :enabled/:disabled and hidden elements (hidden elements are still enabled)
			// IE8 throws error here and will not see later tests
			if ( !div.querySelectorAll(":enabled").length ) {
				rbuggyQSA.push( ":enabled", ":disabled" );
			}

			// Opera 10-11 does not throw on post-comma invalid pseudos
			div.querySelectorAll("*,:x");
			rbuggyQSA.push(",.*:");
		});
	}

	if ( (support.matchesSelector = isNative( (matches = docElem.matchesSelector ||
		docElem.mozMatchesSelector ||
		docElem.webkitMatchesSelector ||
		docElem.oMatchesSelector ||
		docElem.msMatchesSelector) )) ) {

		assert(function( div ) {
			// Check to see if it's possible to do matchesSelector
			// on a disconnected node (IE 9)
			support.disconnectedMatch = matches.call( div, "div" );

			// This should fail with an exception
			// Gecko does not error, returns false instead
			matches.call( div, "[s!='']:x" );
			rbuggyMatches.push( "!=", pseudos );
		});
	}

	rbuggyQSA = new RegExp( rbuggyQSA.join("|") );
	rbuggyMatches = rbuggyMatches.length && new RegExp( rbuggyMatches.join("|") );

	// Element contains another
	// Purposefully does not implement inclusive descendent
	// As in, an element does not contain itself
	contains = isNative(docElem.contains) || docElem.compareDocumentPosition ?
		function( a, b ) {
			var adown = a.nodeType === 9 ? a.documentElement : a,
				bup = b && b.parentNode;
			return a === bup || !!( bup && bup.nodeType === 1 && (
				adown.contains ?
					adown.contains( bup ) :
					a.compareDocumentPosition && a.compareDocumentPosition( bup ) & 16
			));
		} :
		function( a, b ) {
			if ( b ) {
				while ( (b = b.parentNode) ) {
					if ( b === a ) {
						return true;
					}
				}
			}
			return false;
		};

	// Document order sorting
	sortOrder = docElem.compareDocumentPosition ?
	function( a, b ) {

		// Flag for duplicate removal
		if ( a === b ) {
			hasDuplicate = true;
			return 0;
		}

		var compare = b.compareDocumentPosition && a.compareDocumentPosition && a.compareDocumentPosition( b );

		if ( compare ) {
			// Disconnected nodes
			if ( compare & 1 ||
				(recompare && b.compareDocumentPosition( a ) === compare) ) {

				// Choose the first element that is related to our preferred document
				if ( a === doc || contains(preferredDoc, a) ) {
					return -1;
				}
				if ( b === doc || contains(preferredDoc, b) ) {
					return 1;
				}

				// Maintain original order
				return sortInput ?
					( indexOf.call( sortInput, a ) - indexOf.call( sortInput, b ) ) :
					0;
			}

			return compare & 4 ? -1 : 1;
		}

		// Not directly comparable, sort on existence of method
		return a.compareDocumentPosition ? -1 : 1;
	} :
	function( a, b ) {
		var cur,
			i = 0,
			aup = a.parentNode,
			bup = b.parentNode,
			ap = [ a ],
			bp = [ b ];

		// Exit early if the nodes are identical
		if ( a === b ) {
			hasDuplicate = true;
			return 0;

		// Parentless nodes are either documents or disconnected
		} else if ( !aup || !bup ) {
			return a === doc ? -1 :
				b === doc ? 1 :
				aup ? -1 :
				bup ? 1 :
				0;

		// If the nodes are siblings, we can do a quick check
		} else if ( aup === bup ) {
			return siblingCheck( a, b );
		}

		// Otherwise we need full lists of their ancestors for comparison
		cur = a;
		while ( (cur = cur.parentNode) ) {
			ap.unshift( cur );
		}
		cur = b;
		while ( (cur = cur.parentNode) ) {
			bp.unshift( cur );
		}

		// Walk down the tree looking for a discrepancy
		while ( ap[i] === bp[i] ) {
			i++;
		}

		return i ?
			// Do a sibling check if the nodes have a common ancestor
			siblingCheck( ap[i], bp[i] ) :

			// Otherwise nodes in our document sort first
			ap[i] === preferredDoc ? -1 :
			bp[i] === preferredDoc ? 1 :
			0;
	};

	return document;
};

Sizzle.matches = function( expr, elements ) {
	return Sizzle( expr, null, null, elements );
};

Sizzle.matchesSelector = function( elem, expr ) {
	// Set document vars if needed
	if ( ( elem.ownerDocument || elem ) !== document ) {
		setDocument( elem );
	}

	// Make sure that attribute selectors are quoted
	expr = expr.replace( rattributeQuotes, "='$1']" );

	// rbuggyQSA always contains :focus, so no need for an existence check
	if ( support.matchesSelector && documentIsHTML && (!rbuggyMatches || !rbuggyMatches.test(expr)) && !rbuggyQSA.test(expr) ) {
		try {
			var ret = matches.call( elem, expr );

			// IE 9's matchesSelector returns false on disconnected nodes
			if ( ret || support.disconnectedMatch ||
					// As well, disconnected nodes are said to be in a document
					// fragment in IE 9
					elem.document && elem.document.nodeType !== 11 ) {
				return ret;
			}
		} catch(e) {}
	}

	return Sizzle( expr, document, null, [elem] ).length > 0;
};

Sizzle.contains = function( context, elem ) {
	// Set document vars if needed
	if ( ( context.ownerDocument || context ) !== document ) {
		setDocument( context );
	}
	return contains( context, elem );
};

Sizzle.attr = function( elem, name ) {
	var val;

	// Set document vars if needed
	if ( ( elem.ownerDocument || elem ) !== document ) {
		setDocument( elem );
	}

	if ( documentIsHTML ) {
		name = name.toLowerCase();
	}
	if ( (val = Expr.attrHandle[ name ]) ) {
		return val( elem );
	}
	if ( !documentIsHTML || support.attributes ) {
		return elem.getAttribute( name );
	}
	return ( (val = elem.getAttributeNode( name )) || elem.getAttribute( name ) ) && elem[ name ] === true ?
		name :
		val && val.specified ? val.value : null;
};

Sizzle.error = function( msg ) {
	throw new Error( "Syntax error, unrecognized expression: " + msg );
};

// Document sorting and removing duplicates
Sizzle.uniqueSort = function( results ) {
	var elem,
		duplicates = [],
		j = 0,
		i = 0;

	// Unless we *know* we can detect duplicates, assume their presence
	hasDuplicate = !support.detectDuplicates;
	// Compensate for sort limitations
	recompare = !support.sortDetached;
	sortInput = !support.sortStable && results.slice( 0 );
	results.sort( sortOrder );

	if ( hasDuplicate ) {
		while ( (elem = results[i++]) ) {
			if ( elem === results[ i ] ) {
				j = duplicates.push( i );
			}
		}
		while ( j-- ) {
			results.splice( duplicates[ j ], 1 );
		}
	}

	return results;
};

/*
 * Checks document order of two siblings
 * @param {Element} a
 * @param {Element} b
 * @returns Returns -1 if a precedes b, 1 if a follows b
 */
function siblingCheck( a, b ) {
	var cur = b && a,
		diff = cur && ( ~b.sourceIndex || MAX_NEGATIVE ) - ( ~a.sourceIndex || MAX_NEGATIVE );

	// Use IE sourceIndex if available on both nodes
	if ( diff ) {
		return diff;
	}

	// Check if b follows a
	if ( cur ) {
		while ( (cur = cur.nextSibling) ) {
			if ( cur === b ) {
				return -1;
			}
		}
	}

	return a ? 1 : -1;
}

// Returns a function to use in pseudos for input types
function createInputPseudo( type ) {
	return function( elem ) {
		var name = elem.nodeName.toLowerCase();
		return name === "input" && elem.type === type;
	};
}

// Returns a function to use in pseudos for buttons
function createButtonPseudo( type ) {
	return function( elem ) {
		var name = elem.nodeName.toLowerCase();
		return (name === "input" || name === "button") && elem.type === type;
	};
}

// Returns a function to use in pseudos for positionals
function createPositionalPseudo( fn ) {
	return markFunction(function( argument ) {
		argument = +argument;
		return markFunction(function( seed, matches ) {
			var j,
				matchIndexes = fn( [], seed.length, argument ),
				i = matchIndexes.length;

			// Match elements found at the specified indexes
			while ( i-- ) {
				if ( seed[ (j = matchIndexes[i]) ] ) {
					seed[j] = !(matches[j] = seed[j]);
				}
			}
		});
	});
}

/*
 * Utility function for retrieving the text value of an array of DOM nodes
 * @param {Array|Element} elem
 */
getText = Sizzle.getText = function( elem ) {
	var node,
		ret = "",
		i = 0,
		nodeType = elem.nodeType;

	if ( !nodeType ) {
		// If no nodeType, this is expected to be an array
		for ( ; (node = elem[i]); i++ ) {
			// Do not traverse comment nodes
			ret += getText( node );
		}
	} else if ( nodeType === 1 || nodeType === 9 || nodeType === 11 ) {
		// Use textContent for elements
		// innerText usage removed for consistency of new lines (see #11153)
		if ( typeof elem.textContent === "string" ) {
			return elem.textContent;
		} else {
			// Traverse its children
			for ( elem = elem.firstChild; elem; elem = elem.nextSibling ) {
				ret += getText( elem );
			}
		}
	} else if ( nodeType === 3 || nodeType === 4 ) {
		return elem.nodeValue;
	}
	// Do not include comment or processing instruction nodes

	return ret;
};

Expr = Sizzle.selectors = {

	// Can be adjusted by the user
	cacheLength: 50,

	createPseudo: markFunction,

	match: matchExpr,

	find: {},

	relative: {
		">": { dir: "parentNode", first: true },
		" ": { dir: "parentNode" },
		"+": { dir: "previousSibling", first: true },
		"~": { dir: "previousSibling" }
	},

	preFilter: {
		"ATTR": function( match ) {
			match[1] = match[1].replace( runescape, funescape );

			// Move the given value to match[3] whether quoted or unquoted
			match[3] = ( match[4] || match[5] || "" ).replace( runescape, funescape );

			if ( match[2] === "~=" ) {
				match[3] = " " + match[3] + " ";
			}

			return match.slice( 0, 4 );
		},

		"CHILD": function( match ) {
			/* matches from matchExpr["CHILD"]
				1 type (only|nth|...)
				2 what (child|of-type)
				3 argument (even|odd|\d*|\d*n([+-]\d+)?|...)
				4 xn-component of xn+y argument ([+-]?\d*n|)
				5 sign of xn-component
				6 x of xn-component
				7 sign of y-component
				8 y of y-component
			*/
			match[1] = match[1].toLowerCase();

			if ( match[1].slice( 0, 3 ) === "nth" ) {
				// nth-* requires argument
				if ( !match[3] ) {
					Sizzle.error( match[0] );
				}

				// numeric x and y parameters for Expr.filter.CHILD
				// remember that false/true cast respectively to 0/1
				match[4] = +( match[4] ? match[5] + (match[6] || 1) : 2 * ( match[3] === "even" || match[3] === "odd" ) );
				match[5] = +( ( match[7] + match[8] ) || match[3] === "odd" );

			// other types prohibit arguments
			} else if ( match[3] ) {
				Sizzle.error( match[0] );
			}

			return match;
		},

		"PSEUDO": function( match ) {
			var excess,
				unquoted = !match[5] && match[2];

			if ( matchExpr["CHILD"].test( match[0] ) ) {
				return null;
			}

			// Accept quoted arguments as-is
			if ( match[4] ) {
				match[2] = match[4];

			// Strip excess characters from unquoted arguments
			} else if ( unquoted && rpseudo.test( unquoted ) &&
				// Get excess from tokenize (recursively)
				(excess = tokenize( unquoted, true )) &&
				// advance to the next closing parenthesis
				(excess = unquoted.indexOf( ")", unquoted.length - excess ) - unquoted.length) ) {

				// excess is a negative index
				match[0] = match[0].slice( 0, excess );
				match[2] = unquoted.slice( 0, excess );
			}

			// Return only captures needed by the pseudo filter method (type and argument)
			return match.slice( 0, 3 );
		}
	},

	filter: {

		"TAG": function( nodeName ) {
			if ( nodeName === "*" ) {
				return function() { return true; };
			}

			nodeName = nodeName.replace( runescape, funescape ).toLowerCase();
			return function( elem ) {
				return elem.nodeName && elem.nodeName.toLowerCase() === nodeName;
			};
		},

		"CLASS": function( className ) {
			var pattern = classCache[ className + " " ];

			return pattern ||
				(pattern = new RegExp( "(^|" + whitespace + ")" + className + "(" + whitespace + "|$)" )) &&
				classCache( className, function( elem ) {
					return pattern.test( elem.className || (typeof elem.getAttribute !== strundefined && elem.getAttribute("class")) || "" );
				});
		},

		"ATTR": function( name, operator, check ) {
			return function( elem ) {
				var result = Sizzle.attr( elem, name );

				if ( result == null ) {
					return operator === "!=";
				}
				if ( !operator ) {
					return true;
				}

				result += "";

				return operator === "=" ? result === check :
					operator === "!=" ? result !== check :
					operator === "^=" ? check && result.indexOf( check ) === 0 :
					operator === "*=" ? check && result.indexOf( check ) > -1 :
					operator === "$=" ? check && result.slice( -check.length ) === check :
					operator === "~=" ? ( " " + result + " " ).indexOf( check ) > -1 :
					operator === "|=" ? result === check || result.slice( 0, check.length + 1 ) === check + "-" :
					false;
			};
		},

		"CHILD": function( type, what, argument, first, last ) {
			var simple = type.slice( 0, 3 ) !== "nth",
				forward = type.slice( -4 ) !== "last",
				ofType = what === "of-type";

			return first === 1 && last === 0 ?

				// Shortcut for :nth-*(n)
				function( elem ) {
					return !!elem.parentNode;
				} :

				function( elem, context, xml ) {
					var cache, outerCache, node, diff, nodeIndex, start,
						dir = simple !== forward ? "nextSibling" : "previousSibling",
						parent = elem.parentNode,
						name = ofType && elem.nodeName.toLowerCase(),
						useCache = !xml && !ofType;

					if ( parent ) {

						// :(first|last|only)-(child|of-type)
						if ( simple ) {
							while ( dir ) {
								node = elem;
								while ( (node = node[ dir ]) ) {
									if ( ofType ? node.nodeName.toLowerCase() === name : node.nodeType === 1 ) {
										return false;
									}
								}
								// Reverse direction for :only-* (if we haven't yet done so)
								start = dir = type === "only" && !start && "nextSibling";
							}
							return true;
						}

						start = [ forward ? parent.firstChild : parent.lastChild ];

						// non-xml :nth-child(...) stores cache data on `parent`
						if ( forward && useCache ) {
							// Seek `elem` from a previously-cached index
							outerCache = parent[ expando ] || (parent[ expando ] = {});
							cache = outerCache[ type ] || [];
							nodeIndex = cache[0] === dirruns && cache[1];
							diff = cache[0] === dirruns && cache[2];
							node = nodeIndex && parent.childNodes[ nodeIndex ];

							while ( (node = ++nodeIndex && node && node[ dir ] ||

								// Fallback to seeking `elem` from the start
								(diff = nodeIndex = 0) || start.pop()) ) {

								// When found, cache indexes on `parent` and break
								if ( node.nodeType === 1 && ++diff && node === elem ) {
									outerCache[ type ] = [ dirruns, nodeIndex, diff ];
									break;
								}
							}

						// Use previously-cached element index if available
						} else if ( useCache && (cache = (elem[ expando ] || (elem[ expando ] = {}))[ type ]) && cache[0] === dirruns ) {
							diff = cache[1];

						// xml :nth-child(...) or :nth-last-child(...) or :nth(-last)?-of-type(...)
						} else {
							// Use the same loop as above to seek `elem` from the start
							while ( (node = ++nodeIndex && node && node[ dir ] ||
								(diff = nodeIndex = 0) || start.pop()) ) {

								if ( ( ofType ? node.nodeName.toLowerCase() === name : node.nodeType === 1 ) && ++diff ) {
									// Cache the index of each encountered element
									if ( useCache ) {
										(node[ expando ] || (node[ expando ] = {}))[ type ] = [ dirruns, diff ];
									}

									if ( node === elem ) {
										break;
									}
								}
							}
						}

						// Incorporate the offset, then check against cycle size
						diff -= last;
						return diff === first || ( diff % first === 0 && diff / first >= 0 );
					}
				};
		},

		"PSEUDO": function( pseudo, argument ) {
			// pseudo-class names are case-insensitive
			// http://www.w3.org/TR/selectors/#pseudo-classes
			// Prioritize by case sensitivity in case custom pseudos are added with uppercase letters
			// Remember that setFilters inherits from pseudos
			var args,
				fn = Expr.pseudos[ pseudo ] || Expr.setFilters[ pseudo.toLowerCase() ] ||
					Sizzle.error( "unsupported pseudo: " + pseudo );

			// The user may use createPseudo to indicate that
			// arguments are needed to create the filter function
			// just as Sizzle does
			if ( fn[ expando ] ) {
				return fn( argument );
			}

			// But maintain support for old signatures
			if ( fn.length > 1 ) {
				args = [ pseudo, pseudo, "", argument ];
				return Expr.setFilters.hasOwnProperty( pseudo.toLowerCase() ) ?
					markFunction(function( seed, matches ) {
						var idx,
							matched = fn( seed, argument ),
							i = matched.length;
						while ( i-- ) {
							idx = indexOf.call( seed, matched[i] );
							seed[ idx ] = !( matches[ idx ] = matched[i] );
						}
					}) :
					function( elem ) {
						return fn( elem, 0, args );
					};
			}

			return fn;
		}
	},

	pseudos: {
		// Potentially complex pseudos
		"not": markFunction(function( selector ) {
			// Trim the selector passed to compile
			// to avoid treating leading and trailing
			// spaces as combinators
			var input = [],
				results = [],
				matcher = compile( selector.replace( rtrim, "$1" ) );

			return matcher[ expando ] ?
				markFunction(function( seed, matches, context, xml ) {
					var elem,
						unmatched = matcher( seed, null, xml, [] ),
						i = seed.length;

					// Match elements unmatched by `matcher`
					while ( i-- ) {
						if ( (elem = unmatched[i]) ) {
							seed[i] = !(matches[i] = elem);
						}
					}
				}) :
				function( elem, context, xml ) {
					input[0] = elem;
					matcher( input, null, xml, results );
					return !results.pop();
				};
		}),

		"has": markFunction(function( selector ) {
			return function( elem ) {
				return Sizzle( selector, elem ).length > 0;
			};
		}),

		"contains": markFunction(function( text ) {
			return function( elem ) {
				return ( elem.textContent || elem.innerText || getText( elem ) ).indexOf( text ) > -1;
			};
		}),

		// "Whether an element is represented by a :lang() selector
		// is based solely on the element's language value
		// being equal to the identifier C,
		// or beginning with the identifier C immediately followed by "-".
		// The matching of C against the element's language value is performed case-insensitively.
		// The identifier C does not have to be a valid language name."
		// http://www.w3.org/TR/selectors/#lang-pseudo
		"lang": markFunction( function( lang ) {
			// lang value must be a valid identifier
			if ( !ridentifier.test(lang || "") ) {
				Sizzle.error( "unsupported lang: " + lang );
			}
			lang = lang.replace( runescape, funescape ).toLowerCase();
			return function( elem ) {
				var elemLang;
				do {
					if ( (elemLang = documentIsHTML ?
						elem.lang :
						elem.getAttribute("xml:lang") || elem.getAttribute("lang")) ) {

						elemLang = elemLang.toLowerCase();
						return elemLang === lang || elemLang.indexOf( lang + "-" ) === 0;
					}
				} while ( (elem = elem.parentNode) && elem.nodeType === 1 );
				return false;
			};
		}),

		// Miscellaneous
		"target": function( elem ) {
			var hash = window.location && window.location.hash;
			return hash && hash.slice( 1 ) === elem.id;
		},

		"root": function( elem ) {
			return elem === docElem;
		},

		"focus": function( elem ) {
			return elem === document.activeElement && (!document.hasFocus || document.hasFocus()) && !!(elem.type || elem.href || ~elem.tabIndex);
		},

		// Boolean properties
		"enabled": function( elem ) {
			return elem.disabled === false;
		},

		"disabled": function( elem ) {
			return elem.disabled === true;
		},

		"checked": function( elem ) {
			// In CSS3, :checked should return both checked and selected elements
			// http://www.w3.org/TR/2011/REC-css3-selectors-20110929/#checked
			var nodeName = elem.nodeName.toLowerCase();
			return (nodeName === "input" && !!elem.checked) || (nodeName === "option" && !!elem.selected);
		},

		"selected": function( elem ) {
			// Accessing this property makes selected-by-default
			// options in Safari work properly
			if ( elem.parentNode ) {
				elem.parentNode.selectedIndex;
			}

			return elem.selected === true;
		},

		// Contents
		"empty": function( elem ) {
			// http://www.w3.org/TR/selectors/#empty-pseudo
			// :empty is only affected by element nodes and content nodes(including text(3), cdata(4)),
			//   not comment, processing instructions, or others
			// Thanks to Diego Perini for the nodeName shortcut
			//   Greater than "@" means alpha characters (specifically not starting with "#" or "?")
			for ( elem = elem.firstChild; elem; elem = elem.nextSibling ) {
				if ( elem.nodeName > "@" || elem.nodeType === 3 || elem.nodeType === 4 ) {
					return false;
				}
			}
			return true;
		},

		"parent": function( elem ) {
			return !Expr.pseudos["empty"]( elem );
		},

		// Element/input types
		"header": function( elem ) {
			return rheader.test( elem.nodeName );
		},

		"input": function( elem ) {
			return rinputs.test( elem.nodeName );
		},

		"button": function( elem ) {
			var name = elem.nodeName.toLowerCase();
			return name === "input" && elem.type === "button" || name === "button";
		},

		"text": function( elem ) {
			var attr;
			// IE6 and 7 will map elem.type to 'text' for new HTML5 types (search, etc)
			// use getAttribute instead to test this case
			return elem.nodeName.toLowerCase() === "input" &&
				elem.type === "text" &&
				( (attr = elem.getAttribute("type")) == null || attr.toLowerCase() === elem.type );
		},

		// Position-in-collection
		"first": createPositionalPseudo(function() {
			return [ 0 ];
		}),

		"last": createPositionalPseudo(function( matchIndexes, length ) {
			return [ length - 1 ];
		}),

		"eq": createPositionalPseudo(function( matchIndexes, length, argument ) {
			return [ argument < 0 ? argument + length : argument ];
		}),

		"even": createPositionalPseudo(function( matchIndexes, length ) {
			var i = 0;
			for ( ; i < length; i += 2 ) {
				matchIndexes.push( i );
			}
			return matchIndexes;
		}),

		"odd": createPositionalPseudo(function( matchIndexes, length ) {
			var i = 1;
			for ( ; i < length; i += 2 ) {
				matchIndexes.push( i );
			}
			return matchIndexes;
		}),

		"lt": createPositionalPseudo(function( matchIndexes, length, argument ) {
			var i = argument < 0 ? argument + length : argument;
			for ( ; --i >= 0; ) {
				matchIndexes.push( i );
			}
			return matchIndexes;
		}),

		"gt": createPositionalPseudo(function( matchIndexes, length, argument ) {
			var i = argument < 0 ? argument + length : argument;
			for ( ; ++i < length; ) {
				matchIndexes.push( i );
			}
			return matchIndexes;
		})
	}
};

// Add button/input type pseudos
for ( i in { radio: true, checkbox: true, file: true, password: true, image: true } ) {
	Expr.pseudos[ i ] = createInputPseudo( i );
}
for ( i in { submit: true, reset: true } ) {
	Expr.pseudos[ i ] = createButtonPseudo( i );
}

function tokenize( selector, parseOnly ) {
	var matched, match, tokens, type,
		soFar, groups, preFilters,
		cached = tokenCache[ selector + " " ];

	if ( cached ) {
		return parseOnly ? 0 : cached.slice( 0 );
	}

	soFar = selector;
	groups = [];
	preFilters = Expr.preFilter;

	while ( soFar ) {

		// Comma and first run
		if ( !matched || (match = rcomma.exec( soFar )) ) {
			if ( match ) {
				// Don't consume trailing commas as valid
				soFar = soFar.slice( match[0].length ) || soFar;
			}
			groups.push( tokens = [] );
		}

		matched = false;

		// Combinators
		if ( (match = rcombinators.exec( soFar )) ) {
			matched = match.shift();
			tokens.push( {
				value: matched,
				// Cast descendant combinators to space
				type: match[0].replace( rtrim, " " )
			} );
			soFar = soFar.slice( matched.length );
		}

		// Filters
		for ( type in Expr.filter ) {
			if ( (match = matchExpr[ type ].exec( soFar )) && (!preFilters[ type ] ||
				(match = preFilters[ type ]( match ))) ) {
				matched = match.shift();
				tokens.push( {
					value: matched,
					type: type,
					matches: match
				} );
				soFar = soFar.slice( matched.length );
			}
		}

		if ( !matched ) {
			break;
		}
	}

	// Return the length of the invalid excess
	// if we're just parsing
	// Otherwise, throw an error or return tokens
	return parseOnly ?
		soFar.length :
		soFar ?
			Sizzle.error( selector ) :
			// Cache the tokens
			tokenCache( selector, groups ).slice( 0 );
}

function toSelector( tokens ) {
	var i = 0,
		len = tokens.length,
		selector = "";
	for ( ; i < len; i++ ) {
		selector += tokens[i].value;
	}
	return selector;
}

function addCombinator( matcher, combinator, base ) {
	var dir = combinator.dir,
		checkNonElements = base && dir === "parentNode",
		doneName = done++;

	return combinator.first ?
		// Check against closest ancestor/preceding element
		function( elem, context, xml ) {
			while ( (elem = elem[ dir ]) ) {
				if ( elem.nodeType === 1 || checkNonElements ) {
					return matcher( elem, context, xml );
				}
			}
		} :

		// Check against all ancestor/preceding elements
		function( elem, context, xml ) {
			var data, cache, outerCache,
				dirkey = dirruns + " " + doneName;

			// We can't set arbitrary data on XML nodes, so they don't benefit from dir caching
			if ( xml ) {
				while ( (elem = elem[ dir ]) ) {
					if ( elem.nodeType === 1 || checkNonElements ) {
						if ( matcher( elem, context, xml ) ) {
							return true;
						}
					}
				}
			} else {
				while ( (elem = elem[ dir ]) ) {
					if ( elem.nodeType === 1 || checkNonElements ) {
						outerCache = elem[ expando ] || (elem[ expando ] = {});
						if ( (cache = outerCache[ dir ]) && cache[0] === dirkey ) {
							if ( (data = cache[1]) === true || data === cachedruns ) {
								return data === true;
							}
						} else {
							cache = outerCache[ dir ] = [ dirkey ];
							cache[1] = matcher( elem, context, xml ) || cachedruns;
							if ( cache[1] === true ) {
								return true;
							}
						}
					}
				}
			}
		};
}

function elementMatcher( matchers ) {
	return matchers.length > 1 ?
		function( elem, context, xml ) {
			var i = matchers.length;
			while ( i-- ) {
				if ( !matchers[i]( elem, context, xml ) ) {
					return false;
				}
			}
			return true;
		} :
		matchers[0];
}

function condense( unmatched, map, filter, context, xml ) {
	var elem,
		newUnmatched = [],
		i = 0,
		len = unmatched.length,
		mapped = map != null;

	for ( ; i < len; i++ ) {
		if ( (elem = unmatched[i]) ) {
			if ( !filter || filter( elem, context, xml ) ) {
				newUnmatched.push( elem );
				if ( mapped ) {
					map.push( i );
				}
			}
		}
	}

	return newUnmatched;
}

function setMatcher( preFilter, selector, matcher, postFilter, postFinder, postSelector ) {
	if ( postFilter && !postFilter[ expando ] ) {
		postFilter = setMatcher( postFilter );
	}
	if ( postFinder && !postFinder[ expando ] ) {
		postFinder = setMatcher( postFinder, postSelector );
	}
	return markFunction(function( seed, results, context, xml ) {
		var temp, i, elem,
			preMap = [],
			postMap = [],
			preexisting = results.length,

			// Get initial elements from seed or context
			elems = seed || multipleContexts( selector || "*", context.nodeType ? [ context ] : context, [] ),

			// Prefilter to get matcher input, preserving a map for seed-results synchronization
			matcherIn = preFilter && ( seed || !selector ) ?
				condense( elems, preMap, preFilter, context, xml ) :
				elems,

			matcherOut = matcher ?
				// If we have a postFinder, or filtered seed, or non-seed postFilter or preexisting results,
				postFinder || ( seed ? preFilter : preexisting || postFilter ) ?

					// ...intermediate processing is necessary
					[] :

					// ...otherwise use results directly
					results :
				matcherIn;

		// Find primary matches
		if ( matcher ) {
			matcher( matcherIn, matcherOut, context, xml );
		}

		// Apply postFilter
		if ( postFilter ) {
			temp = condense( matcherOut, postMap );
			postFilter( temp, [], context, xml );

			// Un-match failing elements by moving them back to matcherIn
			i = temp.length;
			while ( i-- ) {
				if ( (elem = temp[i]) ) {
					matcherOut[ postMap[i] ] = !(matcherIn[ postMap[i] ] = elem);
				}
			}
		}

		if ( seed ) {
			if ( postFinder || preFilter ) {
				if ( postFinder ) {
					// Get the final matcherOut by condensing this intermediate into postFinder contexts
					temp = [];
					i = matcherOut.length;
					while ( i-- ) {
						if ( (elem = matcherOut[i]) ) {
							// Restore matcherIn since elem is not yet a final match
							temp.push( (matcherIn[i] = elem) );
						}
					}
					postFinder( null, (matcherOut = []), temp, xml );
				}

				// Move matched elements from seed to results to keep them synchronized
				i = matcherOut.length;
				while ( i-- ) {
					if ( (elem = matcherOut[i]) &&
						(temp = postFinder ? indexOf.call( seed, elem ) : preMap[i]) > -1 ) {

						seed[temp] = !(results[temp] = elem);
					}
				}
			}

		// Add elements to results, through postFinder if defined
		} else {
			matcherOut = condense(
				matcherOut === results ?
					matcherOut.splice( preexisting, matcherOut.length ) :
					matcherOut
			);
			if ( postFinder ) {
				postFinder( null, results, matcherOut, xml );
			} else {
				push.apply( results, matcherOut );
			}
		}
	});
}

function matcherFromTokens( tokens ) {
	var checkContext, matcher, j,
		len = tokens.length,
		leadingRelative = Expr.relative[ tokens[0].type ],
		implicitRelative = leadingRelative || Expr.relative[" "],
		i = leadingRelative ? 1 : 0,

		// The foundational matcher ensures that elements are reachable from top-level context(s)
		matchContext = addCombinator( function( elem ) {
			return elem === checkContext;
		}, implicitRelative, true ),
		matchAnyContext = addCombinator( function( elem ) {
			return indexOf.call( checkContext, elem ) > -1;
		}, implicitRelative, true ),
		matchers = [ function( elem, context, xml ) {
			return ( !leadingRelative && ( xml || context !== outermostContext ) ) || (
				(checkContext = context).nodeType ?
					matchContext( elem, context, xml ) :
					matchAnyContext( elem, context, xml ) );
		} ];

	for ( ; i < len; i++ ) {
		if ( (matcher = Expr.relative[ tokens[i].type ]) ) {
			matchers = [ addCombinator(elementMatcher( matchers ), matcher) ];
		} else {
			matcher = Expr.filter[ tokens[i].type ].apply( null, tokens[i].matches );

			// Return special upon seeing a positional matcher
			if ( matcher[ expando ] ) {
				// Find the next relative operator (if any) for proper handling
				j = ++i;
				for ( ; j < len; j++ ) {
					if ( Expr.relative[ tokens[j].type ] ) {
						break;
					}
				}
				return setMatcher(
					i > 1 && elementMatcher( matchers ),
					i > 1 && toSelector( tokens.slice( 0, i - 1 ) ).replace( rtrim, "$1" ),
					matcher,
					i < j && matcherFromTokens( tokens.slice( i, j ) ),
					j < len && matcherFromTokens( (tokens = tokens.slice( j )) ),
					j < len && toSelector( tokens )
				);
			}
			matchers.push( matcher );
		}
	}

	return elementMatcher( matchers );
}

function matcherFromGroupMatchers( elementMatchers, setMatchers ) {
	// A counter to specify which element is currently being matched
	var matcherCachedRuns = 0,
		bySet = setMatchers.length > 0,
		byElement = elementMatchers.length > 0,
		superMatcher = function( seed, context, xml, results, expandContext ) {
			var elem, j, matcher,
				setMatched = [],
				matchedCount = 0,
				i = "0",
				unmatched = seed && [],
				outermost = expandContext != null,
				contextBackup = outermostContext,
				// We must always have either seed elements or context
				elems = seed || byElement && Expr.find["TAG"]( "*", expandContext && context.parentNode || context ),
				// Use integer dirruns iff this is the outermost matcher
				dirrunsUnique = (dirruns += contextBackup == null ? 1 : Math.random() || 0.1);

			if ( outermost ) {
				outermostContext = context !== document && context;
				cachedruns = matcherCachedRuns;
			}

			// Add elements passing elementMatchers directly to results
			// Keep `i` a string if there are no elements so `matchedCount` will be "00" below
			for ( ; (elem = elems[i]) != null; i++ ) {
				if ( byElement && elem ) {
					j = 0;
					while ( (matcher = elementMatchers[j++]) ) {
						if ( matcher( elem, context, xml ) ) {
							results.push( elem );
							break;
						}
					}
					if ( outermost ) {
						dirruns = dirrunsUnique;
						cachedruns = ++matcherCachedRuns;
					}
				}

				// Track unmatched elements for set filters
				if ( bySet ) {
					// They will have gone through all possible matchers
					if ( (elem = !matcher && elem) ) {
						matchedCount--;
					}

					// Lengthen the array for every element, matched or not
					if ( seed ) {
						unmatched.push( elem );
					}
				}
			}

			// Apply set filters to unmatched elements
			matchedCount += i;
			if ( bySet && i !== matchedCount ) {
				j = 0;
				while ( (matcher = setMatchers[j++]) ) {
					matcher( unmatched, setMatched, context, xml );
				}

				if ( seed ) {
					// Reintegrate element matches to eliminate the need for sorting
					if ( matchedCount > 0 ) {
						while ( i-- ) {
							if ( !(unmatched[i] || setMatched[i]) ) {
								setMatched[i] = pop.call( results );
							}
						}
					}

					// Discard index placeholder values to get only actual matches
					setMatched = condense( setMatched );
				}

				// Add matches to results
				push.apply( results, setMatched );

				// Seedless set matches succeeding multiple successful matchers stipulate sorting
				if ( outermost && !seed && setMatched.length > 0 &&
					( matchedCount + setMatchers.length ) > 1 ) {

					Sizzle.uniqueSort( results );
				}
			}

			// Override manipulation of globals by nested matchers
			if ( outermost ) {
				dirruns = dirrunsUnique;
				outermostContext = contextBackup;
			}

			return unmatched;
		};

	return bySet ?
		markFunction( superMatcher ) :
		superMatcher;
}

compile = Sizzle.compile = function( selector, group /* Internal Use Only */ ) {
	var i,
		setMatchers = [],
		elementMatchers = [],
		cached = compilerCache[ selector + " " ];

	if ( !cached ) {
		// Generate a function of recursive functions that can be used to check each element
		if ( !group ) {
			group = tokenize( selector );
		}
		i = group.length;
		while ( i-- ) {
			cached = matcherFromTokens( group[i] );
			if ( cached[ expando ] ) {
				setMatchers.push( cached );
			} else {
				elementMatchers.push( cached );
			}
		}

		// Cache the compiled function
		cached = compilerCache( selector, matcherFromGroupMatchers( elementMatchers, setMatchers ) );
	}
	return cached;
};

function multipleContexts( selector, contexts, results ) {
	var i = 0,
		len = contexts.length;
	for ( ; i < len; i++ ) {
		Sizzle( selector, contexts[i], results );
	}
	return results;
}

function select( selector, context, results, seed ) {
	var i, tokens, token, type, find,
		match = tokenize( selector );

	if ( !seed ) {
		// Try to minimize operations if there is only one group
		if ( match.length === 1 ) {

			// Take a shortcut and set the context if the root selector is an ID
			tokens = match[0] = match[0].slice( 0 );
			if ( tokens.length > 2 && (token = tokens[0]).type === "ID" &&
					context.nodeType === 9 && documentIsHTML &&
					Expr.relative[ tokens[1].type ] ) {

				context = ( Expr.find["ID"]( token.matches[0].replace(runescape, funescape), context ) || [] )[0];
				if ( !context ) {
					return results;
				}

				selector = selector.slice( tokens.shift().value.length );
			}

			// Fetch a seed set for right-to-left matching
			i = matchExpr["needsContext"].test( selector ) ? 0 : tokens.length;
			while ( i-- ) {
				token = tokens[i];

				// Abort if we hit a combinator
				if ( Expr.relative[ (type = token.type) ] ) {
					break;
				}
				if ( (find = Expr.find[ type ]) ) {
					// Search, expanding context for leading sibling combinators
					if ( (seed = find(
						token.matches[0].replace( runescape, funescape ),
						rsibling.test( tokens[0].type ) && context.parentNode || context
					)) ) {

						// If seed is empty or no tokens remain, we can return early
						tokens.splice( i, 1 );
						selector = seed.length && toSelector( tokens );
						if ( !selector ) {
							push.apply( results, seed );
							return results;
						}

						break;
					}
				}
			}
		}
	}

	// Compile and execute a filtering function
	// Provide `match` to avoid retokenization if we modified the selector above
	compile( selector, match )(
		seed,
		context,
		!documentIsHTML,
		results,
		rsibling.test( selector )
	);
	return results;
}

// Deprecated
Expr.pseudos["nth"] = Expr.pseudos["eq"];

// Easy API for creating new setFilters
function setFilters() {}
setFilters.prototype = Expr.filters = Expr.pseudos;
Expr.setFilters = new setFilters();

// Check sort stability
support.sortStable = expando.split("").sort( sortOrder ).join("") === expando;

// Initialize with the default document
setDocument();

// Always assume the presence of duplicates if sort doesn't
// pass them to our comparison function (as in Google Chrome).
[0, 0].sort( sortOrder );
support.detectDuplicates = hasDuplicate;

// EXPOSE
/*if ( typeof define === "function" && define.amd ) {
	define(function() { return Sizzle; });
} else {
	window.Sizzle = Sizzle;
}*/
// EXPOSE

/**
 * Alias for the Sizzle selector engine
 *
 * @method select
 * @param {String} selector CSS selector to search for elements
 * @param {DOMElement} [context] By default the search is done in the document element. However, you can specify an element as search context
 * @param {Array} [results] By default this is considered an empty array. But if you want to merge it with other searches you did, pass their result array through here.
 * @param {Object} [seed]
 * @return {Array} Array of resulting DOM Elements
 */

/**
 * Returns elements which match with the second argument to the function.
 *
 * @method matches
 * @param {String} selector CSS selector to search for elements
 * @param {Array} matches Elements to be 'matched' with
 * @return {Array} Elements that matched
 */

/**
 * Returns true iif element matches given selector
 *
 * @method matchesSelector
 * @param {DOMElement} element to test
 * @param {String}     selector CSS selector to test the element with
 * @return {Boolean} true iif element matches the CSS selector
 */

return {
    select:          Sizzle,
    matches:         Sizzle.matches,
    matchesSelector: Sizzle.matchesSelector
};


}); //( window );

/**
 * @module Ink.Dom.Browser_1
 * @author inkdev AT sapo.pt
 * @version 1
 */
Ink.createModule('Ink.Dom.Browser', '1', [], function() {
    'use strict';    

    /**
     * @class Ink.Dom.Browser
     * @version 1
     * @static
     * @example
     *     <input type="text" id="dPicker" />
     *     <script>
     *         Ink.requireModules(['Ink.Dom.Browser_1'],function( InkBrowser ){
     *             if( InkBrowser.CHROME ){
     *                 console.log( 'This is a CHROME browser.' );
     *             }
     *         });
     *     </script>
     */
    var Browser = {
        /**
         * True if the browser is Internet Explorer
         *
         * @property IE
         * @type {Boolean}
         * @public
         * @static
         */
        IE: false,

        /**
         * True if the browser is Gecko based
         *
         * @property GECKO
         * @type {Boolean}
         * @public
         * @static
         */
        GECKO: false,

        /**
         * True if the browser is Opera
         *
         * @property OPERA
         * @type {Boolean}
         * @public
         * @static
         */
        OPERA: false,

        /**
         * True if the browser is Safari
         *
         * @property SAFARI
         * @type {Boolean}
         * @public
         * @static
         */
        SAFARI: false,

        /**
         * True if the browser is Konqueror
         *
         * @property KONQUEROR
         * @type {Boolean}
         * @public
         * @static
         */
        KONQUEROR: false,

        /**
         * True if browser is Chrome
         *
         * @property CHROME
         * @type {Boolean}
         * @public
         * @static
         */
        CHROME: false,

        /**
         * The specific browser model. False if it is unavailable.
         *
         * @property model
         * @type {Boolean|String}
         * @public
         * @static
         */
        model: false,

        /**
         * The browser version. False if it is unavailable.
         *
         * @property version
         * @type {Boolean|String}
         * @public
         * @static
         */
        version: false,

        /**
         * The user agent string. False if it is unavailable.
         *
         * @property userAgent
         * @type {Boolean|String}
         * @public
         * @static
         */
        userAgent: false,

        /**
         * Initialization function for the Browser object.
         *
         * Is called automatically when this module is loaded, and calls setDimensions, setBrowser and setReferrer.
         *
         * @method init
         * @public
         */
        init: function()
        {
            this.detectBrowser();
            this.setDimensions();
            this.setReferrer();
        },

        /**
         * Retrieves and stores window dimensions in this object. Called automatically when this module is loaded.
         *
         * @method setDimensions
         * @public
         */
        setDimensions: function()
        {
            //this.windowWidth=window.innerWidth !== null? window.innerWidth : document.documentElement && document.documentElement.clientWidth ? document.documentElement.clientWidth : document.body !== null ? document.body.clientWidth : null;
            //this.windowHeight=window.innerHeight != null? window.innerHeight : document.documentElement && document.documentElement.clientHeight ? document.documentElement.clientHeight : document.body != null? document.body.clientHeight : null;
            var myWidth = 0, myHeight = 0;
            if ( typeof window.innerWidth=== 'number' ) {
                myWidth = window.innerWidth;
                myHeight = window.innerHeight;
            } else if( document.documentElement && ( document.documentElement.clientWidth || document.documentElement.clientHeight ) ) {
                myWidth = document.documentElement.clientWidth;
                myHeight = document.documentElement.clientHeight;
            } else if( document.body && ( document.body.clientWidth || document.body.clientHeight ) ) {
                myWidth = document.body.clientWidth;
                myHeight = document.body.clientHeight;
            }
            this.windowWidth = myWidth;
            this.windowHeight = myHeight;
        },

        /**
         * Stores the referrer. Called automatically when this module is loaded.
         *
         * @method setReferrer
         * @public
         */
        setReferrer: function()
        {
            this.referrer = document.referrer !== undefined? document.referrer.length > 0 ? window.escape(document.referrer) : false : false;
        },

        /**
         * Detects the browser and stores the found properties. Called automatically when this module is loaded.
         *
         * @method detectBrowser
         * @public
         */
        detectBrowser: function()
        {
            var sAgent = navigator.userAgent;

            this.userAgent = sAgent;

            sAgent = sAgent.toLowerCase();

            if((new RegExp("applewebkit\/")).test(sAgent)) {

                if((new RegExp("chrome\/")).test(sAgent)) {
                    // Chrome
                    this.CHROME = true;
                    this.model = 'chrome';
                    this.version = sAgent.replace(new RegExp("(.*)chrome\/([^\\s]+)(.*)"), "$2");
                    this.cssPrefix = '-webkit-';
                    this.domPrefix = 'Webkit';
                } else {
                    // Safari
                    this.SAFARI = true;
                    this.model = 'safari';
                    this.version = sAgent.replace(new RegExp("(.*)applewebkit\/([^\\s]+)(.*)"), "$2");
                    this.cssPrefix = '-webkit-';
                    this.domPrefix = 'Webkit';
                }
            } else if((new RegExp("opera")).test(sAgent)) {
                // Opera
                this.OPERA = true;
                this.model = 'opera';
                this.version = sAgent.replace(new RegExp("(.*)opera.([^\\s$]+)(.*)"), "$2");
                this.cssPrefix = '-o-';
                this.domPrefix = 'O';
            } else if((new RegExp("konqueror")).test(sAgent)) {
                // Konqueror
                this.KONQUEROR = true;
                this.model = 'konqueror';
                this.version = sAgent.replace(new RegExp("(.*)konqueror\/([^;]+);(.*)"), "$2");
                this.cssPrefix = '-khtml-';
                this.domPrefix = 'Khtml';
            } else if((new RegExp("msie\\ ")).test(sAgent)) {
                // MSIE
                this.IE = true;
                this.model = 'ie';
                this.version = sAgent.replace(new RegExp("(.*)\\smsie\\s([^;]+);(.*)"), "$2");
                this.cssPrefix = '-ms-';
                this.domPrefix = 'ms';
            } else if((new RegExp("gecko")).test(sAgent)) {
                // GECKO
                // Supports only:
                // Camino, Chimera, Epiphany, Minefield (firefox 3), Firefox, Firebird, Phoenix, Galeon,
                // Iceweasel, K-Meleon, SeaMonkey, Netscape, Songbird, Sylera,
                this.GECKO = true;
                var re = new RegExp("(camino|chimera|epiphany|minefield|firefox|firebird|phoenix|galeon|iceweasel|k\\-meleon|seamonkey|netscape|songbird|sylera)");
                if(re.test(sAgent)) {
                    this.model = sAgent.match(re)[1];
                    this.version = sAgent.replace(new RegExp("(.*)"+this.model+"\/([^;\\s$]+)(.*)"), "$2");
                    this.cssPrefix = '-moz-';
                    this.domPrefix = 'Moz';
                } else {
                    // probably is mozilla
                    this.model = 'mozilla';
                    var reVersion = new RegExp("(.*)rv:([^)]+)(.*)");
                    if(reVersion.test(sAgent)) {
                        this.version = sAgent.replace(reVersion, "$2");
                    }
                    this.cssPrefix = '-moz-';
                    this.domPrefix = 'Moz';
                }
            }
        },

        /**
         * Debug function which displays browser (and Ink.Dom.Browser) information as an alert message.
         *
         * @method debug
         * @public
         *
         * @example
         *  
         *  The following code
         *
         *      Ink.requireModules(['Ink.Dom.Browser_1'], function (Browser) {
         *          Browser.debug();
         *      });
         *
         *  Alerts (On Firefox 22):
         *
         *      known browsers: (ie, gecko, opera, safari, konqueror) 
         *      false,true,false,false,false
         *      model -> firefox
         *      version -> 22.0
         *      
         *      original UA -> Mozilla/5.0 (X11; Ubuntu; Linux x86_64; rv:22.0) Gecko/20100101 Firefox/22.0
         */
        debug: function()
        {
            /*global alert:false */
            var str = "known browsers: (ie, gecko, opera, safari, konqueror) \n";
                str += [this.IE, this.GECKO, this.OPERA, this.SAFARI, this.KONQUEROR] +"\n";
                str += "model -> "+this.model+"\n";
                str += "version -> "+this.version+"\n";
                str += "\n";
                str += "original UA -> "+this.userAgent;

                alert(str);
        }
    };

    Browser.init();

    return Browser;
});

/**
 * @module Ink.Util.Url_1
 * @author inkdev AT sapo.pt
 * @version 1
 */
Ink.createModule('Ink.Util.Url', '1', [], function() {

    'use strict';

    /**
     * Utility functions to use with URLs
     *
     * @class Ink.Util.Url
     * @version 1
     * @static
     */
    var Url = {

        /**
         * Auxiliary string for encoding
         *
         * @property _keyStr
         * @type {String}
         * @readOnly
         * @private
         */
        _keyStr : 'ABCDEFGHIJKLMNOPQRSTUVWXYZabcdefghijklmnopqrstuvwxyz0123456789+/=',


        /**
         * Get current URL of page
         *
         * @method getUrl
         * @return {String}    Current URL
         * @public
         * @static
         * @example
         *     Ink.requireModules(['Ink.Util.Url_1'], function( InkUrl ){
         *         console.log( InkUrl.getUrl() ); // Will return it's window URL
         *     });
         */
        getUrl: function()
        {
            return window.location.href;
        },

        /**
         * Generates an uri with query string based on the parameters object given
         *
         * @method genQueryString
         * @param {String} uri
         * @param {Object} params
         * @return {String} URI with query string set
         * @public
         * @static
         * @example
         *     Ink.requireModules(['Ink.Util.Url_1'], function( InkUrl ){
         *         var queryString = InkUrl.genQueryString( 'http://www.sapo.pt/', {
         *             'param1': 'valueParam1',
         *             'param2': 'valueParam2'
         *         });
         *
         *         console.log( queryString ); // Result: http://www.sapo.pt/?param1=valueParam1&param2=valueParam2
         *     });
         */
        genQueryString: function(uri, params) {
            var hasQuestionMark = uri.indexOf('?') !== -1;
            var sep, pKey, pValue, parts = [uri];

            for (pKey in params) {
                if (params.hasOwnProperty(pKey)) {
                    if (!hasQuestionMark) {
                        sep = '?';
                        hasQuestionMark = true;
                    } else {
                        sep = '&';
                    }
                    pValue = params[pKey];
                    if (typeof pValue !== 'number' && !pValue) {
                        pValue = '';
                    }
                    parts = parts.concat([sep, encodeURIComponent(pKey), '=', encodeURIComponent(pValue)]);
                }
            }

            return parts.join('');
        },

        /**
         * Get query string of current or passed URL
         *
         * @method getQueryString
         * @param {String} [str] URL String. When not specified it uses the current URL.
         * @return {Object} Key-Value object with the pairs variable: value
         * @public
         * @static
         * @example
         *     Ink.requireModules(['Ink.Util.Url_1'], function( InkUrl ){
         *         var queryStringParams = InkUrl.getQueryString( 'http://www.sapo.pt/?var1=valueVar1&var2=valueVar2' );
         *         console.log( queryStringParams );
         *         // Result:
         *         // {
         *         //    var1: 'valueVar1',
         *         //    var2: 'valueVar2'
         *         // }
         *     });
         */
        getQueryString: function(str)
        {
            var url;
            if(str && typeof(str) !== 'undefined') {
                url = str;
            } else {
                url = this.getUrl();
            }
            var aParams = {};
            if(url.match(/\?(.+)/i)) {
                var queryStr = url.replace(/^(.*)\?([^\#]+)(\#(.*))?/g, "$2");
                if(queryStr.length > 0) {
                    var aQueryStr = queryStr.split(/[;&]/);
                    for(var i=0; i < aQueryStr.length; i++) {
                        var pairVar = aQueryStr[i].split('=');
                        aParams[decodeURIComponent(pairVar[0])] = (typeof(pairVar[1]) !== 'undefined' && pairVar[1]) ? decodeURIComponent(pairVar[1]) : false;
                    }
                }
            }
            return aParams;
        },

        /**
         * Get URL hash
         *
         * @method getAnchor
         * @param {String} [str] URL String. If not set, it will get the current URL.
         * @return {String|Boolean} Hash in the URL. If there's no hash, returns false.
         * @public
         * @static
         * @example
         *     Ink.requireModules(['Ink.Util.Url_1'], function( InkUrl ){
         *         var anchor = InkUrl.getAnchor( 'http://www.sapo.pt/page.php#TEST' );
         *         console.log( anchor ); // Result: TEST
         *     });
         */
        getAnchor: function(str)
        {
            var url;
            if(str && typeof(str) !== 'undefined') {
                url = str;
            } else {
                url = this.getUrl();
            }
            var anchor = false;
            if(url.match(/#(.+)/)) {
                anchor = url.replace(/([^#]+)#(.*)/, "$2");
            }
            return anchor;
        },

        /**
         * Get anchor string of current or passed URL
         *
         * @method getAnchorString
         * @param {String} [string] If not provided it uses the current URL.
         * @return {Object} Returns a key-value object of the 'variables' available in the hashtag of the URL
         * @public
         * @static
         * @example
         *     Ink.requireModules(['Ink.Util.Url_1'], function( InkUrl ){
         *         var hashParams = InkUrl.getAnchorString( 'http://www.sapo.pt/#var1=valueVar1&var2=valueVar2' );
         *         console.log( hashParams );
         *         // Result:
         *         // {
         *         //    var1: 'valueVar1',
         *         //    var2: 'valueVar2'
         *         // }
         *     });
         */
        getAnchorString: function(string)
        {
            var url;
            if(string && typeof(string) !== 'undefined') {
                url = string;
            } else {
                url = this.getUrl();
            }
            var aParams = {};
            if(url.match(/#(.+)/i)) {
                var anchorStr = url.replace(/^([^#]+)#(.*)?/g, "$2");
                if(anchorStr.length > 0) {
                    var aAnchorStr = anchorStr.split(/[;&]/);
                    for(var i=0; i < aAnchorStr.length; i++) {
                        var pairVar = aAnchorStr[i].split('=');
                        aParams[decodeURIComponent(pairVar[0])] = (typeof(pairVar[1]) !== 'undefined' && pairVar[1]) ? decodeURIComponent(pairVar[1]) : false;
                    }
                }
            }
            return aParams;
        },


        /**
         * Parse passed URL
         *
         * @method parseUrl
         * @param {String} url URL to be parsed
         * @return {Object} Parsed URL as a key-value object.
         * @public
         * @static
         * @example
         *     Ink.requireModules(['Ink.Util.Url_1'], function( InkUrl ){
         *         var parsedURL = InkUrl.parseUrl( 'http://www.sapo.pt/index.html?var1=value1#anchor' )
         *         console.log( parsedURL );
         *         // Result:
         *         // {
         *         //   'scheme'    => 'http',
         *         //   'host'      => 'www.sapo.pt',
         *         //   'path'      => '/index.html',
         *         //   'query'     => 'var1=value1',
         *         //   'fragment'  => 'anchor'
         *         // }
         *     });
         *
         */
        parseUrl: function(url) {
            var aURL = {};
            if(url && typeof url === 'string') {
                if(url.match(/^([^:]+):\/\//i)) {
                    var re = /^([^:]+):\/\/([^\/]*)\/?([^\?#]*)\??([^#]*)#?(.*)/i;
                    if(url.match(re)) {
                        aURL.scheme   = url.replace(re, "$1");
                        aURL.host     = url.replace(re, "$2");
                        aURL.path     = '/'+url.replace(re, "$3");
                        aURL.query    = url.replace(re, "$4") || false;
                        aURL.fragment = url.replace(re, "$5") || false;
                    }
                } else {
                    var re1 = new RegExp("^([^\\?]+)\\?([^#]+)#(.*)", "i");
                    var re2 = new RegExp("^([^\\?]+)\\?([^#]+)#?", "i");
                    var re3 = new RegExp("^([^\\?]+)\\??", "i");
                    if(url.match(re1)) {
                        aURL.scheme   = false;
                        aURL.host     = false;
                        aURL.path     = url.replace(re1, "$1");
                        aURL.query    = url.replace(re1, "$2");
                        aURL.fragment = url.replace(re1, "$3");
                    } else if(url.match(re2)) {
                        aURL.scheme = false;
                        aURL.host   = false;
                        aURL.path   = url.replace(re2, "$1");
                        aURL.query  = url.replace(re2, "$2");
                        aURL.fragment = false;
                    } else if(url.match(re3)) {
                        aURL.scheme   = false;
                        aURL.host     = false;
                        aURL.path     = url.replace(re3, "$1");
                        aURL.query    = false;
                        aURL.fragment = false;
                    }
                }
                if(aURL.host) {
                    var regPort = /^(.*?)\\:(\\d+)$/i;
                    // check for port
                    if(aURL.host.match(regPort)) {
                        var tmpHost1 = aURL.host;
                        aURL.host = tmpHost1.replace(regPort, "$1");
                        aURL.port = tmpHost1.replace(regPort, "$2");
                    } else {
                        aURL.port = false;
                    }
                    // check for user and pass
                    if(aURL.host.match(/@/i)) {
                        var tmpHost2 = aURL.host;
                        aURL.host = tmpHost2.split('@')[1];
                        var tmpUserPass = tmpHost2.split('@')[0];
                        if(tmpUserPass.match(/\:/)) {
                            aURL.user = tmpUserPass.split(':')[0];
                            aURL.pass = tmpUserPass.split(':')[1];
                        } else {
                            aURL.user = tmpUserPass;
                            aURL.pass = false;
                        }
                    }
                }
            }
            return aURL;
        },

        /**
         * Take a URL object from Ink.Util.Url.parseUrl or a window.location
         * object and returns a URL string.
         *
         * @method format
         * @param urlObj window.location, a.href, or parseUrl object to format
         * @return {String} Full URL.
         */
        format: function (urlObj) {
            var frag = '';
            var query = '';
            if (typeof urlObj.query === 'string') {
                query = urlObj.query;
            } else if (typeof urlObj.search === 'string') {
                query = urlObj.search.replace(/^\?/, '');
            }
            if (typeof urlObj.fragment === 'string') {
                frag =  urlObj.fragment;
            } else if (typeof urlObj.hash === 'string') {
                frag = urlObj.hash.replace(/#$/, '');
            }
            return [
                urlObj.protocol || urlObj.scheme + ':',
                '//',
                urlObj.host || urlObj.hostname,
                urlObj.path,
                query && '?' + query,
                frag && '#' + frag
            ].join('');
        },

        /**
         * Get last loaded script element
         *
         * @method currentScriptElement
         * @param {String} [match] String to match against the script src attribute
         * @return {DOMElement|Boolean} Returns the <script> DOM Element or false if unable to find it.
         * @public
         * @static
         */
        currentScriptElement: function(match)
        {
            var aScripts = document.getElementsByTagName('script');
            if(typeof(match) === 'undefined') {
                if(aScripts.length > 0) {
                    return aScripts[(aScripts.length - 1)];
                } else {
                    return false;
                }
            } else {
                var curScript = false;
                var re = new RegExp(""+match+"", "i");
                for(var i=0, total = aScripts.length; i < total; i++) {
                    curScript = aScripts[i];
                    if(re.test(curScript.src)) {
                        return curScript;
                    }
                }
                return false;
            }
        },

        
        /*
        base64Encode: function(string)
        {
            /**
         * --function {String} ?
         * --Convert a string to BASE 64
         * @param {String} string - string to convert
         * @return base64 encoded string
         *
         * 
            if(!SAPO.Utility.String || typeof(SAPO.Utility.String) === 'undefined') {
                throw "SAPO.Utility.Url.base64Encode depends of SAPO.Utility.String, which has not been referred.";
            }

            var output = "";
            var chr1, chr2, chr3, enc1, enc2, enc3, enc4;
            var i = 0;

            var input = SAPO.Utility.String.utf8Encode(string);

            while (i < input.length) {

                chr1 = input.charCodeAt(i++);
                chr2 = input.charCodeAt(i++);
                chr3 = input.charCodeAt(i++);

                enc1 = chr1 >> 2;
                enc2 = ((chr1 & 3) << 4) | (chr2 >> 4);
                enc3 = ((chr2 & 15) << 2) | (chr3 >> 6);
                enc4 = chr3 & 63;

                if (isNaN(chr2)) {
                    enc3 = enc4 = 64;
                } else if (isNaN(chr3)) {
                    enc4 = 64;
                }

                output = output +
                this._keyStr.charAt(enc1) + this._keyStr.charAt(enc2) +
                this._keyStr.charAt(enc3) + this._keyStr.charAt(enc4);
            }
            return output;
        },
        base64Decode: function(string)
        {
         * --function {String} ?
         * Decode a BASE 64 encoded string
         * --param {String} string base64 encoded string
         * --return string decoded
            if(!SAPO.Utility.String || typeof(SAPO.Utility.String) === 'undefined') {
                throw "SAPO.Utility.Url.base64Decode depends of SAPO.Utility.String, which has not been referred.";
            }

            var output = "";
            var chr1, chr2, chr3;
            var enc1, enc2, enc3, enc4;
            var i = 0;

            var input = string.replace(/[^A-Za-z0-9\+\/\=]/g, "");

            while (i < input.length) {

                enc1 = this._keyStr.indexOf(input.charAt(i++));
                enc2 = this._keyStr.indexOf(input.charAt(i++));
                enc3 = this._keyStr.indexOf(input.charAt(i++));
                enc4 = this._keyStr.indexOf(input.charAt(i++));

                chr1 = (enc1 << 2) | (enc2 >> 4);
                chr2 = ((enc2 & 15) << 4) | (enc3 >> 2);
                chr3 = ((enc3 & 3) << 6) | enc4;

                output = output + String.fromCharCode(chr1);

                if (enc3 !== 64) {
                    output = output + String.fromCharCode(chr2);
                }
                if (enc4 !== 64) {
                    output = output + String.fromCharCode(chr3);
                }
            }
            output = SAPO.Utility.String.utf8Decode(output);
            return output;
        },
        */


        /**
         * Debug function ?
         *
         * @method _debug
         * @private
         * @static
         */
        _debug: function() {}

    };

    return Url;

});

/**
 * @module Ink.Util.String_1
 * @author inkdev AT sapo.pt
 * @version 1
 */
Ink.createModule('Ink.Util.String', '1', [], function() {

    'use strict';

    /**
     * String Manipulation Utilities
     *
     * @class Ink.Util.String
     * @version 1
     * @static
     */
    var InkUtilString = {

        /**
         * List of special chars
         * 
         * @property _chars
         * @type {Array}
         * @private
         * @readOnly
         * @static
         */
        _chars: ['&','à','á','â','ã','ä','å','æ','ç','è','é',
                'ê','ë','ì','í','î','ï','ð','ñ','ò','ó','ô',
                'õ','ö','ø','ù','ú','û','ü','ý','þ','ÿ','À',
                'Á','Â','Ã','Ä','Å','Æ','Ç','È','É','Ê','Ë',
                'Ì','Í','Î','Ï','Ð','Ñ','Ò','Ó','Ô','Õ','Ö',
                'Ø','Ù','Ú','Û','Ü','Ý','Þ','€','\"','ß','<',
                '>','¢','£','¤','¥','¦','§','¨','©','ª','«',
                '¬','\xad','®','¯','°','±','²','³','´','µ','¶',
                '·','¸','¹','º','»','¼','½','¾'],

        /**
         * List of the special characters' html entities
         * 
         * @property _entities
         * @type {Array}
         * @private
         * @readOnly
         * @static
         */
        _entities: ['amp','agrave','aacute','acirc','atilde','auml','aring',
                    'aelig','ccedil','egrave','eacute','ecirc','euml','igrave',
                    'iacute','icirc','iuml','eth','ntilde','ograve','oacute',
                    'ocirc','otilde','ouml','oslash','ugrave','uacute','ucirc',
                    'uuml','yacute','thorn','yuml','Agrave','Aacute','Acirc',
                    'Atilde','Auml','Aring','AElig','Ccedil','Egrave','Eacute',
                    'Ecirc','Euml','Igrave','Iacute','Icirc','Iuml','ETH','Ntilde',
                    'Ograve','Oacute','Ocirc','Otilde','Ouml','Oslash','Ugrave',
                    'Uacute','Ucirc','Uuml','Yacute','THORN','euro','quot','szlig',
                    'lt','gt','cent','pound','curren','yen','brvbar','sect','uml',
                    'copy','ordf','laquo','not','shy','reg','macr','deg','plusmn',
                    'sup2','sup3','acute','micro','para','middot','cedil','sup1',
                    'ordm','raquo','frac14','frac12','frac34'],

        /**
         * List of accented chars
         * 
         * @property _accentedChars
         * @type {Array}
         * @private
         * @readOnly
         * @static
         */
        _accentedChars:['à','á','â','ã','ä','å',
                        'è','é','ê','ë',
                        'ì','í','î','ï',
                        'ò','ó','ô','õ','ö',
                        'ù','ú','û','ü',
                        'ç','ñ',
                        'À','Á','Â','Ã','Ä','Å',
                        'È','É','Ê','Ë',
                        'Ì','Í','Î','Ï',
                        'Ò','Ó','Ô','Õ','Ö',
                        'Ù','Ú','Û','Ü',
                        'Ç','Ñ'],

        /**
         * List of the accented chars (above), but without the accents
         * 
         * @property _accentedRemovedChars
         * @type {Array}
         * @private
         * @readOnly
         * @static
         */
        _accentedRemovedChars:['a','a','a','a','a','a',
                               'e','e','e','e',
                               'i','i','i','i',
                               'o','o','o','o','o',
                               'u','u','u','u',
                               'c','n',
                               'A','A','A','A','A','A',
                               'E','E','E','E',
                               'I','I','I','I',
                               'O','O','O','O','O',
                               'U','U','U','U',
                               'C','N'],
        /**
         * Object that contains the basic HTML unsafe chars, as keys, and their HTML entities as values
         * 
         * @property _htmlUnsafeChars
         * @type {Object}
         * @private
         * @readOnly
         * @static
         */
        _htmlUnsafeChars:{'<':'&lt;','>':'&gt;','&':'&amp;','"':'&quot;',"'":'&apos;'},

        /**
         * Convert first letter of a word to upper case <br />
         * If param as more than one word, it converts first letter of all words that have more than 2 letters
         *
         * @method ucFirst
         * @param {String} string
         * @param {Boolean} [firstWordOnly=false] capitalize only first word.
         * @return {String} string camel cased
         * @public
         * @static
         *
         * @example
         *      InkString.ucFirst('hello world'); // -> 'Hello World'
         *      InkString.ucFirst('hello world', true); // -> 'Hello world'
         */
        ucFirst: function(string, firstWordOnly) {
            var replacer = firstWordOnly ? /(^|\s)(\w)(\S{2,})/ : /(^|\s)(\w)(\S{2,})/g;
            return string ? String(string).replace(replacer, function(_, $1, $2, $3){
                return $1 + $2.toUpperCase() + $3.toLowerCase();
            }) : string;
        },

        /**
         * Remove spaces and new line from biggin and ends of string
         *
         * @method trim
         * @param {String} string
         * @return {String} string trimmed
         * @public
         * @static
         */
        trim: function(string)
        {
            if (typeof string === 'string') {
                return string.replace(/^\s+|\s+$|\n+$/g, '');
            }
            return string;
        },

        /**
         * Removes HTML tags of string
         *
         * @method stripTags
         * @param {String} string
         * @param {String} allowed
         * @return {String} String stripped from HTML tags, leaving only the allowed ones (if any)
         * @public
         * @static
         * @example
         *     <script>
         *          var myvar='isto e um texto <b>bold</b> com imagem <img src=""> e br <br /> um <p>paragrafo</p>';
         *          SAPO.Utility.String.stripTags(myvar, 'b,u');
         *     </script>
         */
        stripTags: function(string, allowed)
        {
            if (allowed && typeof allowed === 'string') {
                var aAllowed = InkUtilString.trim(allowed).split(',');
                var aNewAllowed = [];
                var cleanedTag = false;
                for(var i=0; i < aAllowed.length; i++) {
                    if(InkUtilString.trim(aAllowed[i]) !== '') {
                        cleanedTag = InkUtilString.trim(aAllowed[i].replace(/(<|\>)/g, '').replace(/\s/, ''));
                        aNewAllowed.push('(<'+cleanedTag+'\\s[^>]+>|<(\\s|\\/)?(\\s|\\/)?'+cleanedTag+'>)');
                    }
                }
                var strAllowed = aNewAllowed.join('|');
                var reAllowed = new RegExp(strAllowed, "i");

                var aFoundTags = string.match(new RegExp("<[^>]*>", "g"));

                for(var j=0; j < aFoundTags.length; j++) {
                    if(!aFoundTags[j].match(reAllowed)) {
                        string = string.replace((new RegExp(aFoundTags[j], "gm")), '');
                    }
                }
                return string;
            } else {
                return string.replace(/<[^\>]+\>/g, '');
            }
        },

        /**
         * Convert listed characters to HTML entities
         *
         * @method htmlEntitiesEncode
         * @param {String} string
         * @return {String} string encoded
         * @public
         * @static
         */
        htmlEntitiesEncode: function(string)
        {
            if (string && string.replace) {
                var re = false;
                for (var i = 0; i < InkUtilString._chars.length; i++) {
                    re = new RegExp(InkUtilString._chars[i], "gm");
                    string = string.replace(re, '&' + InkUtilString._entities[i] + ';');
                }
            }
            return string;
        },

        /**
         * Convert listed HTML entities to character
         *
         * @method htmlEntitiesDecode
         * @param {String} string
         * @return {String} string decoded
         * @public
         * @static
         */
        htmlEntitiesDecode: function(string)
        {
            if (string && string.replace) {
                var re = false;
                for (var i = 0; i < InkUtilString._entities.length; i++) {
                    re = new RegExp("&"+InkUtilString._entities[i]+";", "gm");
                    string = string.replace(re, InkUtilString._chars[i]);
                }
                string = string.replace(/&#[^;]+;?/g, function($0){
                    if ($0.charAt(2) === 'x') {
                        return String.fromCharCode(parseInt($0.substring(3), 16));
                    }
                    else {
                        return String.fromCharCode(parseInt($0.substring(2), 10));
                    }
                });
            }
            return string;
        },

        /**
         * Encode a string to UTF8
         *
         * @method utf8Encode
         * @param {String} string
         * @return {String} string utf8 encoded
         * @public
         * @static
         */
        utf8Encode: function(string) {
            /*jshint bitwise:false*/
            string = string.replace(/\r\n/g,"\n");
            var utfstring = "";

            for (var n = 0; n < string.length; n++) {

                var c = string.charCodeAt(n);

                if (c < 128) {
                    utfstring += String.fromCharCode(c);
                }
                else if((c > 127) && (c < 2048)) {
                    utfstring += String.fromCharCode((c >> 6) | 192);
                    utfstring += String.fromCharCode((c & 63) | 128);
                }
                else {
                    utfstring += String.fromCharCode((c >> 12) | 224);
                    utfstring += String.fromCharCode(((c >> 6) & 63) | 128);
                    utfstring += String.fromCharCode((c & 63) | 128);
                }

            }
            return utfstring;
        },

        /**
         * Make a string shorter without cutting words
         *
         * @method shortString
         * @param {String} str
         * @param {Number} n - number of chars of the short string
         * @return {String} string shortened
         * @public
         * @static
         */
        shortString: function(str,n) {
          var words = str.split(' ');
          var resultstr = '';
          for(var i = 0; i < words.length; i++ ){
            if((resultstr + words[i] + ' ').length>=n){
              resultstr += '&hellip;';
              break;
              }
            resultstr += words[i] + ' ';
            }
          return resultstr;
        },

        /**
         * Truncates a string, breaking words and adding ... at the end
         *
         * @method truncateString
         * @param {String} str
         * @param {Number} length - length limit for the string. String will be
         *        at most this big, ellipsis included.
         * @return {String} string truncated
         * @public
         * @static
         */
        truncateString: function(str, length) {
            if(str.length - 1 > length) {
                return str.substr(0, length - 1) + "\u2026";
            } else {
                return str;
            }
        },

        /**
         * Decode a string from UTF8
         *
         * @method utf8Decode
         * @param {String} string
         * @return {String} string utf8 decoded
         * @public
         * @static
         */
        utf8Decode: function(utfstring) {
            /*jshint bitwise:false*/
            var string = "";
            var i = 0, c = 0, c2 = 0, c3 = 0;

            while ( i < utfstring.length ) {

                c = utfstring.charCodeAt(i);

                if (c < 128) {
                    string += String.fromCharCode(c);
                    i++;
                }
                else if((c > 191) && (c < 224)) {
                    c2 = utfstring.charCodeAt(i+1);
                    string += String.fromCharCode(((c & 31) << 6) | (c2 & 63));
                    i += 2;
                }
                else {
                    c2 = utfstring.charCodeAt(i+1);
                    c3 = utfstring.charCodeAt(i+2);
                    string += String.fromCharCode(((c & 15) << 12) | ((c2 & 63) << 6) | (c3 & 63));
                    i += 3;
                }

            }
            return string;
        },

        /**
         * Convert all accented chars to char without accent.
         *
         * @method removeAccentedChars
         * @param {String} string
         * @return {String} string without accented chars
         * @public
         * @static
         */
        removeAccentedChars: function(string)
        {
            var newString = string;
            var re = false;
            for (var i = 0; i < InkUtilString._accentedChars.length; i++) {
                re = new RegExp(InkUtilString._accentedChars[i], "gm");
                newString = newString.replace(re, '' + InkUtilString._accentedRemovedChars[i] + '');
            }
            return newString;
        },

        /**
         * Count the number of occurrences of a specific needle in a haystack
         *
         * @method substrCount
         * @param {String} haystack
         * @param {String} needle
         * @return {Number} Number of occurrences
         * @public
         * @static
         */
        substrCount: function(haystack,needle)
        {
            return haystack ? haystack.split(needle).length - 1 : 0;
        },

        /**
         * Eval a JSON string to a JS object
         *
         * @method evalJSON
         * @param {String} strJSON
         * @param {Boolean} sanitize
         * @return {Object} JS Object
         * @public
         * @static
         */
        evalJSON: function(strJSON, sanitize) {
            /* jshint evil:true */
            if( (typeof sanitize === 'undefined' || sanitize === null) || InkUtilString.isJSON(strJSON)) {
                try {
                    if(typeof(JSON) !== "undefined" && typeof(JSON.parse) !== 'undefined'){
                        return JSON.parse(strJSON);
                    }
                    return eval('('+strJSON+')');
                } catch(e) {
                    throw new Error('ERROR: Bad JSON string...');
                }
            }
        },

        /**
         * Checks if a string is a valid JSON object (string encoded)
         *
         * @method isJSON
         * @param {String} str
         * @return {Boolean}
         * @public
         * @static
         */
        isJSON: function(str)
        {
            str = str.replace(/\\./g, '@').replace(/"[^"\\\n\r]*"/g, '');
            return (/^[,:{}\[\]0-9.\-+Eaeflnr-u \n\r\t]*$/).test(str);
        },

        /**
         * Escapes unsafe html chars to their entities
         *
         * @method htmlEscapeUnsafe
         * @param {String} str String to escape
         * @return {String} Escaped string
         * @public
         * @static
         */
        htmlEscapeUnsafe: function(str){
            var chars = InkUtilString._htmlUnsafeChars;
            return str !== null ? String(str).replace(/[<>&'"]/g,function(c){return chars[c];}) : str;
        },

        /**
         * Normalizes whitespace in string.
         * String is trimmed and sequences of many
         * Whitespaces are collapsed.
         *
         * @method normalizeWhitespace
         * @param {String} str String to normalize
         * @return {String} string normalized
         * @public
         * @static
         */
        normalizeWhitespace: function(str){
            return str !== null ? InkUtilString.trim(String(str).replace(/\s+/g,' ')) : str;
        },

        /**
         * Converts string to unicode
         *
         * @method toUnicode
         * @param {String} str
         * @return {String} string unicoded
         * @public
         * @static
         */
        toUnicode: function(str) {
            if (typeof str === 'string') {
                var unicodeString = '';
                var inInt = false;
                var theUnicode = false;
                var total = str.length;
                var i=0;

                while(i < total)
                {
                    inInt = str.charCodeAt(i);
                    if( (inInt >= 32 && inInt <= 126) ||
                            inInt === 8 ||
                            inInt === 9 ||
                            inInt === 10 ||
                            inInt === 12 ||
                            inInt === 13 ||
                            inInt === 32 ||
                            inInt === 34 ||
                            inInt === 47 ||
                            inInt === 58 ||
                            inInt === 92) {

                        /*
                        if(inInt == 34 || inInt == 92 || inInt == 47) {
                            theUnicode = '\\'+str.charAt(i);
                        } else {
                        }
                        */
                        if(inInt === 8) {
                            theUnicode = '\\b';
                        } else if(inInt === 9) {
                            theUnicode = '\\t';
                        } else if(inInt === 10) {
                            theUnicode = '\\n';
                        } else if(inInt === 12) {
                            theUnicode = '\\f';
                        } else if(inInt === 13) {
                            theUnicode = '\\r';
                        } else {
                            theUnicode = str.charAt(i);
                        }
                    } else {
                        theUnicode = str.charCodeAt(i).toString(16)+''.toUpperCase();
                        while (theUnicode.length < 4) {
                            theUnicode = '0' + theUnicode;
                        }
                        theUnicode = '\\u' + theUnicode;
                    }
                    unicodeString += theUnicode;

                    i++;
                }
                return unicodeString;
            }
        },

        /**
         * Escapes a unicode character. returns \xXX if hex smaller than 0x100, otherwise \uXXXX
         *
         * @method escape
         * @param {String} c Char
         * @return {String} escaped char
         * @public
         * @static
         */

        /**
         * @param {String} c char
         */
        escape: function(c) {
            var hex = (c).charCodeAt(0).toString(16).split('');
            if (hex.length < 3) {
                while (hex.length < 2) { hex.unshift('0'); }
                hex.unshift('x');
            }
            else {
                while (hex.length < 4) { hex.unshift('0'); }
                hex.unshift('u');
            }

            hex.unshift('\\');
            return hex.join('');
        },

        /**
         * Unescapes a unicode character escape sequence
         *
         * @method unescape
         * @param {String} es Escape sequence
         * @return {String} String des-unicoded
         * @public
         * @static
         */
        unescape: function(es) {
            var idx = es.lastIndexOf('0');
            idx = idx === -1 ? 2 : Math.min(idx, 2);
            //console.log(idx);
            var hexNum = es.substring(idx);
            //console.log(hexNum);
            var num = parseInt(hexNum, 16);
            return String.fromCharCode(num);
        },

        /**
         * Escapes a string to unicode characters
         *
         * @method escapeText
         * @param {String} txt
         * @param {Array} [whiteList]
         * @return {String} Escaped to Unicoded string
         * @public
         * @static
         */
        escapeText: function(txt, whiteList) {
            if (whiteList === undefined) {
                whiteList = ['[', ']', '\'', ','];
            }
            var txt2 = [];
            var c, C;
            for (var i = 0, f = txt.length; i < f; ++i) {
                c = txt[i];
                C = c.charCodeAt(0);
                if (C < 32 || C > 126 && whiteList.indexOf(c) === -1) {
                    c = InkUtilString.escape(c);
                }
                txt2.push(c);
            }
            return txt2.join('');
        },

        /**
         * Regex to check escaped strings
         *
         * @property escapedCharRegex
         * @type {Regex}
         * @public
         * @readOnly
         * @static
         */
        escapedCharRegex: /(\\x[0-9a-fA-F]{2})|(\\u[0-9a-fA-F]{4})/g,

        /**
         * Unescapes a string
         *
         * @method unescapeText
         * @param {String} txt
         * @return {String} Unescaped string
         * @public
         * @static
         */
        unescapeText: function(txt) {
            /*jshint boss:true */
            var m;
            while (m = InkUtilString.escapedCharRegex.exec(txt)) {
                m = m[0];
                txt = txt.replace(m, InkUtilString.unescape(m));
                InkUtilString.escapedCharRegex.lastIndex = 0;
            }
            return txt;
        },

        /**
         * Compares two strings
         *
         * @method strcmp
         * @param {String} str1
         * @param {String} str2
         * @return {Number}
         * @public
         * @static
         */
        strcmp: function(str1, str2) {
            return ((str1 === str2) ? 0 : ((str1 > str2) ? 1 : -1));
        },

        /**
         * Splits long string into string of, at most, maxLen (that is, all but last have length maxLen,
         * last can measure maxLen or less)
         *
         * @method packetize
         * @param {String} string string to divide
         * @param {Number} maxLen packet size
         * @return {Array} string divided
         * @public
         * @static
         */
        packetize: function(str, maxLen) {
            var len = str.length;
            var parts = new Array( Math.ceil(len / maxLen) );
            var chars = str.split('');
            var sz, i = 0;
            while (len) {
                sz = Math.min(maxLen, len);
                parts[i++] = chars.splice(0, sz).join('');
                len -= sz;
            }
            return parts;
        }
    };

    return InkUtilString;

});

/**
 * @module Ink.Util.Json_1
 *
 * @author inkdev AT sapo.pt
 */

Ink.createModule('Ink.Util.Json', '1', [], function() {
    'use strict';

    var function_call = Function.prototype.call;
    var cx = /[\u0000\u00ad\u0600-\u0604\u070f\u17b4\u17b5\u200c-\u200f\u2028-\u202f\u2060-\u206f\ufeff\ufff0-\uffff]/g;

    function twoDigits(n) {
        var r = '' + n;
        if (r.length === 1) {
            return '0' + r;
        } else {
            return r;
        }
    }

    var dateToISOString = Date.prototype.toISOString ?
        Ink.bind(function_call, Date.prototype.toISOString) :
        function(date) {
            // Adapted from https://developer.mozilla.org/en-US/docs/Web/JavaScript/Reference/Global_Objects/Date/toISOString
            return date.getUTCFullYear() +
                '-' + twoDigits( date.getUTCMonth() + 1 ) +
                '-' + twoDigits( date.getUTCDate() ) +
                'T' + twoDigits( date.getUTCHours() ) +
                ':' + twoDigits( date.getUTCMinutes() ) +
                ':' + twoDigits( date.getUTCSeconds() ) +
                '.' + String( (date.getUTCMilliseconds()/1000).toFixed(3) ).slice( 2, 5 ) +
                'Z';
        };

    /**
     * Use this class to convert JSON strings to JavaScript objects
     * `(Json.parse)` and also to do the opposite operation `(Json.stringify)`.
     * Internally, the standard JSON implementation is used if available
     * Otherwise, the functions mimic the standard implementation.
     *
     * Here's how to produce JSON from an existing object:
     * 
     *      Ink.requireModules(['Ink.Util.Json_1'], function (Json) {
     *          var obj = {
     *              key1: 'value1',
     *              key2: 'value2',
     *              keyArray: ['arrayValue1', 'arrayValue2', 'arrayValue3']
     *          };
     *          Json.stringify(obj);  // The above object as a JSON string
     *      });
     *
     * And here is how to parse JSON:
     *
     *      Ink.requireModules(['Ink.Util.Json_1'], function (Json) {
     *          var source = '{"key": "value", "array": [true, null, false]}';
     *          Json.parse(source);  // The above JSON string as an object
     *      });
     * @class Ink.Util.Json
     * @static
     * 
     */
    var InkJson = {
        _nativeJSON: window.JSON || null,

        _convertToUnicode: false,

        // Escape characters so as to embed them in JSON strings
        _escape: function (theString) {
            var _m = { '\b': '\\b', '\t': '\\t', '\n': '\\n', '\f': '\\f', '\r': '\\r', '"': '\\"',  '\\': '\\\\' };

            if (/["\\\x00-\x1f]/.test(theString)) {
                theString = theString.replace(/([\x00-\x1f\\"])/g, function(a, b) {
                    var c = _m[b];
                    if (c) {
                        return c;
                    }
                    c = b.charCodeAt();
                    return '\\u00' + Math.floor(c / 16).toString(16) + (c % 16).toString(16);
                });
            }

            return theString;
        },

        // A character conversion map
        _toUnicode: function (theString)
        {
            if(!this._convertToUnicode) {
                return this._escape(theString);
            } else {
                var unicodeString = '';
                var inInt = false;
                var theUnicode = false;
                var i = 0;
                var total = theString.length;
                while(i < total) {
                    inInt = theString.charCodeAt(i);
                    if( (inInt >= 32 && inInt <= 126) ||
                            //(inInt >= 48 && inInt <= 57) ||
                            //(inInt >= 65 && inInt <= 90) ||
                            //(inInt >= 97 && inInt <= 122) ||
                            inInt === 8 ||
                            inInt === 9 ||
                            inInt === 10 ||
                            inInt === 12 ||
                            inInt === 13 ||
                            inInt === 32 ||
                            inInt === 34 ||
                            inInt === 47 ||
                            inInt === 58 ||
                            inInt === 92) {

                        if(inInt === 34 || inInt === 92 || inInt === 47) {
                            theUnicode = '\\'+theString.charAt(i);
                        } else if(inInt === 8) {
                            theUnicode = '\\b';
                        } else if(inInt === 9) {
                            theUnicode = '\\t';
                        } else if(inInt === 10) {
                            theUnicode = '\\n';
                        } else if(inInt === 12) {
                            theUnicode = '\\f';
                        } else if(inInt === 13) {
                            theUnicode = '\\r';
                        } else {
                            theUnicode = theString.charAt(i);
                        }
                    } else {
                        if(this._convertToUnicode) {
                            theUnicode = theString.charCodeAt(i).toString(16)+''.toUpperCase();
                            while (theUnicode.length < 4) {
                                theUnicode = '0' + theUnicode;
                            }
                            theUnicode = '\\u' + theUnicode;
                        } else {
                            theUnicode = theString.charAt(i);
                        }
                    }
                    unicodeString += theUnicode;

                    i++;
                }

                return unicodeString;
            }

        },

        _stringifyValue: function(param) {
            if (typeof param === 'string') {
                return '"' + this._toUnicode(param) + '"';
            } else if (typeof param === 'number' && (isNaN(param) || !isFinite(param))) {  // Unusable numbers go null
                return 'null';
            } else if (typeof param === 'undefined' || param === null) {  // And so does undefined
                return 'null';
            } else if (typeof param.toJSON === 'function') {
                var t = param.toJSON();
                if (typeof t === 'string') {
                    return '"' + this._escape(t) + '"';
                } else {
                    return this._escape(t.toString());
                }
            } else if (typeof param === 'number' || typeof param === 'boolean') {  // These ones' toString methods return valid JSON.
                return '' + param;
            } else if (typeof param === 'function') {
                return 'null';  // match JSON.stringify
            } else if (param.constructor === Date) {
                return '"' + this._escape(dateToISOString(param)) + '"';
            } else if (param.constructor === Array) {
                var arrayString = '';
                for (var i = 0, len = param.length; i < len; i++) {
                    if (i > 0) {
                        arrayString += ',';
                    }
                    arrayString += this._stringifyValue(param[i]);
                }
                return '[' + arrayString + ']';
            } else {  // Object
                var objectString = '';
                for (var k in param)  {
                    if ({}.hasOwnProperty.call(param, k)) {
                        if (objectString !== '') {
                            objectString += ',';
                        }
                        objectString += '"' + this._escape(k) + '": ' + this._stringifyValue(param[k]);
                    }
                }
                return '{' + objectString + '}';
            }
        },

        /**
         * serializes a JSON object into a string.
         *
         * @method stringify
         * @param {Object}      input               Data to be serialized into JSON
         * @param {Boolean}     convertToUnicode    When `true`, converts string contents to unicode \uXXXX
         * @return {String}     serialized string
         *
         * @example
         *      Json.stringify({a:1.23}); // -> string: '{"a": 1.23}'
         */
        stringify: function(input, convertToUnicode) {
            this._convertToUnicode = !!convertToUnicode;
            if(!this._convertToUnicode && this._nativeJSON) {
                return this._nativeJSON.stringify(input);
            }
            return this._stringifyValue(input);  // And recurse.
        },
        
        /**
         * @method parse
         * @param text      {String}    Input string
         * @param reviver   {Function}  Function receiving `(key, value)`, and `this`=(containing object), used to walk objects.
         * 
         * @example
         * Simple example:
         *
         *      Json.parse('{"a": "3","numbers":false}',
         *          function (key, value) {
         *              if (!this.numbers && key === 'a') {
         *                  return "NO NUMBERS";
         *              } else {
         *                  return value;
         *              }
         *          }); // -> object: {a: 'NO NUMBERS', numbers: false}
         */
        /* From https://github.com/douglascrockford/JSON-js/blob/master/json.js */
        parse: function (text, reviver) {
            /*jshint evil:true*/

// The parse method takes a text and an optional reviver function, and returns
// a JavaScript value if the text is a valid JSON text.

            var j;

            function walk(holder, key) {

// The walk method is used to recursively walk the resulting structure so
// that modifications can be made.

                var k, v, value = holder[key];
                if (value && typeof value === 'object') {
                    for (k in value) {
                        if (Object.prototype.hasOwnProperty.call(value, k)) {
                            v = walk(value, k);
                            if (v !== undefined) {
                                value[k] = v;
                            } else {
                                delete value[k];
                            }
                        }
                    }
                }
                return reviver.call(holder, key, value);
            }


// Parsing happens in four stages. In the first stage, we replace certain
// Unicode characters with escape sequences. JavaScript handles many characters
// incorrectly, either silently deleting them, or treating them as line endings.

            text = String(text);
            cx.lastIndex = 0;
            if (cx.test(text)) {
                text = text.replace(cx, function (a) {
                    return '\\u' +
                        ('0000' + a.charCodeAt(0).toString(16)).slice(-4);
                });
            }

// In the second stage, we run the text against regular expressions that look
// for non-JSON patterns. We are especially concerned with '()' and 'new'
// because they can cause invocation, and '=' because it can cause mutation.
// But just to be safe, we want to reject all unexpected forms.

// We split the second stage into 4 regexp operations in order to work around
// crippling inefficiencies in IE's and Safari's regexp engines. First we
// replace the JSON backslash pairs with '@' (a non-JSON character). Second, we
// replace all simple value tokens with ']' characters. Third, we delete all
// open brackets that follow a colon or comma or that begin the text. Finally,
// we look to see that the remaining characters are only whitespace or ']' or
// ',' or ':' or '{' or '}'. If that is so, then the text is safe for eval.

            if (/^[\],:{}\s]*$/
                    .test(text.replace(/\\(?:["\\\/bfnrt]|u[0-9a-fA-F]{4})/g, '@')
                        .replace(/"[^"\\\n\r]*"|true|false|null|-?\d+(?:\.\d*)?(?:[eE][+\-]?\d+)?/g, ']')
                        .replace(/(?:^|:|,)(?:\s*\[)+/g, ''))) {

// In the third stage we use the eval function to compile the text into a
// JavaScript structure. The '{' operator is subject to a syntactic ambiguity
// in JavaScript: it can begin a block or an object literal. We wrap the text
// in parens to eliminate the ambiguity.

                j = eval('(' + text + ')');

// In the optional fourth stage, we recursively walk the new structure, passing
// each name/value pair to a reviver function for possible transformation.

                return typeof reviver === 'function' ?
                    walk({'': j}, '') :
                    j;
            }

// If the text is not JSON parseable, then a SyntaxError is thrown.

            throw new SyntaxError('JSON.parse');
        }
    };

    return InkJson;
});

/**
 * @module Ink.Util.I18n_1
 * @author inkdev AT sapo.pt
 */

Ink.createModule('Ink.Util.I18n', '1', [], function () {
    'use strict';

    var pattrText = /\{(?:(\{.*?})|(?:%s:)?(\d+)|(?:%s)?|([\w-]+))}/g;

    var funcOrVal = function( ret , args ) {
        if ( typeof ret === 'function' ) {
            return ret.apply(this, args);
        } else if (typeof ret !== undefined) {
            return ret;
        } else {
            return '';
        }
    };

    /**
     * Creates a new internationalization helper object
     *
     * @class Ink.Util.I18n
     * @constructor
     *
     * @param {Object} dict object mapping language codes (in the form of `pt_PT`, `pt_BR`, `fr`, `en_US`, etc.) to their Object dictionaries.
     *     @param {Object} dict.(dictionaries...) 
     * @param {String} [lang='pt_PT'] language code of the target language
     *
     * @example
     *      var dictionaries = {    // This could come from a JSONP request from your server
     *          'pt_PT': {
     *              'hello': 'olá',
     *              'me': 'eu',
     *              'i have a {} for you': 'tenho um {} para ti' // Old syntax using `{%s}` tokens still available
     *          },
     *          'pt_BR': {
     *              'hello': 'oi',
     *              'me': 'eu',
     *              'i have a {} for you': 'tenho um {} para você'
     *          }
     *      };
     *      Ink.requireModules(['Ink.Util.I18n_1'], function (I18n) {
     *          var i18n = new I18n(dictionaries, 'pt_PT');
     *          i18n.text('hello');  // returns 'olá'
     *          i18n.text('i have a {} for you', 'IRON SWORD'); // returns 'tenho um IRON SWORD' para ti
     *          
     *          i18n.lang('pt_BR');  // Changes language. pt_BR dictionary is loaded
     *          i18n.text('hello');  // returns 'oi'
     *
     *          i18n.lang('en_US');  // Missing language.
     *          i18n.text('hello');  // returns 'hello'. If testMode is on, returns '[hello]'
     *      });
     *      
     *  @example
     *      // The old {%s} syntax from libsapo's i18n is still supported
     *      i18n.text('hello, {%s}!', 'someone'); // -> 'olá, someone!'
     */
    var I18n = function( dict , lang , testMode ) {
        if ( !( this instanceof I18n ) ) { return new I18n( dict , lang , testMode ); }

        this.reset( )
            .lang( lang )
            .testMode( testMode )
            .append( dict || { } , lang );
    };

    I18n.prototype = {
        reset: function( ) {
            this._dicts    = [ ];
            this._dict     = { };
            this._testMode = false;
            this._lang     = this._gLang;

            return this;
        },
        /**
         * Adds translation strings for this helper to use.
         *
         * @method append
         * @param {Object} dict object containing language objects identified by their language code
         * @example
         *     var i18n = new I18n({}, 'pt_PT');
         *     i18n.append({'pt_PT': {
         *         'sfraggles': 'braggles'
         *     }});
         *     i18n.text('sfraggles') // -> 'braggles'
         */
        append: function( dict ) {
            this._dicts.push( dict );

            this._dict = Ink.extendObj(this._dict , dict[ this._lang ] );

            return this;
        },
        /**
         * Get the language code
         *
         * @returns {String} the language code for this instance
         * @method {String} lang
         */
        /**
         * Set the language. If there are more dictionaries available in cache, they will be loaded.
         *
         * @method  lang
         * @param   lang    {String} Language code to set this instance to.
         */
        lang: function( lang ) {
            if ( !arguments.length ) { return this._lang; }

            if ( lang && this._lang !== lang ) {
                this._lang = lang;

                this._dict = { };

                for ( var i = 0, l = this._dicts.length; i < l; i++ ) {
                    this._dict = Ink.extendObj( this._dict , this._dicts[ i ][ lang ] || { } );
                }
            }

            return this;
        },
        /**
         * Get the testMode
         *
         * @returns {Boolean} the testMode for this instance
         * @method {Boolean} testMode
         */
        /**
         * Sets or unsets test mode. In test mode, unknown strings are wrapped
         * in `[ ... ]`. This is useful for debugging your application and
         * making sure all your translation keys are in place.
         *
         * @method testMode
         * @param {Boolean} bool boolean value to set the test mode to.
         */
        testMode: function( bool ) {
            if ( !arguments.length ) { return !!this._testMode; }

            if ( bool !== undefined  ) { this._testMode = !!bool; }

            return this;
        },

        /**
         * Return an arbitrary key from the current language dictionary
         *
         * @method getKey
         * @param {String} key
         * @return {Any} The object which happened to be in the current language dictionary on the given key.
         *
         * @example
         *      _.getKey('astring'); // -> 'a translated string'
         *      _.getKey('anobject'); // -> {'a': 'translated object'}
         *      _.getKey('afunction'); // -> function () { return 'this is a localized function' }
         */
        getKey: function( key ) {
            var ret;
            var gLang = this._gLang;
            var lang  = this._lang;
    
            if ( key in this._dict ) {
                ret = this._dict[ key ];
            } else {
                I18n.lang( lang );
    
                ret = this._gDict[ key ];
    
                I18n.lang( gLang );
            }
    
            return ret;
        },

        /**
         * Given a translation key, return a translated string, with replaced parameters.
         * When a translated string is not available, the original string is returned unchanged.
         *
         * @method {String} text
         * @param {String} str key to look for in i18n dictionary (which is returned verbatim if unknown)
         * @param {Object} [namedParms] named replacements. Replaces {named} with values in this object.
         * @param {String} [arg1] replacement #1 (replaces first {} and all {1})
         * @param {String} [arg2] replacement #2 (replaces second {} and all {2})
         * @param {String} [argn...] replacement #n (replaces nth {} and all {n})
         *
         * @example
         *      _('Gosto muito de {} e o céu é {}.', 'carros', 'azul');
         *      // returns 'Gosto muito de carros e o céu é azul.'
         *
         * @example
         *      _('O {1} é {2} como {2} é a cor do {3}.', 'carro', 'azul', 'FCP');
         *      // returns 'O carro é azul como azul é o FCP.'
         *
         *  @example
         *      _('O {person1} dava-se com a {person2}', {person1: 'coisinho', person2: 'coisinha'});
         *      // -> 'O coisinho dava-se com a coisinha'
         *
         *  @example
         *      // This is a bit more complex
         *      var i18n = make().lang('pt_PT').append({
         *          pt_PT: {
         *              array: [1, 2],
         *              object: {'a': '-a-', 'b': '-b-'},
         *              func: function (a, b) {return '[[' + a + ',' + b + ']]';}
         *          }
         *      });
         *      i18n.text('array', 0); // -> '1'
         *      i18n.text('object', 'a'); // -> '-a-'
         *      i18n.text('func', 'a', 'b'); // -> '[[a,b]]'
         */
        text: function( str /*, replacements...*/ ) {
            if ( typeof str !== 'string' ) { return; } // Backwards-compat

            var pars = Array.prototype.slice.call( arguments , 1 );
            var idx = 0;
            var isObj = typeof pars[ 0 ] === 'object';

            var original = this.getKey( str );
            if ( original === undefined ) { original = this._testMode ? '[' + str + ']' : str; }
            if ( typeof original === 'number' ) { original += ''; }

            if (typeof original === 'string') {
                original = original.replace( pattrText , function( m , $1 , $2 , $3 ) {
                    var ret =
                        $1 ? $1 :
                        $2 ? pars[ $2 - ( isObj ? 0 : 1 ) ] :
                        $3 ? pars[ 0 ][ $3 ] || '' :
                             pars[ (idx++) + ( isObj ? 1 : 0 ) ];
                    return funcOrVal( ret , [idx].concat(pars) );
                });
                return original;
            }
             
            return (
                typeof original === 'function' ? original.apply( this , pars ) :
                original instanceof Array      ? funcOrVal( original[ pars[ 0 ] ] , pars ) :
                typeof original === 'object'   ? funcOrVal( original[ pars[ 0 ] ] , pars ) :
                                                 '');
        },

        /**
         * Given a singular string, a plural string, and a number, translates
         * either the singular or plural string.
         *
         * @method ntext
         * @return {String}
         *
         * @param {String} strSin   word to use when count is 1
         * @param {String} strPlur  word to use otherwise
         * @param {Number} count    number which defines which word to use
         * @param [...]             extra arguments, to be passed to `text()`
         *
         * @example
         *     i18n.ntext('platypus', 'platypuses', 1); // returns 'ornitorrinco'
         *     i18n.ntext('platypus', 'platypuses', 2); // returns 'ornitorrincos'
         * 
         * @example
         *     // The "count" argument is passed to text()
         *     i18n.ntext('{} platypus', '{} platypuses', 1); // returns '1 ornitorrinco'
         *     i18n.ntext('{} platypus', '{} platypuses', 2); // returns '2 ornitorrincos'
         */
        ntext: function( strSin , strPlur , count ) {
            var pars = Array.prototype.slice.apply( arguments );
            var original;

            if ( pars.length === 2 && typeof strPlur === 'number' ) {
                original = this.getKey( strSin );
                if ( !( original instanceof Array ) ) { return ''; }

                pars.splice( 0 , 1 );
                original = original[ strPlur === 1 ? 0 : 1 ];
            } else {
                pars.splice( 0 , 2 );
                original = count === 1 ? strSin : strPlur;
            }

            return this.text.apply( this , [ original ].concat( pars ) );
        },

        /**
         * Returns the ordinal suffix of `num` (For example, 1 > 'st', 2 > 'nd', 5 > 'th', ...).
         *
         * This works by using transforms (in the form of Objects or Functions) passed into the
         * function or found in the special key `_ordinals` in the active language dictionary.
         *
         * @method ordinal
         *
         * @param {Number}          num             Input number
         * 
         * @param {Object|Function} [options={}]
         *
         *    Maps for translating. Each of these options' fallback is found in the current
         *    language's dictionary. The lookup order is the following:
         *   
         *        1. `exceptions`
         *        2. `byLastDigit`
         *        3. `default`
         *   
         *    Each of these may be either an `Object` or a `Function`. If it's a function, it
         *    is called (with `number` and `digit` for any function except for byLastDigit,
         *    which is called with the `lastDigit` of the number in question), and if the
         *    function returns a string, that is used. If it's an object, the property is
         *    looked up using `[...]`. If what is found is a string, it is used.
         *
         * @param {Object|Function} [options.byLastDigit={}]
         *    If the language requires the last digit to be considered, mappings of last digits
         *    to ordinal suffixes can be created here.
         *
         * @param {Object|Function} [options.exceptions={}]
         *    Map unique, special cases to their ordinal suffixes.
         *
         * @returns {String}        Ordinal suffix for `num`.
         *
         * @example
         *     var i18n = new I18n({
         *         pt_PT: {  // 1º, 2º, 3º, 4º, ...
         *             _ordinal: {  // The _ordinals key each translation dictionary is special.
         *                 'default': "º" // Usually the suffix is "º" in portuguese...
         *             }
         *         },
         *         fr: {  // 1er, 2e, 3e, 4e, ...
         *             _ordinal: {  // The _ordinals key is special.
         *                 'default': "e", // Usually the suffix is "e" in french...
         *                 exceptions: {
         *                     1: "er"   // ... Except for the number one.
         *                 }
         *             }
         *         },
         *         en_US: {  // 1st, 2nd, 3rd, 4th, ..., 11th, 12th, ... 21st, 22nd...
         *             _ordinal: {
         *                 'default': "th",// Usually the digit is "th" in english...
         *                 byLastDigit: {
         *                     1: "st",  // When the last digit is 1, use "th"...
         *                     2: "nd",  // When the last digit is 2, use "nd"...
         *                     3: "rd"   // When the last digit is 3, use "rd"...
         *                 },
         *                 exceptions: { // But these numbers are special
         *                     0: "",
         *                     11: "th",
         *                     12: "th",
         *                     13: "th"
         *                 }
         *             }
         *         }
         *     }, 'pt_PT');
         *
         *     i18n.ordinal(1);    // returns 'º'
         *     i18n.ordinal(2);    // returns 'º'
         *     i18n.ordinal(11);   // returns 'º'
         * 
         *     i18n.lang('fr');
         *     i18n.ordinal(1);    // returns 'er'
         *     i18n.ordinal(2);    // returns 'e'
         *     i18n.ordinal(11);   // returns 'e'
         *
         *     i18n.lang('en_US');
         *     i18n.ordinal(1);    // returns 'st'
         *     i18n.ordinal(2);    // returns 'nd'
         *     i18n.ordinal(12);   // returns 'th'
         *     i18n.ordinal(22);   // returns 'nd'
         *     i18n.ordinal(3);    // returns 'rd'
         *     i18n.ordinal(4);    // returns 'th'
         *     i18n.ordinal(5);    // returns 'th'
         *
         **/
        ordinal: function( num ) {
            if ( num === undefined ) { return ''; }

            var lastDig = +num.toString( ).slice( -1 );

            var ordDict  = this.getKey( '_ordinals' );
            if ( ordDict === undefined ) { return ''; }

            if ( typeof ordDict === 'string' ) { return ordDict; }

            var ret;

            if ( typeof ordDict === 'function' ) {
                ret = ordDict( num , lastDig );

                if ( typeof ret === 'string' ) { return ret; }
            }

            if ( 'exceptions' in ordDict ) {
                ret = typeof ordDict.exceptions === 'function' ? ordDict.exceptions( num , lastDig ) :
                      num in ordDict.exceptions                ? funcOrVal( ordDict.exceptions[ num ] , [num , lastDig] ) :
                                                                 undefined;

                if ( typeof ret === 'string' ) { return ret; }
            }

            if ( 'byLastDigit' in ordDict ) {
                ret = typeof ordDict.byLastDigit === 'function' ? ordDict.byLastDigit( lastDig , num ) :
                      lastDig in ordDict.byLastDigit            ? funcOrVal( ordDict.byLastDigit[ lastDig ] , [lastDig , num] ) :
                                                                  undefined;

                if ( typeof ret === 'string' ) { return ret; }
            }

            if ( 'default' in ordDict ) {
                ret = funcOrVal( ordDict['default'] , [ num , lastDig ] );

                if ( typeof ret === 'string' ) { return ret; }
            }

            return '';
        },

        /**
         * Returns an alias to `text()`, for convenience. The resulting function is
         * traditionally assigned to "_".
         *
         * @method alias
         * @returns {Function} an alias to `text()`. You can also access the rest of the translation API through this alias.
         *
         * @example
         *     var i18n = new I18n({
         *         'pt_PT': {
         *             'hi': 'olá',
         *             '{} day': '{} dia',
         *             '{} days': '{} dias',
         *             '_ordinals': {
         *                 'default': 'º'
         *             }
         *         }
         *     }, 'pt_PT');
         *     var _ = i18n.alias();
         *     _('hi');  // -> 'olá'
         *     _('{} days', 3);  // -> '3 dias'
         *     _.ntext('{} day', '{} days', 2);  // -> '2 dias'
         *     _.ntext('{} day', '{} days', 1);  // -> '1 dia'
         *     _.ordinal(3);  // -> 'º'
         */
        alias: function( ) {
            var ret      = Ink.bind( I18n.prototype.text     , this );
            ret.ntext    = Ink.bind( I18n.prototype.ntext    , this );
            ret.append   = Ink.bind( I18n.prototype.append   , this );
            ret.ordinal  = Ink.bind( I18n.prototype.ordinal  , this );
            ret.testMode = Ink.bind( I18n.prototype.testMode , this );

            return ret;
        }
    };

    /**
     * @static
     * @method I18n.reset
     *
     * Reset I18n global state (global dictionaries, and default language for instances)
     **/
    I18n.reset = function( ) {
        I18n.prototype._gDicts = [ ];
        I18n.prototype._gDict  = { };
        I18n.prototype._gLang  = 'pt_PT';
    };
    I18n.reset( );

    /**
     * @static
     * @method I18n.append
     *
     * @param dict {Object}     Dictionary to be added
     * @param lang {String}     Language to be added to
     *
     * Add a dictionary to be used in all I18n instances for the corresponding language
     */
    I18n.append = function( dict , lang ) {
        if ( lang ) {
            if ( !( lang in dict ) ) {
                var obj = { };

                obj[ lang ] = dict;

                dict = obj;
            }

            if ( lang !== I18n.prototype._gLang ) { I18n.lang( lang ); }
        }

        I18n.prototype._gDicts.push( dict );

        Ink.extendObj( I18n.prototype._gDict , dict[ I18n.prototype._gLang ] );
    };

    /**
     * @static
     * @method I18n.lang
     * 
     * @param lang {String} String in the format `"pt_PT"`, `"fr"`, etc.
     *
     * Set global default language of I18n instances to `lang`
     */
    /**
     * @static
     * @method I18n.lang
     *
     * Get the current default language of I18n instances.
     *
     * @return {String} language code
     */
    I18n.lang = function( lang ) {
        if ( !arguments.length ) { return I18n.prototype._gLang; }

        if ( lang && I18n.prototype._gLang !== lang ) {
            I18n.prototype._gLang = lang;

            I18n.prototype._gDict = { };

            for ( var i = 0, l = I18n.prototype._gDicts.length; i < l; i++ ) {
                Ink.extendObj( I18n.prototype._gDict , I18n.prototype._gDicts[ i ][ lang ] || { } );
            }
        }
    };
    
    return I18n;
});

/**
 * @module Ink.Util.Dumper_1
 * @author inkdev AT sapo.pt
 * @version 1
 */
Ink.createModule('Ink.Util.Dumper', '1', [], function() {

    'use strict';

    /**
     * Dump/Profiling Utilities
     *
     * @class Ink.Util.Dumper
     * @version 1
     * @static
     */
    var Dumper = {

        /**
         * Hex code for the 'tab'
         * 
         * @property _tab
         * @type {String}
         * @private
         * @readOnly
         * @static
         *
         */
        _tab: '\xA0\xA0\xA0\xA0',

        /**
         * Function that returns the argument passed formatted
         *
         * @method _formatParam
         * @param {Mixed} param
         * @return {String} The argument passed formatted
         * @private
         * @static
         */
        _formatParam: function(param)
        {
            var formated = '';

            switch(typeof(param)) {
                case 'string':
                    formated = '(string) '+param;
                    break;
                case 'number':
                    formated = '(number) '+param;
                    break;
                case 'boolean':
                    formated = '(boolean) '+param;
                    break;
                case 'object':
                    if(param !== null) {
                        if(param.constructor === Array) {
                            formated = 'Array \n{\n' + this._outputFormat(param, 0) + '\n}';
                        } else {
                            formated = 'Object \n{\n' + this._outputFormat(param, 0) + '\n}';
                        }
                    } else {
                        formated = 'null';
                    }
                    break;
                default:
                    formated = false;
            }

            return formated;
        },

        /**
         * Function that returns the tabs concatenated
         *
         * @method _getTabs
         * @param {Number} numberOfTabs Number of Tabs
         * @return {String} Tabs concatenated
         * @private
         * @static
         */
        _getTabs: function(numberOfTabs)
        {
            var tabs = '';
            for(var _i = 0; _i < numberOfTabs; _i++) {
                tabs += this._tab;
            }
            return tabs;
        },

        /**
         * Function that formats the parameter to display
         *
         * @method _outputFormat
         * @param {Any} param
         * @param {Number} dim
         * @return {String} The parameter passed formatted to displat
         * @private
         * @static
         */
        _outputFormat: function(param, dim)
        {
            var formated = '';
            //var _strVal = false;
            var _typeof = false;
            for(var key in param) {
                if(param[key] !== null) {
                    if(typeof(param[key]) === 'object' && (param[key].constructor === Array || param[key].constructor === Object)) {
                        if(param[key].constructor === Array) {
                            _typeof = 'Array';
                        } else if(param[key].constructor === Object) {
                            _typeof = 'Object';
                        }
                        formated += this._tab + this._getTabs(dim) + '[' + key + '] => <b>'+_typeof+'</b>\n';
                        formated += this._tab + this._getTabs(dim) + '{\n';
                        formated += this._outputFormat(param[key], dim + 1) + this._tab + this._getTabs(dim) + '}\n';
                    } else if(param[key].constructor === Function) {
                        continue;
                    } else {
                        formated = formated + this._tab + this._getTabs(dim) + '[' + key + '] => ' + param[key] + '\n';
                    }
                } else {
                    formated = formated + this._tab + this._getTabs(dim) + '[' + key + '] => null \n';
                }
            }
            return formated;
        },

        /**
         * Print variable structure. Can be passed an output target
         *
         * @method printDump
         * @param {Object|String|Boolean} param
         * @param {optional String|Object} target (can be an element ID or an element)
         * @public
         * @static
         */
        printDump: function(param, target)
        {
            /*jshint evil:true */
            if(!target || typeof(target) === 'undefined') {
                document.write('<pre>'+this._formatParam(param)+'</pre>');
            } else {
                if(typeof(target) === 'string') {
                    document.getElementById(target).innerHTML = '<pre>' + this._formatParam(param) + '</pre>';
                } else if(typeof(target) === 'object') {
                    target.innerHTML = '<pre>'+this._formatParam(param)+'</pre>';
                } else {
                    throw "TARGET must be an element or an element ID";
                }
            }
        },

        /**
         * Function that returns the variable's structure
         *
         * @method returnDump
         * @param {Object|String|Boolean} param
         * @return {String} The variable structure
         * @public
         * @static
         */
        returnDump: function(param)
        {
            return this._formatParam(param);
        },

        /**
         * Function that alerts the variable structure
         *
         * @method alertDump
         * @param {Object|String|Boolean} param
         * @public
         * @static
         */
        alertDump: function(param)
        {
            window.alert(this._formatParam(param).replace(/(<b>)(Array|Object)(<\/b>)/g, "$2"));
        },

        /**
         * Print to new window the variable structure
         *
         * @method windowDump
         * @param {Object|String|Boolean} param
         * @public
         * @static
         */
        windowDump: function(param)
        {
            var dumperwindow = 'dumperwindow_'+(Math.random() * 10000);
            var win = window.open('',
                dumperwindow,
                'width=400,height=300,left=50,top=50,status,menubar,scrollbars,resizable'
            );
            win.document.open();
            win.document.write('<pre>'+this._formatParam(param)+'</pre>');
            win.document.close();
            win.focus();
        }

    };

    return Dumper;

});

/**
 * @module Ink.Util.Date_1
 * @author inkdev AT sapo.pt
 * @version 1
 */
Ink.createModule('Ink.Util.Date', '1', [], function() {

    'use strict';

    /**
     * Class to provide the same features that php date does
     *
     * @class Ink.Util.Date
     * @version 1
     * @static
     */
    var InkDate = {

        /**
         * Function that returns the string representation of the month [PT only]
         *
         * @method _months
         * @param {Number} index Month javascript (0 to 11)
         * @return {String} The month's name
         * @private
         * @static
         * @example
         *     console.log( InkDate._months(0) ); // Result: Janeiro
         */
        _months: function(index){
            var _m = ['Janeiro', 'Fevereiro', 'Março', 'Abril', 'Maio', 'Junho', 'Julho', 'Agosto', 'Setembro', 'Outubro', 'Novembro', 'Dezembro'];
            return _m[index];
        },

        /**
         * Function that returns the month [PT only] ( 0 to 11 )
         *
         * @method _iMonth
         * @param {String} month Month javascript (0 to 11)
         * @return {Number} The month's number
         * @private
         * @static
         * @example
         *     console.log( InkDate._iMonth('maio') ); // Result: 4
         */
        _iMonth : function( month )
        {
            if ( Number( month ) ) { return +month - 1; }
            return {
                'janeiro'   : 0  ,
                'jan'       : 0  ,
                'fevereiro' : 1  ,
                'fev'       : 1  ,
                'março'     : 2  ,
                'mar'       : 2  ,
                'abril'     : 3  ,
                'abr'       : 3  ,
                'maio'      : 4  ,
                'mai'       : 4  ,
                'junho'     : 5  ,
                'jun'       : 5  ,
                'julho'     : 6  ,
                'jul'       : 6  ,
                'agosto'    : 7  ,
                'ago'       : 7  ,
                'setembro'  : 8  ,
                'set'       : 8  ,
                'outubro'   : 9  ,
                'out'       : 9  ,
                'novembro'  : 10 ,
                'nov'       : 10 ,
                'dezembro'  : 11 ,
                'dez'       : 11
            }[ month.toLowerCase( ) ];
        } ,

        /**
         * Function that returns the representation the day of the week [PT Only]
         *
         * @method _wDays
         * @param {Number} index Week's day index
         * @return {String} The week's day name
         * @private
         * @static
         * @example
         *     console.log( InkDate._wDays(0) ); // Result: Domingo
         */
        _wDays: function(index){
            var _d = ['Domingo', 'Segunda', 'Terça', 'Quarta', 'Quinta', 'Sexta', 'Sábado'];
            return _d[index];
        },

        /**
         * Function that returns day of the week in javascript 1 to 7
         *
         * @method _iWeek
         * @param {String} week Week's day name
         * @return {Number} The week's day index
         * @private
         * @static
         * @example
         *     console.log( InkDate._iWeek('quarta') ); // Result: 3
         */
        _iWeek: function( week )
        {
            if ( Number( week ) ) { return +week || 7; }
            return {
                'segunda' : 1  ,
                'seg'     : 1  ,
                'terça'   : 2  ,
                'ter'     : 2  ,
                'quarta'  : 3  ,
                'qua'     : 3  ,
                'quinta'  : 4  ,
                'qui'     : 4  ,
                'sexta'   : 5  ,
                'sex'     : 5  ,
                'sábado'  : 6  ,
                'sáb'     : 6  ,
                'domingo' : 7  ,
                'dom'     : 7
            }[ week.toLowerCase( ) ];
        },

        /**
         * Function that returns the number of days of a given month (m) on a given year (y)
         *
         * @method _daysInMonth
         * @param {Number} _m Month
         * @param {Number} _y Year
         * @return {Number} Number of days of a give month on a given year
         * @private
         * @static
         * @example
         *     console.log( InkDate._daysInMonth(2,2013) ); // Result: 28
         */
        _daysInMonth: function(_m,_y){
            var nDays;

            if(_m===1 || _m===3 || _m===5 || _m===7 || _m===8 || _m===10 || _m===12)
            {
                nDays= 31;
            }
            else if ( _m===4 || _m===6 || _m===9 || _m===11)
            {
                nDays = 30;
            }
            else
            {
                if((_y%400===0) || (_y%4===0 && _y%100!==0))
                {
                    nDays = 29;
                }
                else
                {
                    nDays = 28;
                }
            }
            return nDays;
        },

        /**
         * Function that works exactly as php date() function
         * Works like PHP 5.2.2 <a href="http://php.net/manual/en/function.date.php" target="_blank">PHP Date function</a>
         *
         * @method get
         * @param {String}        format - as the string in which the date it will be formatted - mandatory
         * @param {Date} [_date] - the date to format. If undefined it will do it on now() date. Can receive unix timestamp or a date object
         * @return {String} Formatted date
         * @public
         * @static
         * @example
         *     <script>
         *         Ink.requireModules( ['Ink.Util.Date_1'], function( InkDate ){
         *             console.log( InkDate.get('Y-m-d') ); // Result (at the time of writing): 2013-05-07
         *         });
         *     </script>
         */
        get: function(format, _date){
            /*jshint maxcomplexity:65 */
            if(typeof(format) === 'undefined' || format === ''){
                format = "Y-m-d";
            }


            var iFormat = format.split("");
            var result = new Array(iFormat.length);
            var escapeChar = "\\";
            var jsDate;

        if (typeof(_date) === 'undefined'){
            jsDate = new Date();
        } else if (typeof(_date)==='number'){
            jsDate = new Date(_date*1000);
        } else {
            jsDate = new Date(_date);
        }

        var jsFirstDay, jsThisDay, jsHour;
        /* This switch is presented in the same order as in php date function (PHP 5.2.2) */
        for (var i = 0; i < iFormat.length; i++) {
           switch(iFormat[i]) {
                case escapeChar:
                    result[i] = iFormat[i+1];
                    i++;
                    break;


                /* DAY */
                case "d":   /* Day of the month, 2 digits with leading zeros; ex: 01 to 31  */
                    var jsDay = jsDate.getDate();
                    result[i] = (String(jsDay).length > 1) ? jsDay : "0" + jsDay;
                    break;

                case "D":   /* A textual representation of a day, three letters; Seg to Dom */
                    result[i] = this._wDays(jsDate.getDay()).substring(0, 3);
                    break;

                case "j":  /* Day of the month without leading zeros; ex: 1 to 31  */
                    result[i] = jsDate.getDate();
                    break;

                case "l":   /* A full textual representation of the day of the week; Domingo to Sabado  */
                    result[i] = this._wDays(jsDate.getDay());
                    break;

                case "N":  /* ISO-8601 numeric representation of the day of the week; 1 (Segunda) to 7 (Domingo)  */
                    result[i] = jsDate.getDay() || 7;
                    break;

                case "S":  /* English ordinal suffix for the day of the month, 2 characters; st, nd, rd or th. Works well with j */
                    var temp     = jsDate.getDate();
                    var suffixes = ["st", "nd", "rd"];
                    var suffix   = "";

                    if (temp >= 11 && temp <= 13) {
                        result[i] = "th";
                    } else {
                        result[i]  = (suffix = suffixes[String(temp).substr(-1) - 1]) ? (suffix) : ("th");
                    }
                    break;

                case "w":    /* Numeric representation of the day of the week; 0 (for Sunday) through 6 (for Saturday) */
                    result[i] = jsDate.getDay();
                    break;

                case "z":    /* The day of the year (starting from 0); 0 to 365 */
                    jsFirstDay = Date.UTC(jsDate.getFullYear(), 0, 0);
                    jsThisDay = Date.UTC(jsDate.getFullYear(), jsDate.getMonth(), jsDate.getDate());
                    result[i] = Math.floor((jsThisDay - jsFirstDay) / (1000 * 60 * 60 * 24));
                    break;

                /* WEEK */
                case "W":    /* ISO-8601 week number of year, weeks starting on Monday; ex: 42 (the 42nd week in the year)  */
                    var jsYearStart = new Date( jsDate.getFullYear( ) , 0 , 1 );
                    jsFirstDay = jsYearStart.getDay() || 7;

                    var days = Math.floor( ( jsDate - jsYearStart ) / ( 24 * 60 * 60 * 1000 ) + 1 );

                    result[ i ] = Math.ceil( ( days - ( 8 - jsFirstDay ) ) / 7 ) + 1;
                    break;


                /* MONTH */
                case "F":   /* A full textual representation of a month, such as Janeiro or Marco; Janeiro a Dezembro */
                    result[i] = this._months(jsDate.getMonth());
                    break;

                case "m":   /* Numeric representation of a month, with leading zeros; 01 to 12  */
                    var jsMonth = String(jsDate.getMonth() + 1);
                    result[i] = (jsMonth.length > 1) ? jsMonth : "0" + jsMonth;
                    break;

                case "M":   /* A short textual representation of a month, three letters; Jan a Dez */
                    result[i] = this._months(jsDate.getMonth()).substring(0,3);
                    break;

                case "n":   /* Numeric representation of a month, without leading zeros; 1 a 12  */
                    result[i] = jsDate.getMonth() + 1;
                    break;

                case "t":   /* Number of days in the given month; ex: 28 */
                    result[i] = this._daysInMonth(jsDate.getMonth()+1,jsDate.getYear());
                    break;

                /* YEAR */
                case "L":   /* Whether it's a leap year; 1 if it is a leap year, 0 otherwise.  */
                    var jsYear = jsDate.getFullYear();
                    result[i] = (jsYear % 4) ? false : ( (jsYear % 100) ?  true : ( (jsYear % 400) ? false : true  ) );
                    break;

                case "o":  /* ISO-8601 year number. This has the same value as Y, except that if the ISO week number (W) belongs to the previous or next year, that year is used instead.  */
                    throw '"o" not implemented!';

                case "Y":  /* A full numeric representation of a year, 4 digits; 1999  */
                    result[i] = jsDate.getFullYear();
                    break;

                case "y":  /* A two digit representation of a year; 99  */
                    result[i] = String(jsDate.getFullYear()).substring(2);
                    break;

                /* TIME */
                case "a":   /* Lowercase Ante meridiem and Post meridiem; am or pm */
                    result[i] = (jsDate.getHours() < 12) ? "am" : "pm";
                    break;

                case "A":   /* Uppercase Ante meridiem and Post meridiem; AM or PM  */
                    result[i] = (jsDate.getHours < 12) ? "AM" : "PM";
                    break;

                case "B":  /* Swatch Internet time; 000 through 999  */
                    throw '"B" not implemented!';

                case "g":   /* 12-hour format of an hour without leading zeros;  1 to 12 */
                    jsHour = jsDate.getHours();
                    result[i] = (jsHour <= 12) ? jsHour : (jsHour - 12);
                    break;

                case "G":   /* 24-hour format of an hour without leading zeros; 1 to 23 */
                    result[i] = String(jsDate.getHours());
                    break;

                case "h":   /* 12-hour format of an hour with leading zeros; 01 to 12 */
                    jsHour = String(jsDate.getHours());
                    jsHour = (jsHour <= 12) ? jsHour : (jsHour - 12);
                    result[i] = (jsHour.length > 1) ? jsHour : "0" + jsHour;
                    break;

                case "H":   /* 24-hour format of an hour with leading zeros; 01 to 24 */
                    jsHour = String(jsDate.getHours());
                    result[i] = (jsHour.length > 1) ? jsHour : "0" + jsHour;
                    break;

                case "i":   /* Minutes with leading zeros; 00 to 59 */
                    var jsMinute  = String(jsDate.getMinutes());
                    result[i] = (jsMinute.length > 1) ? jsMinute : "0" + jsMinute;
                    break;

                case "s":   /* Seconds with leading zeros; 00 to 59; */
                    var jsSecond  = String(jsDate.getSeconds());
                    result[i]  = (jsSecond.length > 1) ? jsSecond : "0" + jsSecond;
                    break;

                case "u":  /* Microseconds */
                    throw '"u" not implemented!';


                /* TIMEZONE */

                case "e": /* Timezone identifier  */
                    throw '"e" not implemented!';

                case "I":   /*  "1" if Daylight Savings Time, "0" otherwise. Works only on the northern hemisphere */
                    jsFirstDay = new Date(jsDate.getFullYear(), 0, 1);
                    result[i] = (jsDate.getTimezoneOffset() !== jsFirstDay.getTimezoneOffset()) ? (1) : (0);
                    break;

                case "O":  /* Difference to Greenwich time (GMT) in hours */
                    var jsMinZone = jsDate.getTimezoneOffset();
                    var jsMinutes = jsMinZone % 60;
                    jsHour = String(((jsMinZone - jsMinutes) / 60) * -1);

                    if (jsHour.charAt(0) !== "-") {
                        jsHour = "+" + jsHour;
                    }

                    jsHour = (jsHour.length === 3) ? (jsHour) : (jsHour.replace(/([+\-])(\d)/, "$1" + 0 + "$2"));
                    result[i]  = jsHour + jsMinutes + "0";
                    break;

                case "P": /* Difference to Greenwich time (GMT) with colon between hours and minutes */
                    throw '"P" not implemented!';

                case "T": /* Timezone abbreviation */
                    throw '"T" not implemented!';

                case "Z": /* Timezone offset in seconds. The offset for timezones west of UTC is always negative, and for those east of UTC is always positive. */
                    result[i] = jsDate.getTimezoneOffset() * 60;
                    break;


                /* FULL DATE/TIME  */

                case "c": /* ISO 8601 date */
                    throw '"c" not implemented!';

                case "r": /* RFC 2822 formatted date  */
                    var jsDayName = this._wDays(jsDate.getDay()).substr(0, 3);
                    var jsMonthName = this._months(jsDate.getMonth()).substr(0, 3);
                    result[i] = jsDayName + ", " + jsDate.getDate() + " " + jsMonthName + this.get(" Y H:i:s O",jsDate);
                    break;

                case "U":  /* Seconds since the Unix Epoch (January 1 1970 00:00:00 GMT)  */
                    result[i] = Math.floor(jsDate.getTime() / 1000);
                    break;

                default:
                    result[i] = iFormat[i];
            }
        }

        return result.join('');

        },

        /**
         * Functions that works like php date() function but return a date based on the formatted string
         * Works like PHP 5.2.2 <a href="http://php.net/manual/en/function.date.php" target="_blank">PHP Date function</a>
         *
         * @method set
         * @param {String} [format] As the string in which the date it will be formatted. By default is 'Y-m-d'
         * @param {String} str_date The date formatted - Mandatory.
         * @return {Date} Date object based on the formatted date
         * @public
         * @static
         */
        set : function( format , str_date ) {
            if ( typeof str_date === 'undefined' ) { return ; }
            if ( typeof format === 'undefined' || format === '' ) { format = "Y-m-d"; }

            var iFormat = format.split("");
            var result = new Array( iFormat.length );
            var escapeChar = "\\";
            var mList;

            var objIndex = {
                year  : undefined ,
                month : undefined ,
                day   : undefined ,
                dayY  : undefined ,
                dayW  : undefined ,
                week  : undefined ,
                hour  : undefined ,
                hourD : undefined ,
                min   : undefined ,
                sec   : undefined ,
                msec  : undefined ,
                ampm  : undefined ,
                diffM : undefined ,
                diffH : undefined ,
                date  : undefined
            };

            var matches = 0;

            /* This switch is presented in the same order as in php date function (PHP 5.2.2) */
            for ( var i = 0; i < iFormat.length; i++) {
                switch( iFormat[ i ] ) {
                    case escapeChar:
                        result[i]      = iFormat[ i + 1 ];
                        i++;
                        break;

                    /* DAY */
                    case "d":   /* Day of the month, 2 digits with leading zeros; ex: 01 to 31  */
                        result[ i ]    = '(\\d{2})';
                        objIndex.day   = { original : i , match : matches++ };
                        break;

                    case "j":  /* Day of the month without leading zeros; ex: 1 to 31  */
                        result[ i ]    = '(\\d{1,2})';
                        objIndex.day   = { original : i , match : matches++ };
                        break;

                    case "D":   /* A textual representation of a day, three letters; Seg to Dom */
                        result[ i ]    = '([\\wá]{3})';
                        objIndex.dayW  = { original : i , match : matches++ };
                        break;

                    case "l":   /* A full textual representation of the day of the week; Domingo to Sabado  */
                        result[i]      = '([\\wá]{5,7})';
                        objIndex.dayW  = { original : i , match : matches++ };
                        break;

                    case "N":  /* ISO-8601 numeric representation of the day of the week; 1 (Segunda) to 7 (Domingo)  */
                        result[ i ]    = '(\\d)';
                        objIndex.dayW  = { original : i , match : matches++ };
                        break;

                    case "w":    /* Numeric representation of the day of the week; 0 (for Sunday) through 6 (for Saturday) */
                        result[ i ]    = '(\\d)';
                        objIndex.dayW  = { original : i , match : matches++ };
                        break;

                    case "S":  /* English ordinal suffix for the day of the month, 2 characters; st, nd, rd or th. Works well with j */
                        result[ i ]    = '\\w{2}';
                        break;

                    case "z":    /* The day of the year (starting from 0); 0 to 365 */
                        result[ i ]    = '(\\d{1,3})';
                        objIndex.dayY  = { original : i , match : matches++ };
                        break;

                    /* WEEK */
                    case "W":    /* ISO-8601 week number of year, weeks starting on Monday; ex: 42 (the 42nd week in the year)  */
                        result[ i ]    = '(\\d{1,2})';
                        objIndex.week  = { original : i , match : matches++ };
                        break;

                    /* MONTH */
                    case "F":   /* A full textual representation of a month, such as Janeiro or Marco; Janeiro a Dezembro */
                        result[ i ]    = '([\\wç]{4,9})';
                        objIndex.month = { original : i , match : matches++ };
                        break;

                    case "M":   /* A short textual representation of a month, three letters; Jan a Dez */
                        result[ i ]    = '(\\w{3})';
                        objIndex.month = { original : i , match : matches++ };
                        break;

                    case "m":   /* Numeric representation of a month, with leading zeros; 01 to 12  */
                        result[ i ]    = '(\\d{2})';
                        objIndex.month = { original : i , match : matches++ };
                        break;

                    case "n":   /* Numeric representation of a month, without leading zeros; 1 a 12  */
                        result[ i ]    = '(\\d{1,2})';
                        objIndex.month = { original : i , match : matches++ };
                        break;

                    case "t":   /* Number of days in the given month; ex: 28 */
                        result[ i ]    = '\\d{2}';
                        break;

                    /* YEAR */
                    case "L":   /* Whether it's a leap year; 1 if it is a leap year, 0 otherwise.  */
                        result[ i ]    = '\\w{4,5}';
                        break;

                    case "o":  /* ISO-8601 year number. This has the same value as Y, except that if the ISO week number (W) belongs to the previous or next year, that year is used instead.  */
                        throw '"o" not implemented!';

                    case "Y":  /* A full numeric representation of a year, 4 digits; 1999  */
                        result[ i ]    = '(\\d{4})';
                        objIndex.year  = { original : i , match : matches++ };
                        break;

                    case "y":  /* A two digit representation of a year; 99  */
                        result[ i ]    = '(\\d{2})';
                        if ( typeof objIndex.year === 'undefined' || iFormat[ objIndex.year.original ] !== 'Y' ) {
                            objIndex.year = { original : i , match : matches++ };
                        }
                        break;

                    /* TIME */
                    case "a":   /* Lowercase Ante meridiem and Post meridiem; am or pm */
                        result[ i ]    = '(am|pm)';
                        objIndex.ampm  = { original : i , match : matches++ };
                        break;

                    case "A":   /* Uppercase Ante meridiem and Post meridiem; AM or PM  */
                        result[ i ]    = '(AM|PM)';
                        objIndex.ampm  = { original : i , match : matches++ };
                        break;

                    case "B":  /* Swatch Internet time; 000 through 999  */
                        throw '"B" not implemented!';

                    case "g":   /* 12-hour format of an hour without leading zeros;  1 to 12 */
                        result[ i ]    = '(\\d{1,2})';
                        objIndex.hourD = { original : i , match : matches++ };
                        break;

                    case "G":   /* 24-hour format of an hour without leading zeros; 1 to 23 */
                        result[ i ]    = '(\\d{1,2})';
                        objIndex.hour  = { original : i , match : matches++ };
                        break;

                    case "h":   /* 12-hour format of an hour with leading zeros; 01 to 12 */
                        result[ i ]    = '(\\d{2})';
                        objIndex.hourD = { original : i , match : matches++ };
                        break;

                    case "H":   /* 24-hour format of an hour with leading zeros; 01 to 24 */
                        result[ i ]    = '(\\d{2})';
                        objIndex.hour  = { original : i , match : matches++ };
                        break;

                    case "i":   /* Minutes with leading zeros; 00 to 59 */
                        result[ i ]    = '(\\d{2})';
                        objIndex.min   = { original : i , match : matches++ };
                        break;

                    case "s":   /* Seconds with leading zeros; 00 to 59; */
                        result[ i ]    = '(\\d{2})';
                        objIndex.sec   = { original : i , match : matches++ };
                        break;

                    case "u":  /* Microseconds */
                        throw '"u" not implemented!';

                    /* TIMEZONE */
                    case "e": /* Timezone identifier  */
                        throw '"e" not implemented!';

                    case "I":   /*  "1" if Daylight Savings Time, "0" otherwise. Works only on the northern hemisphere */
                        result[i]      = '\\d';
                        break;

                    case "O":  /* Difference to Greenwich time (GMT) in hours */
                        result[ i ]    = '([-+]\\d{4})';
                        objIndex.diffH = { original : i , match : matches++ };
                        break;

                    case "P": /* Difference to Greenwich time (GMT) with colon between hours and minutes */
                        throw '"P" not implemented!';

                    case "T": /* Timezone abbreviation */
                        throw '"T" not implemented!';

                    case "Z": /* Timezone offset in seconds. The offset for timezones west of UTC is always negative, and for those east of UTC is always positive. */
                        result[ i ]    = '(\\-?\\d{1,5})';
                        objIndex.diffM = { original : i , match : matches++ };
                        break;

                    /* FULL DATE/TIME  */
                    case "c": /* ISO 8601 date */
                        throw '"c" not implemented!';

                    case "r": /* RFC 2822 formatted date  */
                        result[ i ]    = '([\\wá]{3}, \\d{1,2} \\w{3} \\d{4} \\d{2}:\\d{2}:\\d{2} [+\\-]\\d{4})';
                        objIndex.date  = { original : i , match : matches++ };
                        break;

                    case "U":  /* Seconds since the Unix Epoch (January 1 1970 00:00:00 GMT)  */
                        result[ i ]    = '(\\d{1,13})';
                        objIndex.date  = { original : i , match : matches++ };
                        break;

                    default:
                        result[ i ]    = iFormat[ i ];
                }
            }

            var pattr = new RegExp( result.join('') );

            try {
                mList = str_date.match( pattr );
                if ( !mList ) { return; }
            }
            catch ( e ) { return ; }

            var _haveDatetime = typeof objIndex.date  !== 'undefined';

            var _haveYear     = typeof objIndex.year  !== 'undefined';

            var _haveYDay     = typeof objIndex.dayY  !== 'undefined';

            var _haveDay      = typeof objIndex.day   !== 'undefined';
            var _haveMonth    = typeof objIndex.month !== 'undefined';
            var _haveMonthDay =  _haveMonth && _haveDay;
            var _haveOnlyDay  = !_haveMonth && _haveDay;

            var _haveWDay     = typeof objIndex.dayW  !== 'undefined';
            var _haveWeek     = typeof objIndex.week  !== 'undefined';
            var _haveWeekWDay =  _haveWeek && _haveWDay;
            var _haveOnlyWDay = !_haveWeek && _haveWDay;

            var _validDate    = _haveYDay || _haveMonthDay || !_haveYear && _haveOnlyDay || _haveWeekWDay || !_haveYear && _haveOnlyWDay;
            var _noDate       = !_haveYear && !_haveYDay && !_haveDay && !_haveMonth && !_haveWDay && !_haveWeek;

            var _haveHour12   = typeof objIndex.hourD !== 'undefined' && typeof objIndex.ampm !== 'undefined';
            var _haveHour24   = typeof objIndex.hour  !== 'undefined';
            var _haveHour     = _haveHour12 || _haveHour24;

            var _haveMin      = typeof objIndex.min   !== 'undefined';
            var _haveSec      = typeof objIndex.sec   !== 'undefined';
            var _haveMSec     = typeof objIndex.msec  !== 'undefined';

            var _haveMoreM    = !_noDate || _haveHour;
            var _haveMoreS    = _haveMoreM || _haveMin;

            var _haveDiffM    = typeof objIndex.diffM !== 'undefined';
            var _haveDiffH    = typeof objIndex.diffH !== 'undefined';
            //var _haveGMT      = _haveDiffM || _haveDiffH;
            var hour;
            var min;

            if ( _haveDatetime ) {
                if ( iFormat[ objIndex.date.original ] === 'U' ) {
                    return new Date( +mList[ objIndex.date.match + 1 ] * 1000 );
                }

                var dList = mList[ objIndex.date.match + 1 ].match( /\w{3}, (\d{1,2}) (\w{3}) (\d{4}) (\d{2}):(\d{2}):(\d{2}) ([+\-]\d{4})/ );
                hour  = +dList[ 4 ] + ( +dList[ 7 ].slice( 0 , 3 ) );
                min   = +dList[ 5 ] + ( dList[ 7 ].slice( 0 , 1 ) + dList[ 7 ].slice( 3 ) ) / 100 * 60;

                return new Date( dList[ 3 ] , this._iMonth( dList[ 2 ] ) , dList[ 1 ] , hour  , min , dList[ 6 ] );
            }

            var _d = new Date( );
            var year;
            var month;
            var day;
            var date;
            var sec;
            var msec;
            var gmt;

            if ( !_validDate && !_noDate ) { return ; }

            if ( _validDate ) {
                if ( _haveYear ) {
                    var _y = _d.getFullYear( ) - 50 + '';
                    year   = mList[ objIndex.year.match + 1 ];
                    if ( iFormat[ objIndex.year.original ] === 'y' ) {
                        year = +_y.slice( 0 , 2 ) + ( year >= ( _y ).slice( 2 ) ? 0 : 1 ) + year;
                    }
                } else {
                    year = _d.getFullYear();
                }

                if ( _haveYDay ) {
                    month = 0;
                    day   = mList[ objIndex.dayY.match + 1 ];
                } else if ( _haveDay ) {
                    if ( _haveMonth ) {
                        month = this._iMonth( mList[ objIndex.month.match + 1 ] );
                    } else {
                        month = _d.getMonth( );
                    }

                    day = mList[ objIndex.day.match + 1 ];
                } else {
                    month = 0;

                    var week;
                    if ( _haveWeek ) {
                        week = mList[ objIndex.week.match + 1 ];
                    } else {
                        week = this.get( 'W' , _d );
                    }

                    day = ( week - 2 ) * 7 + ( 8 - ( ( new Date( year , 0 , 1 ) ).getDay( ) || 7 ) ) + this._iWeek( mList[ objIndex.week.match + 1 ] );
                }

                if ( month === 0 && day > 31 ) {
                    var aux = new Date( year , month , day );
                    month   = aux.getMonth( );
                    day     = aux.getDate( );
                }
            }
            else {
                year  = _d.getFullYear( );
                month = _d.getMonth( );
                day   = _d.getDate( );
            }

            date = year + '-' + ( month + 1 ) + '-' + day + ' ';

            if      ( _haveHour12 ) { hour = +mList[ objIndex.hourD.match + 1 ] + ( mList[ objIndex.ampm.match + 1 ] === 'pm' ? 12 : 0 ); }
            else if ( _haveHour24 ) { hour = mList[ objIndex.hour.match + 1 ]; }
            else if ( _noDate     ) { hour = _d.getHours( ); }
            else                    { hour = '00'; }

            if      (  _haveMin   ) { min  = mList[ objIndex.min.match + 1 ]; }
            else if ( !_haveMoreM ) { min  = _d.getMinutes( ); }
            else                    { min  = '00'; }

            if      (  _haveSec   ) { sec  = mList[ objIndex.sec.match + 1 ]; }
            else if ( !_haveMoreS ) { sec  = _d.getSeconds( ); }
            else                    { sec  = '00'; }

            if      ( _haveMSec )   { msec = mList[ objIndex.msec.match + 1 ]; }
            else                    { msec = '000'; }

            if      ( _haveDiffH )  { gmt  = mList[ objIndex.diffH.match + 1 ]; }
            else if ( _haveDiffM )  { gmt  = String( -1 * mList[ objIndex.diffM.match + 1 ] / 60 * 100 ).replace( /^(\d)/ , '+$1' ).replace( /(^[\-+])(\d{3}$)/ , '$10$2' ); }
            else                    { gmt  = '+0000'; }

            return new Date( date + hour + ':' + min + ':' + sec + '.' + msec + gmt );
        }
    };


    return InkDate;

});

/**
 * @module Ink.Util.Cookie_1
 * @author inkdev AT sapo.pt
 * @version 1
 */
Ink.createModule('Ink.Util.Cookie', '1', [], function() {

    'use strict';

    /**
     * Utilities for Cookie handling
     *
     * @class Ink.Util.Cookie
     * @version 1
     * @static
     */
    var Cookie = {

        /**
         * Gets an object with current page cookies
         *
         * @method get
         * @param {String} name
         * @return {String|Object} If the name is specified, it returns the value related to that property. Otherwise it returns the full cookie object
         * @public
         * @static
         * @example
         *     Ink.requireModules(['Ink.Util.Cookie_1'], function( InkCookie ){
         *         var myCookieValue = InkCookie.get('someVarThere');
         *         console.log( myCookieValue ); // This will output the value of the cookie 'someVarThere', from the cookie object.
         *     });
         */
        get: function(name)
        {
            var cookie = document.cookie || false;

            var _Cookie = {};
            if(cookie) {
                cookie = cookie.replace(new RegExp("; ", "g"), ';');
                var aCookie = cookie.split(';');
                var aItem = [];
                if(aCookie.length > 0) {
                    for(var i=0; i < aCookie.length; i++) {
                        aItem = aCookie[i].split('=');
                        if(aItem.length === 2) {
                            _Cookie[aItem[0]] = decodeURIComponent(aItem[1]);
                        }
                        aItem = [];
                    }
                }
            }
            if(name) {
                if(typeof(_Cookie[name]) !== 'undefined') {
                    return _Cookie[name];
                } else {
                    return null;
                }
            }
            return _Cookie;
        },

        /**
         * Sets a cookie
         *
         * @method set
         * @param {String} name Cookie name
         * @param {String} value Cookie value
         * @param {Number} [expires] Number to add to current Date in seconds
         * @param {String} [path] Path to sets cookie (default '/')
         * @param {String} [domain] Domain to sets cookie (default current hostname)
         * @param {Boolean} [secure] True if wants secure, default 'false'
         * @public
         * @static
         * @example
         *     Ink.requireModules(['Ink.Util.Cookie_1'], function( InkCookie ){
         *         var expireDate = new Date( 2014,00,01, 0,0,0);
         *         InkCookie.set( 'someVarThere', 'anyValueHere', expireDate.getTime() );
         *     });
         */
        set: function(name, value, expires, path, domain, secure)
        {
            var sName;
            if(!name || value===false || typeof(name) === 'undefined' || typeof(value) === 'undefined') {
                return false;
            } else {
                sName = name+'='+encodeURIComponent(value);
            }
            var sExpires = false;
            var sPath = false;
            var sDomain = false;
            var sSecure = false;

            if(expires && typeof(expires) !== 'undefined' && !isNaN(expires)) {
                var oDate = new Date();
                var sDate = (parseInt(Number(oDate.valueOf()), 10) + (Number(parseInt(expires, 10)) * 1000));

                var nDate = new Date(sDate);
                var expiresString = nDate.toGMTString();

                var re = new RegExp("([^\\s]+)(\\s\\d\\d)\\s(\\w\\w\\w)\\s(.*)");
                expiresString = expiresString.replace(re, "$1$2-$3-$4");

                sExpires = 'expires='+expiresString;
            } else {
                if(typeof(expires) !== 'undefined' && !isNaN(expires) && Number(parseInt(expires, 10))===0) {
                    sExpires = '';
                } else {
                    sExpires = 'expires=Thu, 01-Jan-2037 00:00:01 GMT';
                }
            }

            if(path && typeof(path) !== 'undefined') {
                sPath = 'path='+path;
            } else {
                sPath = 'path=/';
            }

            if(domain && typeof(domain) !== 'undefined') {
                sDomain = 'domain='+domain;
            } else {
                var portClean = new RegExp(":(.*)");
                sDomain = 'domain='+window.location.host;
                sDomain = sDomain.replace(portClean,"");
            }

            if(secure && typeof(secure) !== 'undefined') {
                sSecure = secure;
            } else {
                sSecure = false;
            }

            document.cookie = sName+'; '+sExpires+'; '+sPath+'; '+sDomain+'; '+sSecure;
        },

        /**
         * Delete a cookie
         *
         * @method remove
         * @param {String} cookieName Cookie name
         * @param {String} [path] Path of the cookie (default '/')
         * @param {String} [domain] Domain of the cookie (default current hostname)
         * @public
         * @static
         * @example
         *     Ink.requireModules(['Ink.Util.Cookie_1'], function( InkCookie ){
         *         InkCookie.remove( 'someVarThere' );
         *     });
         */
        remove: function(cookieName, path, domain)
        {
            //var expiresDate = 'Thu, 01-Jan-1970 00:00:01 GMT';
            var sPath = false;
            var sDomain = false;
            var expiresDate = -999999999;

            if(path && typeof(path) !== 'undefined') {
                sPath = path;
            } else {
                sPath = '/';
            }

            if(domain && typeof(domain) !== 'undefined') {
                sDomain = domain;
            } else {
                sDomain = window.location.host;
            }

            this.set(cookieName, 'deleted', expiresDate, sPath, sDomain);
        }
    };

    return Cookie;

});

/**
 * @module Ink.Util.BinPack_1
 * @author inkdev AT sapo.pt
 * @version 1
 */
Ink.createModule('Ink.Util.BinPack', '1', [], function() {

    'use strict';

    /*jshint boss:true */

    // https://github.com/jakesgordon/bin-packing/

    /*
        Copyright (c) 2011, 2012, 2013 Jake Gordon and contributors

        Permission is hereby granted, free of charge, to any person obtaining a copy
        of this software and associated documentation files (the "Software"), to deal
        in the Software without restriction, including without limitation the rights
        to use, copy, modify, merge, publish, distribute, sublicense, and/or sell
        copies of the Software, and to permit persons to whom the Software is
        furnished to do so, subject to the following conditions:

        The above copyright notice and this permission notice shall be included in all
        copies or substantial portions of the Software.

        THE SOFTWARE IS PROVIDED "AS IS", WITHOUT WARRANTY OF ANY KIND, EXPRESS OR
        IMPLIED, INCLUDING BUT NOT LIMITED TO THE WARRANTIES OF MERCHANTABILITY,
        FITNESS FOR A PARTICULAR PURPOSE AND NONINFRINGEMENT. IN NO EVENT SHALL THE
        AUTHORS OR COPYRIGHT HOLDERS BE LIABLE FOR ANY CLAIM, DAMAGES OR OTHER
        LIABILITY, WHETHER IN AN ACTION OF CONTRACT, TORT OR OTHERWISE, ARISING FROM,
        OUT OF OR IN CONNECTION WITH THE SOFTWARE OR THE USE OR OTHER DEALINGS IN THE
        SOFTWARE.
    */



    var Packer = function(w, h) {
        this.init(w, h);
    };

    Packer.prototype = {

        init: function(w, h) {
            this.root = { x: 0, y: 0, w: w, h: h };
        },

        fit: function(blocks) {
            var n, node, block;
            for (n = 0; n < blocks.length; ++n) {
                block = blocks[n];
                if (node = this.findNode(this.root, block.w, block.h)) {
                    block.fit = this.splitNode(node, block.w, block.h);
                }
            }
        },

        findNode: function(root, w, h) {
            if (root.used) {
                return this.findNode(root.right, w, h) || this.findNode(root.down, w, h);
            }
            else if ((w <= root.w) && (h <= root.h)) {
                return root;
            }
            else {
                return null;
            }
        },

        splitNode: function(node, w, h) {
            node.used = true;
            node.down  = { x: node.x,     y: node.y + h, w: node.w,     h: node.h - h };
            node.right = { x: node.x + w, y: node.y,     w: node.w - w, h: h          };
            return node;
        }

    };



    var GrowingPacker = function() {};

    GrowingPacker.prototype = {

        fit: function(blocks) {
            var n, node, block, len = blocks.length;
            var w = len > 0 ? blocks[0].w : 0;
            var h = len > 0 ? blocks[0].h : 0;
            this.root = { x: 0, y: 0, w: w, h: h };
            for (n = 0; n < len ; n++) {
                block = blocks[n];
                if (node = this.findNode(this.root, block.w, block.h)) {
                    block.fit = this.splitNode(node, block.w, block.h);
                }
                else {
                    block.fit = this.growNode(block.w, block.h);
                }
            }
        },

        findNode: function(root, w, h) {
            if (root.used) {
                return this.findNode(root.right, w, h) || this.findNode(root.down, w, h);
            }
            else if ((w <= root.w) && (h <= root.h)) {
                return root;
            }
            else {
                return null;
            }
        },

        splitNode: function(node, w, h) {
            node.used = true;
            node.down  = { x: node.x,     y: node.y + h, w: node.w,     h: node.h - h };
            node.right = { x: node.x + w, y: node.y,     w: node.w - w, h: h          };
            return node;
        },

        growNode: function(w, h) {
            var canGrowDown  = (w <= this.root.w);
            var canGrowRight = (h <= this.root.h);

            var shouldGrowRight = canGrowRight && (this.root.h >= (this.root.w + w)); // attempt to keep square-ish by growing right when height is much greater than width
            var shouldGrowDown  = canGrowDown  && (this.root.w >= (this.root.h + h)); // attempt to keep square-ish by growing down  when width  is much greater than height

            if (shouldGrowRight) {
                return this.growRight(w, h);
            }
            else if (shouldGrowDown) {
                return this.growDown(w, h);
            }
            else if (canGrowRight) {
                return this.growRight(w, h);
            }
            else if (canGrowDown) {
                return this.growDown(w, h);
            }
            else {
                return null; // need to ensure sensible root starting size to avoid this happening
            }
        },

        growRight: function(w, h) {
            this.root = {
                used: true,
                x: 0,
                y: 0,
                w: this.root.w + w,
                h: this.root.h,
                down: this.root,
                right: { x: this.root.w, y: 0, w: w, h: this.root.h }
            };
            var node;
            if (node = this.findNode(this.root, w, h)) {
                return this.splitNode(node, w, h);
            }
            else {
                return null;
            }
        },

        growDown: function(w, h) {
            this.root = {
                used: true,
                x: 0,
                y: 0,
                w: this.root.w,
                h: this.root.h + h,
                down:  { x: 0, y: this.root.h, w: this.root.w, h: h },
                right: this.root
            };
            var node;
            if (node = this.findNode(this.root, w, h)) {
                return this.splitNode(node, w, h);
            }
            else {
                return null;
            }
        }

    };



    var sorts = {
        random:  function() { return Math.random() - 0.5; },
        w:       function(a, b) { return b.w - a.w; },
        h:       function(a, b) { return b.h - a.h; },
        a:       function(a, b) { return b.area - a.area; },
        max:     function(a, b) { return Math.max(b.w, b.h) - Math.max(a.w, a.h); },
        min:     function(a, b) { return Math.min(b.w, b.h) - Math.min(a.w, a.h); },
        height:  function(a, b) { return sorts.msort(a, b, ['h', 'w']);               },
        width:   function(a, b) { return sorts.msort(a, b, ['w', 'h']);               },
        area:    function(a, b) { return sorts.msort(a, b, ['a', 'h', 'w']);          },
        maxside: function(a, b) { return sorts.msort(a, b, ['max', 'min', 'h', 'w']); },
        msort:   function(a, b, criteria) { /* sort by multiple criteria */
            var diff, n;
            for (n = 0; n < criteria.length; ++n) {
                diff = sorts[ criteria[n] ](a, b);
                if (diff !== 0) {
                    return diff;
                }
            }
            return 0;
        }
    };



    // end of Jake's code



    // aux, used to display blocks in unfitted property
    var toString = function() {
      return [this.w, ' x ', this.h].join('');
    };



    /**
     * Binary Packing algorithm implementation
     *
     * Based on the work of Jake Gordon
     *
     * see https://github.com/jakesgordon/bin-packing/
     *
     * @class Ink.Util.BinPack
     * @version 1
     * @static
     */
    var BinPack = {

        /**
        * @method binPack
        * @param {Object}      o              options
        * @param {Object[]}    o.blocks       array of items with w and h integer attributes.
        * @param {Number[2]}  [o.dimensions]  if passed, container has fixed dimensions
        * @param {String}     [o.sorter]      sorter function. one of: random, height, width, area, maxside
        * @return {Object}
        *     * {Number[2]} dimensions - resulted container size,
        *     * {Number}    filled     - filled ratio,
        *     * {Object[]}  fitted,
        *     * {Object[]}  unfitted,
        *     * {Object[]}  blocks
        * @static
        */
        binPack: function(o) {
            var i, f, bl;



            // calculate area if not there already
            for (i = 0, f = o.blocks.length; i < f; ++i) {
                bl = o.blocks[i];
                if (! ('area' in bl) ) {
                    bl.area = bl.w * bl.h;
                }
            }



            // apply algorithm
            var packer = o.dimensions ? new Packer(o.dimensions[0], o.dimensions[1]) : new GrowingPacker();

            if (!o.sorter) { o.sorter = 'maxside'; }

            o.blocks.sort( sorts[ o.sorter ] );

            packer.fit(o.blocks);

            var dims2 = [packer.root.w, packer.root.h];



            // layout is done here, generating report data...
            var fitted   = [];
            var unfitted = [];

            for (i = 0, f = o.blocks.length; i < f; ++i) {
                bl = o.blocks[i];
                if (bl.fit) {
                    fitted.push(bl);
                }
                else {
                    bl.toString = toString; // TO AID SERIALIZATION
                    unfitted.push(bl);
                }
            }

            var area = dims2[0] * dims2[1];
            var fit = 0;
            for (i = 0, f = fitted.length; i < f; ++i) {
                bl = fitted[i];
                fit += bl.area;
            }

            return {
                dimensions: dims2,
                filled:     fit / area,
                blocks:     o.blocks,
                fitted:     fitted,
                unfitted:   unfitted
            };
        }
    };



    return BinPack;

});

/**
 * @module Ink.Util.Array_1
 * @author inkdev AT sapo.pt
 * @version 1
 */
Ink.createModule('Ink.Util.Array', '1', [], function() {

    'use strict';

    var arrayProto = Array.prototype;

    /**
     * Utility functions to use with Arrays
     *
     * @class Ink.Util.Array
     * @version 1
     * @static
     */
    var InkArray = {

        /**
         * Checks if value exists in array
         *
         * @method inArray
         * @param {Mixed} value
         * @param {Array} arr
         * @return {Boolean}    True if value exists in the array
         * @public
         * @static
         * @example
         *     Ink.requireModules(['Ink.Util.Array_1'], function( InkArray ){
         *         var testArray = [ 'value1', 'value2', 'value3' ];
         *         if( InkArray.inArray( 'value2', testArray ) === true ){
         *             console.log( "Yep it's in the array." );
         *         } else {
         *             console.log( "No it's NOT in the array." );
         *         }
         *     });
         */
        inArray: function(value, arr) {
            if (typeof arr === 'object') {
                for (var i = 0, f = arr.length; i < f; ++i) {
                    if (arr[i] === value) {
                        return true;
                    }
                }
            }
            return false;
        },

        /**
         * Sorts an array of object by an object property
         *
         * @method sortMulti
         * @param {Array} arr array of objects to sort
         * @param {String} key property to sort by
         * @return {Array|Boolean} False if it's not an array, returns a sorted array if it's an array.
         * @public
         * @static
         * @example
         *     Ink.requireModules(['Ink.Util.Array_1'], function( InkArray ){
         *         var testArray = [
         *             { 'myKey': 'value1' },
         *             { 'myKey': 'value2' },
         *             { 'myKey': 'value3' }
         *         ];
         *
         *         InkArray.sortMulti( testArray, 'myKey' );
         *     });
         */
        sortMulti: function(arr, key) {
            if (typeof arr === 'undefined' || arr.constructor !== Array) { return false; }
            if (typeof key !== 'string') { return arr.sort(); }
            if (arr.length > 0) {
                if (typeof(arr[0][key]) === 'undefined') { return false; }
                arr.sort(function(a, b){
                    var x = a[key];
                    var y = b[key];
                    return ((x < y) ? -1 : ((x > y) ? 1 : 0));
                });
            }
            return arr;
        },

        /**
         * Returns the associated key of an array value
         *
         * @method keyValue
         * @param {String} value Value to search for
         * @param {Array} arr Array where the search will run
         * @param {Boolean} [first] Flag that determines if the search stops at first occurrence. It also returns an index number instead of an array of indexes.
         * @return {Boolean|Number|Array} False if not exists | number if exists and 3rd input param is true | array if exists and 3rd input param is not set or it is !== true
         * @public
         * @static
         * @example
         *     Ink.requireModules(['Ink.Util.Array_1'], function( InkArray ){
         *         var testArray = [ 'value1', 'value2', 'value3', 'value2' ];
         *         console.log( InkArray.keyValue( 'value2', testArray, true ) ); // Result: 1
         *         console.log( InkArray.keyValue( 'value2', testArray ) ); // Result: [1, 3]
         *     });
         */
        keyValue: function(value, arr, first) {
            if (typeof value !== 'undefined' && typeof arr === 'object' && this.inArray(value, arr)) {
                var aKeys = [];
                for (var i = 0, f = arr.length; i < f; ++i) {
                    if (arr[i] === value) {
                        if (typeof first !== 'undefined' && first === true) {
                            return i;
                        } else {
                            aKeys.push(i);
                        }
                    }
                }
                return aKeys;
            }
            return false;
        },

        /**
         * Returns the array shuffled, false if the param is not an array
         *
         * @method shuffle
         * @param {Array} arr Array to shuffle
         * @return {Boolean|Number|Array} False if not an array | Array shuffled
         * @public
         * @static
         * @example
         *     Ink.requireModules(['Ink.Util.Array_1'], function( InkArray ){
         *         var testArray = [ 'value1', 'value2', 'value3', 'value2' ];
         *         console.log( InkArray.shuffle( testArray ) ); // Result example: [ 'value3', 'value2', 'value2', 'value1' ]
         *     });
         */
        shuffle: function(arr) {
            if (typeof(arr) !== 'undefined' && arr.constructor !== Array) { return false; }
            var total   = arr.length,
                tmp1    = false,
                rnd     = false;

            while (total--) {
                rnd        = Math.floor(Math.random() * (total + 1));
                tmp1       = arr[total];
                arr[total] = arr[rnd];
                arr[rnd]   = tmp1;
            }
            return arr;
        },

        /**
         * Runs a function through each of the elements of an array
         *
         * @method forEach
         * @param {Array} arr Array to be cycled/iterated
         * @param {Function} cb The function receives as arguments the value, index and array.
         * @return {Array} Array iterated.
         * @public
         * @static
         * @example
         *     Ink.requireModules(['Ink.Util.Array_1'], function( InkArray ){
         *         var testArray = [ 'value1', 'value2', 'value3', 'value2' ];
         *         InkArray.forEach( testArray, function( value, index, arr ){
         *             console.log( 'The value is: ' + value + ' | The index is: ' + index );
         *         });
         *     });
         */
        forEach: function(array, callback, context) {
            if (arrayProto.forEach) {
                return arrayProto.forEach.call(array, callback, context);
            }
            for (var i = 0, len = array.length >>> 0; i < len; i++) {
                callback.call(context, array[i], i, array);
            }
        },

        /**
         * Alias for backwards compatibility. See forEach
         *
         * @method forEach
         */
        each: function () {
            InkArray.forEach.apply(InkArray, [].slice.call(arguments));
        },

        /**
         * Run a `map` function for each item in the array. The function will receive each item as argument and its return value will change the corresponding array item.
         * @method map
         * @param {Array} array     The array to map over
         * @param {Function} map    The map function. Will take `(item, index, array)` and `this` will be the `context` argument.
         * @param {Object} [context]    Object to be `this` in the map function.
         *
         * @example
         *      InkArray.map([1, 2, 3, 4], function (item) {
         *          return item + 1;
         *      }); // -> [2, 3, 4, 5]
         */
        map: function (array, callback, context) {
            if (arrayProto.map) {
                return arrayProto.map.call(array, callback, context);
            }
            var mapped = new Array(len);
            for (var i = 0, len = array.length >>> 0; i < len; i++) {
                mapped[i] = callback.call(context, array[i], i, array);
            }
            return mapped;
        },

        /**
         * Run a test function through all the input array. Items which pass the test function (for which the test function returned `true`) are kept in the array. Other items are removed.
         * @param {Array} array
         * @param {Function} test       A test function taking `(item, index, array)`
         * @param {Object} [context]    Object to be `this` in the test function.
         * @return filtered array
         *
         * @example
         *      InkArray.filter([1, 2, 3, 4, 5], function (val) {
         *          return val > 2;
         *      })  // -> [3, 4, 5]
         */
        filter: function (array, test, context) {
            if (arrayProto.filter) {
                return arrayProto.filter.call(array, test, context);
            }
            var filtered = [],
                val = null;
            for (var i = 0, len = array.length; i < len; i++) {
                val = array[i]; // it might be mutated
                if (test.call(context, val, i, array)) {
                    filtered.push(val);
                }
            }
            return filtered;
        },

        /**
         * Runs a callback function, which should return true or false.
         * If one of the 'runs' returns true, it will return. Otherwise if none returns true, it will return false.
         * See more at: https://developer.mozilla.org/en-US/docs/JavaScript/Reference/Global_Objects/Array/some (MDN)
         *
         * @method some
         * @param {Array} arr The array you walk to iterate through
         * @param {Function} cb The callback that will be called on the array's elements. It receives the value, the index and the array as arguments.
         * @param {Object} Context object of the callback function
         * @return {Boolean} True if the callback returns true at any point, false otherwise
         * @public
         * @static
         * @example
         *     Ink.requireModules(['Ink.Util.Array_1'], function( InkArray ){
         *         var testArray1 = [ 10, 20, 50, 100, 30 ];
         *         var testArray2 = [ 1, 2, 3, 4, 5 ];
         *
         *         function myTestFunction( value, index, arr ){
         *             if( value > 90 ){
         *                 return true;
         *             }
         *             return false;
         *         }
         *         console.log( InkArray.some( testArray1, myTestFunction, null ) ); // Result: true
         *         console.log( InkArray.some( testArray2, myTestFunction, null ) ); // Result: false
         *     });
         */
        some: function(arr, cb, context){

            if (arr === null){
                throw new TypeError('First argument is invalid.');
            }

            var t = Object(arr);
            var len = t.length >>> 0;
            if (typeof cb !== "function"){ throw new TypeError('Second argument must be a function.'); }

            for (var i = 0; i < len; i++) {
                if (i in t && cb.call(context, t[i], i, t)){ return true; }
            }

            return false;
        },

        /**
         * Returns an array containing every item that is shared between the two given arrays
         *
         * @method intersect
         * @param {Array} arr Array1 to be intersected with Array2
         * @param {Array} arr Array2 to be intersected with Array1
         * @return {Array} Empty array if one of the arrays is false (or do not intersect) | Array with the intersected values
         * @public
         * @static
         * @example
         *     Ink.requireModules(['Ink.Util.Array_1'], function( InkArray ){
         *         var testArray1 = [ 'value1', 'value2', 'value3' ];
         *         var testArray2 = [ 'value2', 'value3', 'value4', 'value5', 'value6' ];
         *         console.log( InkArray.intersect( testArray1,testArray2 ) ); // Result: [ 'value2', 'value3' ]
         *     });
         */
        intersect: function(arr1, arr2) {
            if (!arr1 || !arr2 || arr1 instanceof Array === false || arr2 instanceof Array === false) {
                return [];
            }

            var shared = [];
            for (var i = 0, I = arr1.length; i<I; ++i) {
                for (var j = 0, J = arr2.length; j < J; ++j) {
                    if (arr1[i] === arr2[j]) {
                        shared.push(arr1[i]);
                    }
                }
            }

            return shared;
        },

        /**
         * Convert lists type to type array
         *
         * @method convert
         * @param {Array} arr Array to be converted
         * @return {Array} Array resulting of the conversion
         * @public
         * @static
         * @example
         *     Ink.requireModules(['Ink.Util.Array_1'], function( InkArray ){
         *         var testArray = [ 'value1', 'value2' ];
         *         testArray.myMethod = function(){
         *             console.log('stuff');
         *         }
         *
         *         console.log( InkArray.convert( testArray ) ); // Result: [ 'value1', 'value2' ]
         *     });
         */
        convert: function(arr) {
            return arrayProto.slice.call(arr || [], 0);
        },

        /**
         * Insert value into the array on specified idx
         *
         * @method insert
         * @param {Array} arr Array where the value will be inserted
         * @param {Number} idx Index of the array where the value should be inserted
         * @param {Mixed} value Value to be inserted
         * @public
         * @static
         * @example
         *     Ink.requireModules(['Ink.Util.Array_1'], function( InkArray ){
         *         var testArray = [ 'value1', 'value2' ];
         *         console.log( InkArray.insert( testArray, 1, 'value3' ) ); // Result: [ 'value1', 'value3', 'value2' ]
         *     });
         */
        insert: function(arr, idx, value) {
            arr.splice(idx, 0, value);
        },

        /**
         * Remove a range of values from the array
         *
         * @method remove
         * @param {Array} arr Array where the value will be inserted
         * @param {Number} from Index of the array where the removal will start removing.
         * @param {Number} rLen Number of items to be removed from the index onwards.
         * @return {Array} An array with the remaining values
         * @public
         * @static
         * @example
         *     Ink.requireModules(['Ink.Util.Array_1'], function( InkArray ){
         *         var testArray = [ 'value1', 'value2', 'value3', 'value4', 'value5' ];
         *         console.log( InkArray.remove( testArray, 1, 3 ) ); // Result: [ 'value1', 'value4', 'value5' ]
         *     });
         */
        remove: function(arr, from, rLen){
            var output = [];

            for(var i = 0, iLen = arr.length; i < iLen; i++){
                if(i >= from && i < from + rLen){
                    continue;
                }

                output.push(arr[i]);
            }

            return output;
        }
    };

    return InkArray;

});



/**
 * @module Ink.Util.Validator_1
 * @author inkdev AT sapo.pt
 * @version 1
 */
Ink.createModule('Ink.Util.Validator', '1', [], function() {

    'use strict';

    /**
     * Set of functions to provide validation
     *
     * @class Ink.Util.Validator
     * @version 1
     * @static
     */
    var Validator = {

        /**
         * List of country codes avaible for isPhone function
         *
         * @property _countryCodes
         * @type {Array}
         * @private
         * @static
         * @readOnly
         */
        _countryCodes : [
                        'AO',
                        'CV',
                        'MZ',
                        'PT'
                    ],

        /**
         * International number for portugal
         *
         * @property _internacionalPT
         * @type {Number}
         * @private
         * @static
         * @readOnly
         *
         */
        _internacionalPT: 351,

        /**
         * List of all portuguese number prefixes
         *
         * @property _indicativosPT
         * @type {Object}
         * @private
         * @static
         * @readOnly
         *
         */
        _indicativosPT: {
                        21: 'lisboa',
                        22: 'porto',
                        231: 'mealhada',
                        232: 'viseu',
                        233: 'figueira da foz',
                        234: 'aveiro',
                        235: 'arganil',
                        236: 'pombal',
                        238: 'seia',
                        239: 'coimbra',
                        241: 'abrantes',
                        242: 'ponte de sôr',
                        243: 'santarém',
                        244: 'leiria',
                        245: 'portalegre',
                        249: 'torres novas',
                        251: 'valença',
                        252: 'vila nova de famalicão',
                        253: 'braga',
                        254: 'peso da régua',
                        255: 'penafiel',
                        256: 'são joão da madeira',
                        258: 'viana do castelo',
                        259: 'vila real',
                        261: 'torres vedras',
                        262: 'caldas da raínha',
                        263: 'vila franca de xira',
                        265: 'setúbal',
                        266: 'évora',
                        268: 'estremoz',
                        269: 'santiago do cacém',
                        271: 'guarda',
                        272: 'castelo branco',
                        273: 'bragança',
                        274: 'proença-a-nova',
                        275: 'covilhã',
                        276: 'chaves',
                        277: 'idanha-a-nova',
                        278: 'mirandela',
                        279: 'moncorvo',
                        281: 'tavira',
                        282: 'portimão',
                        283: 'odemira',
                        284: 'beja',
                        285: 'moura',
                        286: 'castro verde',
                        289: 'faro',
                        291: 'funchal, porto santo',
                        292: 'corvo, faial, flores, horta, pico',
                        295: 'angra do heroísmo, graciosa, são jorge, terceira',
                        296: 'ponta delgada, são miguel, santa maria',

                        91 : 'rede móvel 91 (Vodafone / Yorn)',
                        93 : 'rede móvel 93 (Optimus)',
                        96 : 'rede móvel 96 (TMN)',
                        92 : 'rede móvel 92 (TODOS)',
                        //925 : 'rede móvel 925 (TMN 925)',
                        //926 : 'rede móvel 926 (TMN 926)',
                        //927 : 'rede móvel 927 (TMN 927)',
                        //922 : 'rede móvel 922 (Phone-ix)',

                        707: 'número único',
                        760: 'número único',
                        800: 'número grátis',
                        808: 'chamada local',
                        30:  'voip'
                          },
        /**
         * International number for Cabo Verde
         *
         * @property _internacionalCV
         * @type {Number}
         * @private
         * @static
         * @readOnly
         */
        _internacionalCV: 238,

        /**
         * List of all Cabo Verde number prefixes
         *
         * @property _indicativosCV
         * @type {Object}
         * @private
         * @static
         * @readOnly
         */
        _indicativosCV: {
                        2: 'fixo',
                        91: 'móvel 91',
                        95: 'móvel 95',
                        97: 'móvel 97',
                        98: 'móvel 98',
                        99: 'móvel 99'
                    },
        /**
         * International number for angola
         *
         * @property _internacionalAO
         * @type {Number}
         * @private
         * @static
         * @readOnly
         */
        _internacionalAO: 244,

        /**
         * List of all Angola number prefixes
         *
         * @property _indicativosAO
         * @type {Object}
         * @private
         * @static
         * @readOnly
         */
        _indicativosAO: {
                        2: 'fixo',
                        91: 'móvel 91',
                        92: 'móvel 92'
                    },
        /**
         * International number for mozambique
         *
         * @property _internacionalMZ
         * @type {Number}
         * @private
         * @static
         * @readOnly
         */
        _internacionalMZ: 258,

        /**
         * List of all Mozambique number prefixes
         *
         * @property _indicativosMZ
         * @type {Object}
         * @private
         * @static
         * @readOnly
         */
        _indicativosMZ: {
                        2: 'fixo',
                        82: 'móvel 82',
                        84: 'móvel 84'
                    },

        /**
         * International number for Timor
         *
         * @property _internacionalTL
         * @type {Number}
         * @private
         * @static
         * @readOnly
         */
        _internacionalTL: 670,

        /**
         * List of all Timor number prefixes
         *
         * @property _indicativosTL
         * @type {Object}
         * @private
         * @static
         * @readOnly
         */
        _indicativosTL: {
                        3: 'fixo',
                        7: 'móvel 7'
                    },

        /**
         * Regular expression groups for several groups of characters
         *
         * http://en.wikipedia.org/wiki/C0_Controls_and_Basic_Latin
         * http://en.wikipedia.org/wiki/Plane_%28Unicode%29#Basic_Multilingual_Plane
         * http://en.wikipedia.org/wiki/ISO_8859-1
         *
         * @property _characterGroups
         * @type {Object}
         * @private
         * @static
         * @readOnly
         */
        _characterGroups: {
            numbers: ['0-9'],
            asciiAlpha: ['a-zA-Z'],
            latin1Alpha: ['a-zA-Z', '\u00C0-\u00FF'],
            unicodeAlpha: ['a-zA-Z', '\u00C0-\u00FF', '\u0100-\u1FFF', '\u2C00-\uD7FF'],
            /* whitespace characters */
            space: [' '],
            dash: ['-'],
            underscore: ['_'],
            nicknamePunctuation: ['_.-'],

            singleLineWhitespace: ['\t '],
            newline: ['\n'],
            whitespace: ['\t\n\u000B\f\r\u00A0 '],

            asciiPunctuation: ['\u0021-\u002F', '\u003A-\u0040', '\u005B-\u0060', '\u007B-\u007E'],
            latin1Punctuation: ['\u0021-\u002F', '\u003A-\u0040', '\u005B-\u0060', '\u007B-\u007E', '\u00A1-\u00BF', '\u00D7', '\u00F7'],
            unicodePunctuation: ['\u0021-\u002F', '\u003A-\u0040', '\u005B-\u0060', '\u007B-\u007E', '\u00A1-\u00BF', '\u00D7', '\u00F7', '\u2000-\u206F', '\u2E00-\u2E7F', '\u3000-\u303F']
        },

        /**
         * Create a regular expression for several character groups.
         *
         * @method createRegExp
         *
         * @param Groups... {Object}
         *  Groups to build regular expressions for. Possible keys are:
         *
         * - **numbers**: 0-9
         * - **asciiAlpha**: a-z, A-Z
         * - **latin1Alpha**: asciiAlpha, plus printable characters in latin-1
         * - **unicodeAlpha**: unicode alphanumeric characters.
         * - **space**: ' ', the space character.
         * - **dash**: dash character.
         * - **underscore**: underscore character.
         * - **nicknamePunctuation**: dash, dot, underscore
         * - **singleLineWhitespace**: space and tab (whitespace which only spans one line).
         * - **newline**: newline character ('\n')
         * - **whitespace**: whitespace characters in the ASCII character set.
         * - **asciiPunctuation**: punctuation characters in the ASCII character set.
         * - **latin1Punctuation**: punctuation characters in latin-1.
         * - **unicodePunctuation**: punctuation characters in unicode.
         *
         */
        createRegExp: function (groups) {
            var re = '^[';
            for (var key in groups) if (groups.hasOwnProperty(key)) {
                if (!(key in Validator._characterGroups)) {
                    throw new Error('group ' + key + ' is not a valid character group');
                } else if (groups[key]) {
                    re += Validator._characterGroups[key].join('');
                }
            }
            return new RegExp(re + ']*?$');
        },

        /**
         * Checks if a field has the required groups. Takes an options object for further configuration.
         *
         * @method checkCharacterGroups
         * @param {String}  s               The validation string
         * @param {Object}  [groups={}]     What groups are included.
         *  @param [options.*]              See createRegexp
         */
        checkCharacterGroups: function (s, groups) {
            return Validator.createRegExp(groups).test(s);
        },

        /**
         * Checks whether a field contains unicode printable characters. Takes an
         * options object for further configuration
         *
         * @method unicode
         * @param {String}  s               The validation string
         * @param {Object}  [options={}]    Optional configuration object
         *  @param [options.*]              See createRegexp
         */
        unicode: function (s, options) {
            return Validator.checkCharacterGroups(s, Ink.extendObj({
                unicodeAlpha: true}, options));
        },

        /**
         * Checks that a field only contains only latin-1 alphanumeric
         * characters. Takes options for allowing singleline whitespace,
         * cross-line whitespace and punctuation.
         *
         * @method latin1
         *
         * @param {String}  s               The validation string
         * @param {Object}  [options={}]    Optional configuration object
         *  @param [options.*]              See createRegexp
         */
        latin1: function (s, options) {
            return Validator.checkCharacterGroups(s, Ink.extendObj({
                latin1Alpha: true}, options));
        },

        /**
         * Checks that a field only contains only ASCII alphanumeric
         * characters. Takes options for allowing singleline whitespace,
         * cross-line whitespace and punctuation.
         *
         * @method ascii
         *
         * @param {String}  s               The validation string
         * @param {Object}  [options={}]    Optional configuration object
         *  @param [options.*]              See createRegexp
         */
        ascii: function (s, options) {
            return Validator.checkCharacterGroups(s, Ink.extendObj({
                asciiAlpha: true}, options));
        },

        /**
         * Checks that the number is a valid number
         *
         * @method number
         * @param {String} numb         The number
         * @param {Object} [options]    Further options
         *  @param  [options.decimalSep='.']    Allow decimal separator.
         *  @param  [options.thousandSep=","]   Strip this character from the number.
         *  @param  [options.negative=false]    Allow negative numbers.
         *  @param  [options.decimalPlaces=null]   Maximum number of decimal places. Use `0` for an integer number.
         *  @param  [options.max=null]          Maximum number
         *  @param  [options.min=null]          Minimum number
         *  @param  [options.returnNumber=false] When this option is true, return the number itself when the value is valid.
         */
        number: function (numb, inOptions) {
            numb = numb + '';
            var options = Ink.extendObj({
                decimalSep: '.',
                thousandSep: '',
                negative: true,
                decimalPlaces: null,
                maxDigits: null,
                max: null,
                min: null,
                returnNumber: false
            }, inOptions || {});
            // smart recursion thing sets up aliases for options.
            if (options.thousandSep) {
                numb = numb.replace(new RegExp('\\' + options.thousandSep, 'g'), '');
                options.thousandSep = '';
                return Validator.number(numb, options);
            }
            if (options.negative === false) {
                options.min = 0;
                options.negative = true;
                return Validator.number(numb, options);
            }
            if (options.decimalSep !== '.') {
                numb = numb.replace(new RegExp('\\' + options.decimalSep, 'g'), '.');
            }

            if (!/^(-)?(\d+)?(\.\d+)?$/.test(numb) || numb === '') {
                return false;  // forbidden character found
            }
            
            var split;
            if (options.decimalSep && numb.indexOf(options.decimalSep) !== -1) {
                split = numb.split(options.decimalSep);
                if (options.decimalPlaces !== null &&
                        split[1].length > options.decimalPlaces) {
                    return false;
                }
            } else {
                split = ['' + numb, ''];
            }
            
            if (options.maxDigits!== null) {
                if (split[0].replace(/-/g, '').length > options.maxDigits) {
                    return split;
                }
            }
            
            // Now look at the actual float
            var ret = parseFloat(numb);
            
            if (options.maxExcl !== null && ret >= options.maxExcl ||
                    options.minExcl !== null && ret <= options.minExcl) {
                return false;
            }
            if (options.max !== null && ret > options.max ||
                    options.min !== null && ret < options.min) {
                return false;
            }
            
            if (options.returnNumber) {
                return ret;
            } else {
                return true;
            }
        },

        /**
         * Checks if a year is Leap "Bissexto"
         *
         * @method _isLeapYear
         * @param {Number} year Year to be checked
         * @return {Boolean} True if it is a leap year.
         * @private
         * @static
         * @example
         *     Ink.requireModules(['Ink.Util.Validator_1'], function( InkValidator ){
         *         console.log( InkValidator._isLeapYear( 2004 ) ); // Result: true
         *         console.log( InkValidator._isLeapYear( 2006 ) ); // Result: false
         *     });
         */
        _isLeapYear: function(year){

            var yearRegExp = /^\d{4}$/;

            if(yearRegExp.test(year)){
                return ((year%4) ? false: ((year%100) ? true : ((year%400)? false : true)) );
            }

            return false;
        },

        /**
         * Object with the date formats available for validation
         *
         * @property _dateParsers
         * @type {Object}
         * @private
         * @static
         * @readOnly
         */
        _dateParsers: {
            'yyyy-mm-dd': {day:5, month:3, year:1, sep: '-', parser: /^(\d{4})(\-)(\d{1,2})(\-)(\d{1,2})$/},
            'yyyy/mm/dd': {day:5, month:3, year:1, sep: '/', parser: /^(\d{4})(\/)(\d{1,2})(\/)(\d{1,2})$/},
            'yy-mm-dd': {day:5, month:3, year:1, sep: '-', parser: /^(\d{2})(\-)(\d{1,2})(\-)(\d{1,2})$/},
            'yy/mm/dd': {day:5, month:3, year:1, sep: '/', parser: /^(\d{2})(\/)(\d{1,2})(\/)(\d{1,2})$/},
            'dd-mm-yyyy': {day:1, month:3, year:5, sep: '-', parser: /^(\d{1,2})(\-)(\d{1,2})(\-)(\d{4})$/},
            'dd/mm/yyyy': {day:1, month:3, year:5, sep: '/', parser: /^(\d{1,2})(\/)(\d{1,2})(\/)(\d{4})$/},
            'dd-mm-yy': {day:1, month:3, year:5, sep: '-', parser: /^(\d{1,2})(\-)(\d{1,2})(\-)(\d{2})$/},
            'dd/mm/yy': {day:1, month:3, year:5, sep: '/', parser: /^(\d{1,2})(\/)(\d{1,2})(\/)(\d{2})$/}
        },

        /**
         * Calculates the number of days in a given month of a given year
         *
         * @method _daysInMonth
         * @param {Number} _m - month (1 to 12)
         * @param {Number} _y - year
         * @return {Number} Returns the number of days in a given month of a given year
         * @private
         * @static
         * @example
         *     Ink.requireModules(['Ink.Util.Validator_1'], function( InkValidator ){
         *         console.log( InkValidator._daysInMonth( 2, 2004 ) ); // Result: 29
         *         console.log( InkValidator._daysInMonth( 2, 2006 ) ); // Result: 28
         *     });
         */
        _daysInMonth: function(_m,_y){
            /* jshint eqeqeq:false */
            var nDays=0;

            _m = parseInt(_m, 10);
            _y = parseInt(_y, 10);

            if(_m===1 || _m===3 || _m===5 || _m===7 || _m===8 || _m===10 || _m===12) {
                nDays= 31;
            } else if ( _m===4 || _m===6 || _m===9 || _m===11) {
                nDays = 30;
            } else if (_m===2) {
                if((_y%400===0) || (_y%4===0 && _y%100!=0)) {
                    nDays = 29;
                } else {
                    nDays = 28;
                }
            }

            return nDays;
        },



        /**
         * Checks if a date is valid
         *
         * @method _isValidDate
         * @param {Number} year
         * @param {Number} month
         * @param {Number} day
         * @return {Boolean} True if it's a valid date
         * @private
         * @static
         * @example
         *     Ink.requireModules(['Ink.Util.Validator_1'], function( InkValidator ){
         *         console.log( InkValidator._isValidDate( 2004, 2, 29 ) ); // Result: true
         *         console.log( InkValidator._isValidDate( 2006, 2, 29 ) ); // Result: false
         *     });
         */
        _isValidDate: function(year, month, day){

            var yearRegExp = /^\d{4}$/;
            var validOneOrTwo = /^\d{1,2}$/;
            if(yearRegExp.test(year) && validOneOrTwo.test(month) && validOneOrTwo.test(day)){
                if(month>=1 && month<=12 && day>=1 && this._daysInMonth(month,year)>=day){
                    return true;
                }
            }

            return false;
        },

        /**
         * Checks if a email is valid
         *
         * @method mail
         * @param {String} email
         * @return {Boolean} True if it's a valid e-mail
         * @public
         * @static
         * @example
         *     Ink.requireModules(['Ink.Util.Validator_1'], function( InkValidator ){
         *         console.log( InkValidator.email( 'agfsdfgfdsgdsf' ) ); // Result: false
         *         console.log( InkValidator.email( 'inkdev\u0040sapo.pt' ) ); // Result: true (where \u0040 is at sign)
         *     });
         */
        email: function(email)
        {
            var emailValido = new RegExp("^[_a-z0-9-]+((\\.|\\+)[_a-z0-9-]+)*@([\\w]*-?[\\w]*\\.)+[a-z]{2,4}$", "i");
            if(!emailValido.test(email)) {
                return false;
            } else {
                return true;
            }
        },

        /**
         * Deprecated. Alias for email(). Use it instead.
         *
         * @method mail
         * @public
         * @static
         */
        mail: function (mail) { return Validator.email(mail); },

        /**
         * Checks if a url is valid
         *
         * @method url
         * @param {String} url URL to be checked
         * @param {Boolean} [full] If true, validates a full URL (one that should start with 'http')
         * @return {Boolean} True if the given URL is valid
         * @public
         * @static
         * @example
         *     Ink.requireModules(['Ink.Util.Validator_1'], function( InkValidator ){
         *         console.log( InkValidator.url( 'www.sapo.pt' ) );                // Result: true
         *         console.log( InkValidator.url( 'http://www.sapo.pt', true ) );   // Result: true
         *         console.log( InkValidator.url( 'meh' ) );                        // Result: false
         *     });
         */
        url: function(url, full)
        {
            if(typeof full === "undefined" || full === false) {
                var reHTTP = new RegExp("(^(http\\:\\/\\/|https\\:\\/\\/)(.+))", "i");
                if(reHTTP.test(url) === false) {
                    url = 'http://'+url;
                }
            }

            var reUrl = new RegExp("^(http:\\/\\/|https:\\/\\/)([\\w]*(-?[\\w]*)*\\.)+[a-z]{2,4}", "i");
            if(reUrl.test(url) === false) {
                return false;
            } else {
                return true;
            }
        },

        /**
         * Checks if a phone is valid in Portugal
         *
         * @method isPTPhone
         * @param {Number} phone Phone number to be checked
         * @return {Boolean} True if it's a valid Portuguese Phone
         * @public
         * @static
         * @example
         *     Ink.requireModules(['Ink.Util.Validator_1'], function( InkValidator ){
         *         console.log( InkValidator.isPTPhone( '213919264' ) );        // Result: true
         *         console.log( InkValidator.isPTPhone( '00351213919264' ) );   // Result: true
         *         console.log( InkValidator.isPTPhone( '+351213919264' ) );    // Result: true
         *         console.log( InkValidator.isPTPhone( '1' ) );                // Result: false
         *     });
         */
        isPTPhone: function(phone)
        {

            phone = phone.toString();
            var aInd = [];
            for(var i in this._indicativosPT) {
                if(typeof(this._indicativosPT[i]) === 'string') {
                    aInd.push(i);
                }
            }
            var strInd = aInd.join('|');

            var re351 = /^(00351|\+351)/;
            if(re351.test(phone)) {
                phone = phone.replace(re351, "");
            }

            var reSpecialChars = /(\s|\-|\.)+/g;
            phone = phone.replace(reSpecialChars, '');
            //var reInt = new RegExp("\\d", "i");
            var reInt = /[\d]{9}/i;
            if(phone.length === 9 && reInt.test(phone)) {
                var reValid = new RegExp("^("+strInd+")");
                if(reValid.test(phone)) {
                    return true;
                }
            }

            return false;
        },

        /**
         * Alias function for isPTPhone
         *
         * @method isPortuguesePhone
         * @param {Number} phone Phone number to be checked
         * @return {Boolean} True if it's a valid Portuguese Phone
         * @public
         * @static
         * @example
         *     Ink.requireModules(['Ink.Util.Validator_1'], function( InkValidator ){
         *         console.log( InkValidator.isPortuguesePhone( '213919264' ) );        // Result: true
         *         console.log( InkValidator.isPortuguesePhone( '00351213919264' ) );   // Result: true
         *         console.log( InkValidator.isPortuguesePhone( '+351213919264' ) );    // Result: true
         *         console.log( InkValidator.isPortuguesePhone( '1' ) );                // Result: false
         *     });
         */
        isPortuguesePhone: function(phone)
        {
            return this.isPTPhone(phone);
        },

        /**
         * Checks if a phone is valid in Cabo Verde
         *
         * @method isCVPhone
         * @param {Number} phone Phone number to be checked
         * @return {Boolean} True if it's a valid Cape Verdean Phone
         * @public
         * @static
         * @example
         *     Ink.requireModules(['Ink.Util.Validator_1'], function( InkValidator ){
         *         console.log( InkValidator.isCVPhone( '2610303' ) );        // Result: true
         *         console.log( InkValidator.isCVPhone( '002382610303' ) );   // Result: true
         *         console.log( InkValidator.isCVPhone( '+2382610303' ) );    // Result: true
         *         console.log( InkValidator.isCVPhone( '1' ) );              // Result: false
         *     });
         */
        isCVPhone: function(phone)
        {
            phone = phone.toString();
            var aInd = [];
            for(var i in this._indicativosCV) {
                if(typeof(this._indicativosCV[i]) === 'string') {
                    aInd.push(i);
                }
            }
            var strInd = aInd.join('|');

            var re238 = /^(00238|\+238)/;
            if(re238.test(phone)) {
                phone = phone.replace(re238, "");
            }

            var reSpecialChars = /(\s|\-|\.)+/g;
            phone = phone.replace(reSpecialChars, '');
            //var reInt = new RegExp("\\d", "i");
            var reInt = /[\d]{7}/i;
            if(phone.length === 7 && reInt.test(phone)) {
                var reValid = new RegExp("^("+strInd+")");
                if(reValid.test(phone)) {
                    return true;
                }
            }

            return false;
        },

        /**
         * Checks if a phone is valid in Angola
         *
         * @method isAOPhone
         * @param {Number} phone Phone number to be checked
         * @return {Boolean} True if it's a valid Angolan Phone
         * @public
         * @static
         * @example
         *     Ink.requireModules(['Ink.Util.Validator_1'], function( InkValidator ){
         *         console.log( InkValidator.isAOPhone( '244222396385' ) );     // Result: true
         *         console.log( InkValidator.isAOPhone( '00244222396385' ) );   // Result: true
         *         console.log( InkValidator.isAOPhone( '+244222396385' ) );    // Result: true
         *         console.log( InkValidator.isAOPhone( '1' ) );                // Result: false
         *     });
         */
        isAOPhone: function(phone)
        {

            phone = phone.toString();
            var aInd = [];
            for(var i in this._indicativosAO) {
                if(typeof(this._indicativosAO[i]) === 'string') {
                    aInd.push(i);
                }
            }
            var strInd = aInd.join('|');

            var re244 = /^(00244|\+244)/;
            if(re244.test(phone)) {
                phone = phone.replace(re244, "");
            }

            var reSpecialChars = /(\s|\-|\.)+/g;
            phone = phone.replace(reSpecialChars, '');
            //var reInt = new RegExp("\\d", "i");
            var reInt = /[\d]{9}/i;
            if(phone.length === 9 && reInt.test(phone)) {
                var reValid = new RegExp("^("+strInd+")");
                if(reValid.test(phone)) {
                    return true;
                }
            }

            return false;
        },

        /**
         * Checks if a phone is valid in Mozambique
         *
         * @method isMZPhone
         * @param {Number} phone Phone number to be checked
         * @return {Boolean} True if it's a valid Mozambican Phone
         * @public
         * @static
         * @example
         *     Ink.requireModules(['Ink.Util.Validator_1'], function( InkValidator ){
         *         console.log( InkValidator.isMZPhone( '21426861' ) );        // Result: true
         *         console.log( InkValidator.isMZPhone( '0025821426861' ) );   // Result: true
         *         console.log( InkValidator.isMZPhone( '+25821426861' ) );    // Result: true
         *         console.log( InkValidator.isMZPhone( '1' ) );              // Result: false
         *     });
         */
        isMZPhone: function(phone)
        {

            phone = phone.toString();
            var aInd = [];
            for(var i in this._indicativosMZ) {
                if(typeof(this._indicativosMZ[i]) === 'string') {
                    aInd.push(i);
                }
            }
            var strInd = aInd.join('|');
            var re258 = /^(00258|\+258)/;
            if(re258.test(phone)) {
                phone = phone.replace(re258, "");
            }

            var reSpecialChars = /(\s|\-|\.)+/g;
            phone = phone.replace(reSpecialChars, '');
            //var reInt = new RegExp("\\d", "i");
            var reInt = /[\d]{8,9}/i;
            if((phone.length === 9 || phone.length === 8) && reInt.test(phone)) {
                var reValid = new RegExp("^("+strInd+")");
                if(reValid.test(phone)) {
                   if(phone.indexOf('2') === 0 && phone.length === 8) {
                       return true;
                   } else if(phone.indexOf('8') === 0 && phone.length === 9) {
                       return true;
                   }
                }
            }

            return false;
        },

        /**
         * Checks if a phone is valid in Timor
         *
         * @method isTLPhone
         * @param {Number} phone Phone number to be checked
         * @return {Boolean} True if it's a valid phone from Timor-Leste
         * @public
         * @static
         * @example
         *     Ink.requireModules(['Ink.Util.Validator_1'], function( InkValidator ){
         *         console.log( InkValidator.isTLPhone( '6703331234' ) );     // Result: true
         *         console.log( InkValidator.isTLPhone( '006703331234' ) );   // Result: true
         *         console.log( InkValidator.isTLPhone( '+6703331234' ) );    // Result: true
         *         console.log( InkValidator.isTLPhone( '1' ) );              // Result: false
         *     });
         */
        isTLPhone: function(phone)
        {

            phone = phone.toString();
            var aInd = [];
            for(var i in this._indicativosTL) {
                if(typeof(this._indicativosTL[i]) === 'string') {
                    aInd.push(i);
                }
            }
            var strInd = aInd.join('|');
            var re670 = /^(00670|\+670)/;
            if(re670.test(phone)) {
                phone = phone.replace(re670, "");
            }


            var reSpecialChars = /(\s|\-|\.)+/g;
            phone = phone.replace(reSpecialChars, '');
            //var reInt = new RegExp("\\d", "i");
            var reInt = /[\d]{7}/i;
            if(phone.length === 7 && reInt.test(phone)) {
                var reValid = new RegExp("^("+strInd+")");
                if(reValid.test(phone)) {
                    return true;
                }
            }

            return false;
        },

        /**
         * Validates the function in all country codes available or in the ones set in the second param
         *
         * @method isPhone
         * @param {String} phone number
         * @param {optional String|Array}  country or array of countries to validate
         * @return {Boolean} True if it's a valid phone in any country available
         * @public
         * @static
         * @example
         *     Ink.requireModules(['Ink.Util.Validator_1'], function( InkValidator ){
         *         console.log( InkValidator.isPhone( '6703331234' ) );        // Result: true
         *     });
         */
        isPhone: function(){
            var index;

            if(arguments.length===0){
                return false;
            }

            var phone = arguments[0];

            if(arguments.length>1){
                if(arguments[1].constructor === Array){
                    var func;
                    for(index=0; index<arguments[1].length; index++ ){
                        if(typeof(func=this['is' + arguments[1][index].toUpperCase() + 'Phone'])==='function'){
                            if(func(phone)){
                                return true;
                            }
                        } else {
                            throw "Invalid Country Code!";
                        }
                    }
                } else if(typeof(this['is' + arguments[1].toUpperCase() + 'Phone'])==='function'){
                    return this['is' + arguments[1].toUpperCase() + 'Phone'](phone);
                } else {
                    throw "Invalid Country Code!";
                }
            } else {
                for(index=0; index<this._countryCodes.length; index++){
                    if(this['is' + this._countryCodes[index] + 'Phone'](phone)){
                        return true;
                    }
                }
            }
            return false;
        },

        /**
         * Validates if a zip code is valid in Portugal
         *
         * @method codPostal
         * @param {Number|String} cp1
         * @param {optional Number|String} cp2
         * @param {optional Boolean} returnBothResults
         * @return {Boolean} True if it's a valid zip code
         * @public
         * @static
         * @example
         *     Ink.requireModules(['Ink.Util.Validator_1'], function( InkValidator ){
         *         console.log( InkValidator.codPostal( '1069', '300' ) );        // Result: true
         *         console.log( InkValidator.codPostal( '1069', '300', true ) );  // Result: [true, true]
         *     });
         *
         */
        codPostal: function(cp1,cp2,returnBothResults){


            var cPostalSep = /^(\s*\-\s*|\s+)$/;
            var trim = /^\s+|\s+$/g;
            var cPostal4 = /^[1-9]\d{3}$/;
            var cPostal3 = /^\d{3}$/;
            var parserCPostal = /^(.{4})(.*)(.{3})$/;


            returnBothResults = !!returnBothResults;

            cp1 = cp1.replace(trim,'');
            if(typeof(cp2)!=='undefined'){
                cp2 = cp2.replace(trim,'');
                if(cPostal4.test(cp1) && cPostal3.test(cp2)){
                    if( returnBothResults === true ){
                        return [true, true];
                    } else {
                        return true;
                    }
                }
            } else {
                if(cPostal4.test(cp1) ){
                    if( returnBothResults === true ){
                        return [true,false];
                    } else {
                        return true;
                    }
                }

                var cPostal = cp1.match(parserCPostal);

                if(cPostal!==null && cPostal4.test(cPostal[1]) && cPostalSep.test(cPostal[2]) && cPostal3.test(cPostal[3])){
                    if( returnBothResults === true ){
                        return [true,false];
                    } else {
                        return true;
                    }
                }
            }

            if( returnBothResults === true ){
                return [false,false];
            } else {
                return false;
            }
        },

        /**
         * Checks is a date is valid in a given format
         *
         * @method isDate
         * @param {String} format - defined in _dateParsers
         * @param {String} dateStr - date string
         * @return {Boolean} True if it's a valid date and in the specified format
         * @public
         * @static
         * @example
         *     Ink.requireModules(['Ink.Util.Validator_1'], function( InkValidator ){
         *         console.log( InkValidator.isDate( 'yyyy-mm-dd', '2012-05-21' ) );        // Result: true
         *     });
         */
        isDate: function(format, dateStr){



            if(typeof(this._dateParsers[format])==='undefined'){
                return false;
            }
            var yearIndex = this._dateParsers[format].year;
            var monthIndex = this._dateParsers[format].month;
            var dayIndex = this._dateParsers[format].day;
            var dateParser = this._dateParsers[format].parser;
            var separator = this._dateParsers[format].sep;

            /* Trim Deactivated
            * var trim = /^\w+|\w+$/g;
            * dateStr = dateStr.replace(trim,"");
            */
            var data = dateStr.match(dateParser);
            if(data!==null){
                /* Trim Deactivated
                * for(i=1;i<=data.length;i++){
                *   data[i] = data[i].replace(trim,"");
                *}
                */
                if(data[2]===data[4] && data[2]===separator){

                    var _y = ((data[yearIndex].length===2) ? "20" + data[yearIndex].toString() : data[yearIndex] );

                    if(this._isValidDate(_y,data[monthIndex].toString(),data[dayIndex].toString())){
                        return true;
                    }
                }
            }


            return false;
        },

        /**
         * Checks if a string is a valid color
         *
         * @method isColor
         * @param {String} str Color string to be checked
         * @return {Boolean} True if it's a valid color string
         * @public
         * @static
         * @example
         *     Ink.requireModules(['Ink.Util.Validator_1'], function( InkValidator ){
         *         console.log( InkValidator.isColor( '#FF00FF' ) );        // Result: true
         *         console.log( InkValidator.isColor( 'amdafasfs' ) );      // Result: false
         *     });
         */
        isColor: function(str){
            var match, valid = false,
                keyword = /^[a-zA-Z]+$/,
                hexa = /^#([0-9a-fA-F]{3}|[0-9a-fA-F]{6})$/,
                rgb = /^rgb\(\s*([0-9]{1,3})(%)?\s*,\s*([0-9]{1,3})(%)?\s*,\s*([0-9]{1,3})(%)?\s*\)$/,
                rgba = /^rgba\(\s*([0-9]{1,3})(%)?\s*,\s*([0-9]{1,3})(%)?\s*,\s*([0-9]{1,3})(%)?\s*,\s*(1(\.0)?|0(\.[0-9])?)\s*\)$/,
                hsl = /^hsl\(\s*([0-9]{1,3})\s*,\s*([0-9]{1,3})(%)?\s*,\s*([0-9]{1,3})(%)?\s*\)$/,
                hsla = /^hsla\(\s*([0-9]{1,3})\s*,\s*([0-9]{1,3})(%)?\s*,\s*([0-9]{1,3})(%)?\s*,\s*(1(\.0)?|0(\.[0-9])?)\s*\)$/;

            // rgb(123, 123, 132) 0 to 255
            // rgb(123%, 123%, 123%) 0 to 100
            // rgba( 4 vals) last val: 0 to 1.0
            // hsl(0 to 360, %, %)
            // hsla( ..., 0 to 1.0)

            if(
                keyword.test(str) ||
                hexa.test(str)
            ){
                return true;
            }

            var i;

            // rgb range check
            if((match = rgb.exec(str)) !== null || (match = rgba.exec(str)) !== null){
                i = match.length;

                while(i--){
                    // check percentage values
                    if((i===2 || i===4 || i===6) && typeof match[i] !== "undefined" && match[i] !== ""){
                        if(typeof match[i-1] !== "undefined" && match[i-1] >= 0 && match[i-1] <= 100){
                            valid = true;
                        } else {
                            return false;
                        }
                    }
                    // check 0 to 255 values
                    if(i===1 || i===3 || i===5 && (typeof match[i+1] === "undefined" || match[i+1] === "")){
                        if(typeof match[i] !== "undefined" && match[i] >= 0 && match[i] <= 255){
                            valid = true;
                        } else {
                            return false;
                        }
                    }
                }
            }

            // hsl range check
            if((match = hsl.exec(str)) !== null || (match = hsla.exec(str)) !== null){
                i = match.length;
                while(i--){
                    // check percentage values
                    if(i===3 || i===5){
                        if(typeof match[i-1] !== "undefined" && typeof match[i] !== "undefined" && match[i] !== "" &&
                        match[i-1] >= 0 && match[i-1] <= 100){
                            valid = true;
                        } else {
                            return false;
                        }
                    }
                    // check 0 to 360 value
                    if(i===1){
                        if(typeof match[i] !== "undefined" && match[i] >= 0 && match[i] <= 360){
                            valid = true;
                        } else {
                            return false;
                        }
                    }
                }
            }

            return valid;
        },

        /**
         * Checks if the value is a valid IP. Supports ipv4 and ipv6
         *
         * @method validationFunctions.ip
         * @param  {String} value   Value to be checked
         * @param  {String} ipType Type of IP to be validated. The values are: ipv4, ipv6. By default is ipv4.
         * @return {Boolean}         True if the value is a valid IP address. False if not.
         */
        isIP: function( value, ipType ){
            if( typeof value !== 'string' ){
                return false;
            }

            ipType = (ipType || 'ipv4').toLowerCase();

            switch( ipType ){
                case 'ipv4':
                    return (/^(?:(?:25[0-5]|2[0-4][0-9]|[01]?[0-9][0-9]?)\.){3}(?:25[0-5]|2[0-4][0-9]|[01]?[0-9][0-9]?)$/).test(value);
                case 'ipv6':
                    return (/^\s*((([0-9A-Fa-f]{1,4}:){7}([0-9A-Fa-f]{1,4}|:))|(([0-9A-Fa-f]{1,4}:){6}(:[0-9A-Fa-f]{1,4}|((25[0-5]|2[0-4]\d|1\d\d|[1-9]?\d)(\.(25[0-5]|2[0-4]\d|1\d\d|[1-9]?\d)){3})|:))|(([0-9A-Fa-f]{1,4}:){5}(((:[0-9A-Fa-f]{1,4}){1,2})|:((25[0-5]|2[0-4]\d|1\d\d|[1-9]?\d)(\.(25[0-5]|2[0-4]\d|1\d\d|[1-9]?\d)){3})|:))|(([0-9A-Fa-f]{1,4}:){4}(((:[0-9A-Fa-f]{1,4}){1,3})|((:[0-9A-Fa-f]{1,4})?:((25[0-5]|2[0-4]\d|1\d\d|[1-9]?\d)(\.(25[0-5]|2[0-4]\d|1\d\d|[1-9]?\d)){3}))|:))|(([0-9A-Fa-f]{1,4}:){3}(((:[0-9A-Fa-f]{1,4}){1,4})|((:[0-9A-Fa-f]{1,4}){0,2}:((25[0-5]|2[0-4]\d|1\d\d|[1-9]?\d)(\.(25[0-5]|2[0-4]\d|1\d\d|[1-9]?\d)){3}))|:))|(([0-9A-Fa-f]{1,4}:){2}(((:[0-9A-Fa-f]{1,4}){1,5})|((:[0-9A-Fa-f]{1,4}){0,3}:((25[0-5]|2[0-4]\d|1\d\d|[1-9]?\d)(\.(25[0-5]|2[0-4]\d|1\d\d|[1-9]?\d)){3}))|:))|(([0-9A-Fa-f]{1,4}:){1}(((:[0-9A-Fa-f]{1,4}){1,6})|((:[0-9A-Fa-f]{1,4}){0,4}:((25[0-5]|2[0-4]\d|1\d\d|[1-9]?\d)(\.(25[0-5]|2[0-4]\d|1\d\d|[1-9]?\d)){3}))|:))|(:(((:[0-9A-Fa-f]{1,4}){1,7})|((:[0-9A-Fa-f]{1,4}){0,5}:((25[0-5]|2[0-4]\d|1\d\d|[1-9]?\d)(\.(25[0-5]|2[0-4]\d|1\d\d|[1-9]?\d)){3}))|:)))(%.+)?\s*$/).test(value);
                default:
                    return false;
            }
        },

        /**
         * Credit Card specifications, to be used in the credit card verification.
         *
         * @property _creditCardSpecs
         * @type {Object}
         * @private
         */
        _creditCardSpecs: {
            'default': {
                'length': '13,14,15,16,17,18,19',
                'prefix': /^.+/,
                'luhn': true
            },

            'american express': {
                'length': '15',
                'prefix': /^3[47]/,
                'luhn'  : true
            },

            'diners club': {
                'length': '14,16',
                'prefix': /^36|55|30[0-5]/,
                'luhn'  : true
            },

            'discover': {
                'length': '16',
                'prefix': /^6(?:5|011)/,
                'luhn'  : true
            },

            'jcb': {
                'length': '15,16',
                'prefix': /^3|1800|2131/,
                'luhn'  : true
            },

            'maestro': {
                'length': '16,18',
                'prefix': /^50(?:20|38)|6(?:304|759)/,
                'luhn'  : true
            },

            'mastercard': {
                'length': '16',
                'prefix': /^5[1-5]/,
                'luhn'  : true
            },

            'visa': {
                'length': '13,16',
                'prefix': /^4/,
                'luhn'  : true
            }
        },

        /**
         * Luhn function, to be used when validating credit cards
         *
         */
        _luhn: function (num){

            num = parseInt(num,10);

            if ( (typeof num !== 'number') && (num % 1 !== 0) ){
                // Luhn can only be used on nums!
                return false;
            }

            num = num+'';
            // Check num length
            var length = num.length;

            // Checksum of the card num
            var
                i, checksum = 0
            ;

            for (i = length - 1; i >= 0; i -= 2)
            {
                // Add up every 2nd digit, starting from the right
                checksum += parseInt(num.substr(i, 1),10);
            }

            for (i = length - 2; i >= 0; i -= 2)
            {
                // Add up every 2nd digit doubled, starting from the right
                var dbl = parseInt(num.substr(i, 1) * 2,10);

                // Subtract 9 from the dbl where value is greater than 10
                checksum += (dbl >= 10) ? (dbl - 9) : dbl;
            }

            // If the checksum is a multiple of 10, the number is valid
            return (checksum % 10 === 0);
        },

        /**
         * Validates if a number is of a specific credit card
         *
         * @param  {String}  num            Number to be validates
         * @param  {String|Array}  creditCardType Credit card type. See _creditCardSpecs for the list of supported values.
         * @return {Boolean}
         */
        isCreditCard: function(num, creditCardType){

            if ( /\d+/.test(num) === false ){
                return false;
            }

            if ( typeof creditCardType === 'undefined' ){
                creditCardType = 'default';
            }
            else if ( creditCardType instanceof Array ){
                var i, ccLength = creditCardType.length;
                for ( i=0; i < ccLength; i++ ){
                    // Test each type for validity
                    if (this.isCreditCard(num, creditCardType[i]) ){
                        return true;
                    }
                }

                return false;
            }

            // Check card type
            creditCardType = creditCardType.toLowerCase();

            if ( typeof this._creditCardSpecs[creditCardType] === 'undefined' ){
                return false;
            }

            // Check card number length
            var length = num.length+'';

            // Validate the card length by the card type
            if ( this._creditCardSpecs[creditCardType]['length'].split(",").indexOf(length) === -1 ){
                return false;
            }

            // Check card number prefix
            if ( !this._creditCardSpecs[creditCardType]['prefix'].test(num) ){
                return false;
            }

            // No Luhn check required
            if (this._creditCardSpecs[creditCardType]['luhn'] === false){
                return true;
            }

            return this._luhn(num);
        }
    };

    return Validator;

});<|MERGE_RESOLUTION|>--- conflicted
+++ resolved
@@ -1912,7 +1912,7 @@
                         this.hide(elm);
                     }
                 } else {
-                    if (elm.style.display === 'none') {
+                    if (this.getStyle(elm,'display').toLowerCase() === 'none') {
                         this.show(elm);
                     }
                     else {
@@ -2552,39 +2552,18 @@
         offset: function(el) {
             /*jshint boss:true */
             el = Ink.i(el);
-            var bProp = ['border-left-width', 'border-top-width'];
             var res = [0, 0];
-            var dRes, bRes, parent, cs;
-            var getPropPx = InkElement._getPropPx;
-
-            var InkBrowser = Ink.getModule('Ink.Dom.Browser', 1);
-
-            do {
-                cs = window.getComputedStyle ? window.getComputedStyle(el, null) : el.currentStyle;
-                dRes = [el.offsetLeft | 0, el.offsetTop | 0];
-
-                bRes = [getPropPx(cs, bProp[0]), getPropPx(cs, bProp[1])];
-                if( InkBrowser.OPERA ){
-                    res[0] += dRes[0];
-                    res[1] += dRes[1];
-                } else {
-                    res[0] += dRes[0] + bRes[0];
-                    res[1] += dRes[1] + bRes[1];
-                }
-                parent = el.offsetParent;
-            } while (el = parent);
-
-            bRes = [getPropPx(cs, bProp[0]), getPropPx(cs, bProp[1])];
-
-            if (InkBrowser.GECKO) {
-                res[0] += bRes[0];
-                res[1] += bRes[1];
-            }
-            else if( !InkBrowser.OPERA ) {
-                res[0] -= bRes[0];
-                res[1] -= bRes[1];
-            }
-
+            var doc = el.ownerDocument,
+                docElem = doc.documentElement,
+                box = el.getBoundingClientRect(),
+                body = doc.body,
+                clientTop  = docElem.clientTop  || body.clientTop  || 0,
+                clientLeft = docElem.clientLeft || body.clientLeft || 0,
+                scrollTop  = doc.pageYOffset || docElem.scrollTop  || body.scrollTop,
+                scrollLeft = doc.pageXOffset || docElem.scrollLeft || body.scrollLeft,
+                top  = box.top  + scrollTop  - clientTop,
+                left = box.left + scrollLeft - clientLeft;
+            res = [left, top];
             return res;
         },
 
@@ -2611,7 +2590,7 @@
                 c = val.indexOf('px');
                 if (c === -1) { n = 0; }
                 else {
-                    n = parseInt(val, 10);
+                    n = parseFloat(val, 10);
                 }
             }
 
@@ -4245,11 +4224,7 @@
 
         } else {
             ev = document.createEventObject();
-<<<<<<< HEAD
-                if (nativeEvents.indexOf("on"+eventName) === -1){
-=======
             if (!isNative('on' + eventName)) {
->>>>>>> 5d99e031
                 ev.eventType = "ondataavailable";
             } else {
                 ev.eventType = "on"+eventName;
@@ -4611,10 +4586,7 @@
     debug: function(){}
 };
 
-<<<<<<< HEAD
-
-=======
->>>>>>> 5d99e031
+
 return InkEvent;
 
 });
@@ -11576,7 +11548,6 @@
          *     });
          */
         _daysInMonth: function(_m,_y){
-            /* jshint eqeqeq:false */
             var nDays=0;
 
             _m = parseInt(_m, 10);
@@ -11587,7 +11558,7 @@
             } else if ( _m===4 || _m===6 || _m===9 || _m===11) {
                 nDays = 30;
             } else if (_m===2) {
-                if((_y%400===0) || (_y%4===0 && _y%100!=0)) {
+                if((_y%400===0) || (_y%4===0 && _y%100!==0)) {
                     nDays = 29;
                 } else {
                     nDays = 28;
