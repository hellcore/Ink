--- conflicted
+++ resolved
@@ -598,723 +598,723 @@
 
 })(window, document);
 
-/**
- * @author inkdev AT sapo.pt
- */
-
-Ink.createModule('Ink.Net.Ajax', '1', [], function() {
-
-    'use strict';
-
-    /**
-     * @module Ink.Net.Ajax_1
-     */
-
-    /**
-     * Creates a new cross browser XMLHttpRequest object
-     *
-     * @class Ink.Net.Ajax
-     * @constructor
-     *
-     * @param {String}  url      request url
-     * @param {Object}  options  request options
-     * @param {Boolean}        [options.asynchronous]    if the request should be asynchronous. true by default.
-     * @param {String}         [options.method]          HTTP request method. POST by default.
-     * @param {Object|String}  [options.parameters]      Request parameters which should be sent with the request
-     * @param {Number}         [options.timeout]         Request timeout
-     * @param {Number}         [options.delay]           Artificial delay. If request is completed in time lower than this, then wait a bit before calling the callbacks
-     * @param {String}         [options.postBody]        POST request body. If not specified, it's filled with the contents from parameters
-     * @param {String}         [options.contentType]     Content-type header to be sent. Defaults to 'application/x-www-form-urlencoded'
-     * @param {Object}         [options.requestHeaders]  key-value pairs for additional request headers
-     * @param {Function}       [options.onComplete]      Callback executed after the request is completed, no matter what happens during the request.
-     * @param {Function}       [options.onSuccess]       Callback executed if the request is successful (requests with 2xx status codes)
-     * @param {Function}       [options.onFailure]       Callback executed if the request fails (requests with status codes different from 2xx)
-     * @param {Function}       [options.onException]     Callback executed if an exception  occurs. Receives the exception as a parameter.
-     * @param {Function}       [options.onCreate]        Callback executed after object initialization but before the request is made
-     * @param {Function}       [options.onInit]          Callback executed before any initialization
-     * @param {Function}       [options.onTimeout]       Callback executed if the request times out
-     * @param {Boolean|String} [options.evalJS]          If the request Content-type header is application/json, evaluates the response and populates responseJSON. Use 'force' if you want to force the response evaluation, no matter what Content-type it's using. Defaults to true.
-     * @param {Boolean}        [options.sanitizeJSON]    Sanitize the content of responseText before evaluation
-     * @param {String}         [options.xhrProxy]        URI for proxy service hosted on the same server as the web app, that can fetch documents from other domains.
-     *                                             The service must pipe all input and output untouched (some input sanitization is allowed, like clearing cookies).
-     *                                             e.g., requesting http://example.org/doc can become /proxy/http%3A%2F%2Fexample.org%2Fdoc The proxy service will
-     *                                             be used for cross-domain requests, if set, else a network error is returned as exception.
-     */
-    var Ajax = function(url, options){
-
-        // start of AjaxMock patch - uncomment to enable it
-        /*var AM = SAPO.Communication.AjaxMock;
-        if (AM && !options.inMock) {
-            if (AM.autoRecordThisUrl && AM.autoRecordThisUrl(url)) {
-                return new AM.Record(url, options);
-            }
-            if (AM.mockThisUrl && AM.mockThisUrl(url)) {
-                return new AM.Play(url, options, true);
-            }
-        }*/
-        // end of AjaxMock patch
-
-        this.init(url, options);
-    };
-
-    /**
-    * Options for all requests. These can then be
-    * overriden for individual ones.
-    */
-    Ajax.globalOptions = {
-        parameters: {},
-        requestHeaders: {}
-    };
-
-
-    // IE10 does not need XDomainRequest
-    var xMLHttpRequestWithCredentials = 'XMLHttpRequest' in window && 'withCredentials' in (new XMLHttpRequest());
-
-
-
-    Ajax.prototype = {
-
-        init: function(url, userOptions) {
-            if (!url) {
-                throw new Error("WRONG_ARGUMENTS_ERR");
-            }
-            var options = Ink.extendObj({
-                asynchronous: true,
-                method: 'POST',
-                parameters: null,
-                timeout: 0,
-                delay: 0,
-                postBody: '',
-                contentType:  'application/x-www-form-urlencoded',
-                requestHeaders: null,
-                onComplete: null,
-                onSuccess: null,
-                onFailure: null,
-                onException: null,
-                onHeaders: null,
-                onCreate: null,
-                onInit: null,
-                onTimeout: null,
-                sanitizeJSON: false,
-                evalJS: true,
-                xhrProxy: '',
-                cors: false,
-                debug: false,
-                useCredentials: false,
-                signRequest: false
-            }, Ajax.globalOptions);
-
-            if (userOptions && typeof userOptions === 'object') {
-                options = Ink.extendObj(options, userOptions);
-
-
-                if (typeof userOptions.parameters === 'object') {
-                    options.parameters = Ink.extendObj(Ink.extendObj({}, Ajax.globalOptions.parameters), userOptions.parameters);
-                } else if (userOptions.parameters !== null) {
-                    var globalParameters = this.paramsObjToStr(Ajax.globalOptions.parameters);
-                    if (globalParameters) {
-                        options.parameters = userOptions.parameters + '&' + globalParameters;
-                    }
-                }
-
-                options.requestHeaders = Ink.extendObj({}, Ajax.globalOptions.requestHeaders);
-                options.requestHeaders = Ink.extendObj(options.requestHeaders, userOptions.requestHeaders);
-            }
-
-            this.options = options;
-
-            this.safeCall('onInit');
-
-            var urlLocation =  document.createElementNS ?
-                document.createElementNS('http://www.w3.org/1999/xhtml', 'a') :
-                document.createElement('a');
-            urlLocation.href = url;
-
-            this.url = url;
-            this.isHTTP = urlLocation.protocol.match(/^https?:$/i) && true;
-            this.requestHasBody = options.method.search(/^get|head$/i) < 0;
-
-            if (!this.isHTTP || location.protocol === 'widget:' || typeof window.widget === 'object') {
-                this.isCrossDomain = false;
-            } else {
-                this.isCrossDomain = location.protocol !== urlLocation.protocol || location.host !== urlLocation.host;
-            }
-            if(this.options.cors) {
-                this.isCrossDomain = false;
-            }
-
-            this.transport = this.getTransport();
-
-            this.request();
-        },
-
-        /**
-         * Creates the appropriate XMLHttpRequest object
-         *
-         * @method getTransport
-         * @return {Object} XMLHttpRequest object
-         */
-        getTransport: function()
-        {
-            /*global XDomainRequest:false, ActiveXObject:false */
-            if (!xMLHttpRequestWithCredentials && this.options.cors && 'XDomainRequest' in window) {
-                this.usingXDomainReq = true;
-                return new XDomainRequest();
-            }
-            else if (typeof XMLHttpRequest !== 'undefined') {
-                return new XMLHttpRequest();
-            }
-            else if (typeof ActiveXObject !== 'undefined') {
-                try {
-                    return new ActiveXObject('Msxml2.XMLHTTP');
-                } catch (e) {
-                    return new ActiveXObject('Microsoft.XMLHTTP');
-                }
-            } else {
-                return null;
-            }
-        },
-
-        /**
-         * Set the necessary headers for an ajax request
-         *
-         * @method setHeaders
-         * @param {String} url - url for the request
-         */
-        setHeaders: function()
-        {
-            if (this.transport) {
-                try {
-                    var headers = {
-                        "Accept": "text/javascript,text/xml,application/xml,application/xhtml+xml,text/html,application/json;q=0.9,text/plain;q=0.8,video/x-mng,image/png,image/jpeg,image/gif;q=0.2,*/*;q=0.1",
-                        "Accept-Language": navigator.language,
-                        "X-Requested-With": "XMLHttpRequest",
-                        "X-Ink-Version": "1"
-                    };
-                    if (this.options.cors) {
-                        if (!this.options.signRequest) {
-                            delete headers['X-Requested-With'];
-                        }
-                        delete headers['X-Ink-Version'];
-                    }
-
-                    if (this.options.requestHeaders && typeof this.options.requestHeaders === 'object') {
+/**
+ * @author inkdev AT sapo.pt
+ */
+
+Ink.createModule('Ink.Net.Ajax', '1', [], function() {
+
+    'use strict';
+
+    /**
+     * @module Ink.Net.Ajax_1
+     */
+
+    /**
+     * Creates a new cross browser XMLHttpRequest object
+     *
+     * @class Ink.Net.Ajax
+     * @constructor
+     *
+     * @param {String}  url      request url
+     * @param {Object}  options  request options
+     * @param {Boolean}        [options.asynchronous]    if the request should be asynchronous. true by default.
+     * @param {String}         [options.method]          HTTP request method. POST by default.
+     * @param {Object|String}  [options.parameters]      Request parameters which should be sent with the request
+     * @param {Number}         [options.timeout]         Request timeout
+     * @param {Number}         [options.delay]           Artificial delay. If request is completed in time lower than this, then wait a bit before calling the callbacks
+     * @param {String}         [options.postBody]        POST request body. If not specified, it's filled with the contents from parameters
+     * @param {String}         [options.contentType]     Content-type header to be sent. Defaults to 'application/x-www-form-urlencoded'
+     * @param {Object}         [options.requestHeaders]  key-value pairs for additional request headers
+     * @param {Function}       [options.onComplete]      Callback executed after the request is completed, no matter what happens during the request.
+     * @param {Function}       [options.onSuccess]       Callback executed if the request is successful (requests with 2xx status codes)
+     * @param {Function}       [options.onFailure]       Callback executed if the request fails (requests with status codes different from 2xx)
+     * @param {Function}       [options.onException]     Callback executed if an exception  occurs. Receives the exception as a parameter.
+     * @param {Function}       [options.onCreate]        Callback executed after object initialization but before the request is made
+     * @param {Function}       [options.onInit]          Callback executed before any initialization
+     * @param {Function}       [options.onTimeout]       Callback executed if the request times out
+     * @param {Boolean|String} [options.evalJS]          If the request Content-type header is application/json, evaluates the response and populates responseJSON. Use 'force' if you want to force the response evaluation, no matter what Content-type it's using. Defaults to true.
+     * @param {Boolean}        [options.sanitizeJSON]    Sanitize the content of responseText before evaluation
+     * @param {String}         [options.xhrProxy]        URI for proxy service hosted on the same server as the web app, that can fetch documents from other domains.
+     *                                             The service must pipe all input and output untouched (some input sanitization is allowed, like clearing cookies).
+     *                                             e.g., requesting http://example.org/doc can become /proxy/http%3A%2F%2Fexample.org%2Fdoc The proxy service will
+     *                                             be used for cross-domain requests, if set, else a network error is returned as exception.
+     */
+    var Ajax = function(url, options){
+
+        // start of AjaxMock patch - uncomment to enable it
+        /*var AM = SAPO.Communication.AjaxMock;
+        if (AM && !options.inMock) {
+            if (AM.autoRecordThisUrl && AM.autoRecordThisUrl(url)) {
+                return new AM.Record(url, options);
+            }
+            if (AM.mockThisUrl && AM.mockThisUrl(url)) {
+                return new AM.Play(url, options, true);
+            }
+        }*/
+        // end of AjaxMock patch
+
+        this.init(url, options);
+    };
+
+    /**
+    * Options for all requests. These can then be
+    * overriden for individual ones.
+    */
+    Ajax.globalOptions = {
+        parameters: {},
+        requestHeaders: {}
+    };
+
+
+    // IE10 does not need XDomainRequest
+    var xMLHttpRequestWithCredentials = 'XMLHttpRequest' in window && 'withCredentials' in (new XMLHttpRequest());
+
+
+
+    Ajax.prototype = {
+
+        init: function(url, userOptions) {
+            if (!url) {
+                throw new Error("WRONG_ARGUMENTS_ERR");
+            }
+            var options = Ink.extendObj({
+                asynchronous: true,
+                method: 'POST',
+                parameters: null,
+                timeout: 0,
+                delay: 0,
+                postBody: '',
+                contentType:  'application/x-www-form-urlencoded',
+                requestHeaders: null,
+                onComplete: null,
+                onSuccess: null,
+                onFailure: null,
+                onException: null,
+                onHeaders: null,
+                onCreate: null,
+                onInit: null,
+                onTimeout: null,
+                sanitizeJSON: false,
+                evalJS: true,
+                xhrProxy: '',
+                cors: false,
+                debug: false,
+                useCredentials: false,
+                signRequest: false
+            }, Ajax.globalOptions);
+
+            if (userOptions && typeof userOptions === 'object') {
+                options = Ink.extendObj(options, userOptions);
+
+
+                if (typeof userOptions.parameters === 'object') {
+                    options.parameters = Ink.extendObj(Ink.extendObj({}, Ajax.globalOptions.parameters), userOptions.parameters);
+                } else if (userOptions.parameters !== null) {
+                    var globalParameters = this.paramsObjToStr(Ajax.globalOptions.parameters);
+                    if (globalParameters) {
+                        options.parameters = userOptions.parameters + '&' + globalParameters;
+                    }
+                }
+
+                options.requestHeaders = Ink.extendObj({}, Ajax.globalOptions.requestHeaders);
+                options.requestHeaders = Ink.extendObj(options.requestHeaders, userOptions.requestHeaders);
+            }
+
+            this.options = options;
+
+            this.safeCall('onInit');
+
+            var urlLocation =  document.createElementNS ?
+                document.createElementNS('http://www.w3.org/1999/xhtml', 'a') :
+                document.createElement('a');
+            urlLocation.href = url;
+
+            this.url = url;
+            this.isHTTP = urlLocation.protocol.match(/^https?:$/i) && true;
+            this.requestHasBody = options.method.search(/^get|head$/i) < 0;
+
+            if (!this.isHTTP || location.protocol === 'widget:' || typeof window.widget === 'object') {
+                this.isCrossDomain = false;
+            } else {
+                this.isCrossDomain = location.protocol !== urlLocation.protocol || location.host !== urlLocation.host;
+            }
+            if(this.options.cors) {
+                this.isCrossDomain = false;
+            }
+
+            this.transport = this.getTransport();
+
+            this.request();
+        },
+
+        /**
+         * Creates the appropriate XMLHttpRequest object
+         *
+         * @method getTransport
+         * @return {Object} XMLHttpRequest object
+         */
+        getTransport: function()
+        {
+            /*global XDomainRequest:false, ActiveXObject:false */
+            if (!xMLHttpRequestWithCredentials && this.options.cors && 'XDomainRequest' in window) {
+                this.usingXDomainReq = true;
+                return new XDomainRequest();
+            }
+            else if (typeof XMLHttpRequest !== 'undefined') {
+                return new XMLHttpRequest();
+            }
+            else if (typeof ActiveXObject !== 'undefined') {
+                try {
+                    return new ActiveXObject('Msxml2.XMLHTTP');
+                } catch (e) {
+                    return new ActiveXObject('Microsoft.XMLHTTP');
+                }
+            } else {
+                return null;
+            }
+        },
+
+        /**
+         * Set the necessary headers for an ajax request
+         *
+         * @method setHeaders
+         * @param {String} url - url for the request
+         */
+        setHeaders: function()
+        {
+            if (this.transport) {
+                try {
+                    var headers = {
+                        "Accept": "text/javascript,text/xml,application/xml,application/xhtml+xml,text/html,application/json;q=0.9,text/plain;q=0.8,video/x-mng,image/png,image/jpeg,image/gif;q=0.2,*/*;q=0.1",
+                        "Accept-Language": navigator.language,
+                        "X-Requested-With": "XMLHttpRequest",
+                        "X-Ink-Version": "1"
+                    };
+                    if (this.options.cors) {
+                        if (!this.options.signRequest) {
+                            delete headers['X-Requested-With'];
+                        }
+                        delete headers['X-Ink-Version'];
+                    }
+
+                    if (this.options.requestHeaders && typeof this.options.requestHeaders === 'object') {
                         for(var headerReqName in this.options.requestHeaders) {
-                            if (this.options.requestHeaders.hasOwnProperty(headerReqName)) {
-                                headers[headerReqName] = this.options.requestHeaders[headerReqName];
+                            if (this.options.requestHeaders.hasOwnProperty(headerReqName)) {
+                                headers[headerReqName] = this.options.requestHeaders[headerReqName];
                             }
-                        }
-                    }
-
-                    if (this.transport.overrideMimeType && (navigator.userAgent.match(/Gecko\/(\d{4})/) || [0,2005])[1] < 2005) {
-                        headers['Connection'] = 'close';
-                    }
-
-                    for (var headerName in headers) {
-                        if(headers.hasOwnProperty(headerName)) {
-                            this.transport.setRequestHeader(headerName, headers[headerName]);
-                        }
-                    }
-                } catch(e) {}
-            }
-        },
-
-        /**
-         * Converts an object with parameters to a querystring
-         *
-         * @method paramsObjToStr
-         * @param {Object|String}  optParams  parameters object
-         * @return {String} querystring
-         */
-        paramsObjToStr: function(optParams) {
-            var k, m, p, a, params = [];
-            if (typeof optParams === 'object') {
-                for (p in optParams){
-                    if (optParams.hasOwnProperty(p)) {
-                        a = optParams[p];
-                        if (Object.prototype.toString.call(a) === '[object Array]' && !isNaN(a.length)) {
-                            for (k = 0, m = a.length; k < m; k++) {
-                                params = params.concat([
-                                    encodeURIComponent(p), '[]',   '=',
-                                    encodeURIComponent(a[k]), '&'
-                                ]);
-                            }
-                        }
-                        else {
-                            params = params.concat([
-                                encodeURIComponent(p), '=',
-                                encodeURIComponent(a), '&'
-                            ]);
-                        }
-                    }
-                }
-                if (params.length > 0) {
-                    params.pop();
-                }
-            }
-            else
-            {
-                return optParams;
-            }
-            return params.join('');
-        },
-
-        /**
-         * set the url parameters for a GET request
-         *
-         * @method setParams
-         */
-        setParams: function()
-        {
-            var params = null, optParams = this.options.parameters;
-
-            if(typeof optParams === "object"){
-                params = this.paramsObjToStr(optParams);
-            } else {
-                params = '' + optParams;
-            }
-
-            if(params){
-                if(this.url.indexOf('?') > -1) {
-                    this.url = this.url.split('#')[0] + '&' + params;
-                } else {
-                    this.url = this.url.split('#')[0] + '?' + params;
-                }
-            }
-        },
-
-        /**
-         * Retrieves HTTP header from response
-         *
-         * @method getHeader
-         * @param {String}  name  header name
-         * @return {String} header content
-         */
-        getHeader: function(name)
-        {
-            if (this.usingXDomainReq && name === 'Content-Type') {
-                return this.transport.contentType;
-            }
-            try{
-                return this.transport.getResponseHeader(name);
-            } catch(e) {
-                return null;
-            }
-        },
-
-        /**
-         * Returns all http headers from the response
-         *
-         * @method getAllHeaders
-         * @return {String} the headers, each separated by a newline
-         */
-        getAllHeaders: function()
-        {
-            try {
-                return this.transport.getAllResponseHeaders();
-            } catch(e) {
-                return null;
-            }
-        },
-
-        /**
-         * Setup the response object
-         *
-         * @method getResponse
-         * @return {Object} the response object
-         */
-        getResponse: function(){
-            // setup our own stuff
-            var t = this.transport,
-                r = {
-                    headerJSON: null,
-                    responseJSON: null,
-                    getHeader: this.getHeader,
-                    getAllHeaders: this.getAllHeaders,
-                    request: this,
-                    transport: t,
-                    timeTaken: new Date() - this.startTime,
-                    requestedUrl: this.url
-                };
-
-            // setup things expected from the native object
-            r.readyState = t.readyState;
-            try { r.responseText = t.responseText; } catch(e) {}
-            try { r.responseXML  = t.responseXML;  } catch(e) {}
-            try { r.status       = t.status;       } catch(e) { r.status     = 0;  }
-            try { r.statusText   = t.statusText;   } catch(e) { r.statusText = ''; }
-
-            return r;
-        },
-
-        /**
-         * Aborts the request if still running. No callbacks are called
-         *
-         * @method abort
-         */
-        abort: function(){
-            if (this.transport) {
-                clearTimeout(this.delayTimeout);
-                clearTimeout(this.stoTimeout);
-                try { this.transport.abort(); } catch(ex) {}
-                this.finish();
-            }
-        },
-
-        /**
-         * Executes the state changing phase of an ajax request
-         *
-         * @method runStateChange
-         */
-        runStateChange: function()
-        {
-            var rs = this.transport.readyState;
-            if (rs === 3) {
-                if (this.isHTTP) {
-                    this.safeCall('onHeaders');
-                }
-            } else if (rs === 4 || this.usingXDomainReq) {
-
-                if (this.options.asynchronous && this.options.delay && (this.startTime + this.options.delay > new Date().getTime())) {
-                    this.delayTimeout = setTimeout(Ink.bind(this.runStateChange, this), this.options.delay + this.startTime - new Date().getTime());
-                    return;
-                }
-
-                var responseJSON,
-                    responseContent = this.transport.responseText,
-                    response = this.getResponse(),
-                    curStatus = this.transport.status;
-
-                if (this.isHTTP && !this.options.asynchronous) {
-                    this.safeCall('onHeaders');
-                }
-
-                clearTimeout(this.stoTimeout);
-
-                if (curStatus === 0) {
-                    // Status 0 indicates network error for http requests.
-                    // For http less requests, 0 is always returned.
-                    if (this.isHTTP) {
-                        this.safeCall('onException', this.makeError(18, 'NETWORK_ERR'));
-                    } else {
-                        curStatus = responseContent ? 200 : 404;
-                    }
-                }
-                else if (curStatus === 304) {
-                    curStatus = 200;
-                }
-                var isSuccess = this.usingXDomainReq || 200 <= curStatus && curStatus < 300;
-
-                var headerContentType = this.getHeader('Content-Type') || '';
-                if (this.options.evalJS &&
-                    (headerContentType.indexOf("application/json") >= 0 || this.options.evalJS === 'force')){
-                        try {
-                            responseJSON = this.evalJSON(responseContent, this.sanitizeJSON);
-                            if(responseJSON){
-                                responseContent = response.responseJSON = responseJSON;
-                            }
-                        } catch(e){
-                            if (isSuccess) {
-                                // If the request failed, then this is perhaps an error page
-                                // so don't notify error.
-                                this.safeCall('onException', e);
-                            }
-                        }
-                }
-
-                if (this.usingXDomainReq && headerContentType.indexOf('xml') !== -1 && 'DOMParser' in window) {
-                    // http://msdn.microsoft.com/en-us/library/ie/ff975278(v=vs.85).aspx
-                    var mimeType;
-                    switch (headerContentType) {
-                        case 'application/xml':
-                        case 'application/xhtml+xml':
-                        case 'image/svg+xml':
-                            mimeType = headerContentType;
-                            break;
-                        default:
-                            mimeType = 'text/xml';
-                    }
-                    var xmlDoc = (new DOMParser()).parseFromString( this.transport.responseText, mimeType);
-                    this.transport.responseXML = xmlDoc;
-                    response.responseXML  = xmlDoc;
-                }
-
-                if (this.transport.responseXML !== null && response.responseJSON === null && this.transport.responseXML.xml !== ""){
-                    responseContent = this.transport.responseXML;
-                }
-
-                if (curStatus || this.usingXDomainReq) {
-                    if (isSuccess) {
-                        this.safeCall('onSuccess', response, responseContent);
-                    } else {
-                        this.safeCall('onFailure', response, responseContent);
-                    }
-                    this.safeCall('on'+curStatus, response, responseContent);
-                }
-                this.finish(response, responseContent);
-            }
-        },
-
-        /**
-         * Last step after XHR is complete. Call onComplete and cleanup object
-         *
-         * @method finish
-         * @param {} response
-         * @param {} responseContent
-         */
-        finish: function(response, responseContent){
-            if (response) {
-                this.safeCall('onComplete', response, responseContent);
-            }
-            clearTimeout(this.stoTimeout);
-
-            if (this.transport) {
-                // IE6 sometimes barfs on this one
-                try{ this.transport.onreadystatechange = null; } catch(e){}
-
-                if (typeof this.transport.destroy === 'function') {
-                    // Stuff for Samsung.
-                    this.transport.destroy();
-                }
-
-                // Let XHR be collected.
-                this.transport = null;
-            }
-        },
-
-        /**
-         * Safely calls a callback function.
-         * Verifies that the callback is well defined and traps errors
-         *
-         * @method safeCall
-         * @param {Function}  listener
-         */
-        safeCall: function(listener, first/*, second*/) {
-            function rethrow(exception){
-                setTimeout(function() {
-                    // Rethrow exception so it'll land in
-                    // the error console, firebug, whatever.
-                    if (exception.message) {
-                        exception.message += '\n'+(exception.stacktrace || exception.stack || '');
-                    }
-                    throw exception;
-                }, 1);
-            }
-            if (typeof this.options[listener] === 'function') {
-                //SAPO.safeCall(this, this.options[listener], first, second);
-                //return object[listener].apply(object, [].slice.call(arguments, 2));
-                try {
-                    this.options[listener].apply(this, [].slice.call(arguments, 1));
-                } catch(ex) {
-                    rethrow(ex);
-                }
-            } else if (first && window.Error && (first instanceof Error)) {
-                rethrow(first);
-            }
-        },
-
-        /**
-         * Sets new request header for the subsequent http request
-         *
-         * @method setRequestHeader
-         * @param {String} name
-         * @param {String} value
-         */
-        setRequestHeader: function(name, value){
-            if (!this.options.requestHeaders) {
-                this.options.requestHeaders = {};
-            }
-            this.options.requestHeaders[name] = value;
-        },
-
-        /**
-         * Execute the request
-         *
-         * @method request
-         */
-        request: function()
-        {
-            if(this.transport) {
-                var params = null;
-                if(this.requestHasBody) {
-                    if(this.options.postBody !== null && this.options.postBody !== '') {
-                        params = this.options.postBody;
-                        this.setParams();
-                    } else if (this.options.parameters !== null && this.options.parameters !== ''){
-                        params = this.options.parameters;
-                    }
-
-                    if (typeof params === "object" && !params.nodeType) {
-                        params = this.paramsObjToStr(params);
-                    } else if (typeof params !== "object" && params !== null){
-                        params = '' + params;
-                    }
-
-                    if(this.options.contentType) {
-                        this.setRequestHeader('Content-Type', this.options.contentType);
-                    }
-                } else {
-                    this.setParams();
-                }
-
-                var url = this.url;
-                var method = this.options.method;
-                var crossDomain = this.isCrossDomain;
-
-                if (crossDomain && this.options.xhrProxy) {
-                    this.setRequestHeader('X-Url', url);
-                    url = this.options.xhrProxy + encodeURIComponent(url);
-                    crossDomain = false;
-                }
-
-                try {
-                    this.transport.open(method, url, this.options.asynchronous);
-                } catch(e) {
-                    this.safeCall('onException', e);
-                    return this.finish(this.getResponse(), null);
-                }
-
-                this.setHeaders();
-
-                this.safeCall('onCreate');
-
-                if(this.options.timeout && !isNaN(this.options.timeout)) {
-                    this.stoTimeout = setTimeout(Ink.bind(function() {
-                        if(this.options.onTimeout) {
-                            this.safeCall('onTimeout');
-                            this.abort();
-                        }
-                    }, this), (this.options.timeout * 1000));
-                }
-
-                if(this.options.useCredentials && !this.usingXDomainReq) {
-                    this.transport.withCredentials = true;
-                }
-
-                if(this.options.asynchronous && !this.usingXDomainReq) {
-                    this.transport.onreadystatechange = Ink.bind(this.runStateChange, this);
-                }
-                else if (this.usingXDomainReq) {
-                    this.transport.onload = Ink.bind(this.runStateChange, this);
-                }
-
-                try {
-                    if (crossDomain) {
-                        // Need explicit handling because Mozila aborts
-                        // the script and Chrome fails silently.per the spec
-                        throw this.makeError(18, 'NETWORK_ERR');
-                    } else {
-                        this.startTime = new Date().getTime();
-                        this.transport.send(params);
-                    }
-                } catch(e) {
-                    this.safeCall('onException', e);
-                    return this.finish(this.getResponse(), null);
-                }
-
-                if(!this.options.asynchronous) {
-                    this.runStateChange();
-                }
-            }
-        },
-
-        /**
-         * Returns new exception object that can be thrown
-         *
-         * @method makeError
-         * @param code
-         * @param message
-         * @returns {Object}
-         */
-        makeError: function(code, message){
-            if (typeof Error !== 'function') {
-                return {code: code, message: message};
-            }
-            var e = new Error(message);
-            e.code = code;
-            return e;
-        },
-
-        /**
-         * Checks if a given string is valid JSON
-         *
-         * @method isJSON
-         * @param {String} str  String to be evaluated
-         * @return {Boolean} True if the string is valid JSON
-         */
-        isJSON: function(str)
-        {
-            if (typeof str !== "string" || !str){ return false; }
-            str = str.replace(/\\./g, '@').replace(/"[^"\\\n\r]*"/g, '');
-            return (/^[,:{}\[\]0-9.\-+Eaeflnr-u \n\r\t]*$/).test(str);
-        },
-
-        /**
-         * Evaluates a given string as JSON
-         *
-         * @method evalJSON
-         * @param {String}  str       String to be evaluated
-         * @param {Boolean} sanitize  whether to sanitize the content or not
-         * @return {Object} Json content as an object
-         */
-        evalJSON: function(strJSON, sanitize)
-        {
-            if (strJSON && (!sanitize || this.isJSON(strJSON))) {
-                try {
-                    if (typeof JSON  !== "undefined" && typeof JSON.parse !== 'undefined'){
-                        return JSON.parse(strJSON);
-                    }
-                    return eval('(' + strJSON + ')');
-                } catch(e) {
-                    throw new Error('ERROR: Bad JSON string...');
-                }
-            }
-            return null;
-        }
-    };
-
-    /**
-     * Loads content from a given url through a XMLHttpRequest.
-     * Shortcut function for simple AJAX use cases.
-     *
-     * @method load
-     * @param {String}   url       request url
-     * @param {Function} callback  callback to be executed if the request is successful
-     * @return {Object} XMLHttpRequest object
-     */
-    Ajax.load = function(url, callback){
-        return new Ajax(url, {
-            method: 'GET',
-            onSuccess: function(response){
-                callback(response.responseText, response);
-            }
-        });
-    };
-
-    /**
-     * Loads content from a given url through a XMLHttpRequest.
-     * Shortcut function for simple AJAX use cases.
-     *
-     * @method ping
-     * @param {String}   url       request url
-     * @param {Function} callback  callback to be executed if the request is successful
-     * @return {Object} XMLHttpRequest object
-     */
-    Ajax.ping = function(url, callback){
-        return new Ajax(url, {
-            method: 'HEAD',
-            onSuccess: function(response){
-                if (typeof callback === 'function'){
-                    callback(response);
-                }
-            }
-        });
-    };
-
-
-    return Ajax;
-
-});
+                        }
+                    }
+
+                    if (this.transport.overrideMimeType && (navigator.userAgent.match(/Gecko\/(\d{4})/) || [0,2005])[1] < 2005) {
+                        headers['Connection'] = 'close';
+                    }
+
+                    for (var headerName in headers) {
+                        if(headers.hasOwnProperty(headerName)) {
+                            this.transport.setRequestHeader(headerName, headers[headerName]);
+                        }
+                    }
+                } catch(e) {}
+            }
+        },
+
+        /**
+         * Converts an object with parameters to a querystring
+         *
+         * @method paramsObjToStr
+         * @param {Object|String}  optParams  parameters object
+         * @return {String} querystring
+         */
+        paramsObjToStr: function(optParams) {
+            var k, m, p, a, params = [];
+            if (typeof optParams === 'object') {
+                for (p in optParams){
+                    if (optParams.hasOwnProperty(p)) {
+                        a = optParams[p];
+                        if (Object.prototype.toString.call(a) === '[object Array]' && !isNaN(a.length)) {
+                            for (k = 0, m = a.length; k < m; k++) {
+                                params = params.concat([
+                                    encodeURIComponent(p), '[]',   '=',
+                                    encodeURIComponent(a[k]), '&'
+                                ]);
+                            }
+                        }
+                        else {
+                            params = params.concat([
+                                encodeURIComponent(p), '=',
+                                encodeURIComponent(a), '&'
+                            ]);
+                        }
+                    }
+                }
+                if (params.length > 0) {
+                    params.pop();
+                }
+            }
+            else
+            {
+                return optParams;
+            }
+            return params.join('');
+        },
+
+        /**
+         * set the url parameters for a GET request
+         *
+         * @method setParams
+         */
+        setParams: function()
+        {
+            var params = null, optParams = this.options.parameters;
+
+            if(typeof optParams === "object"){
+                params = this.paramsObjToStr(optParams);
+            } else {
+                params = '' + optParams;
+            }
+
+            if(params){
+                if(this.url.indexOf('?') > -1) {
+                    this.url = this.url.split('#')[0] + '&' + params;
+                } else {
+                    this.url = this.url.split('#')[0] + '?' + params;
+                }
+            }
+        },
+
+        /**
+         * Retrieves HTTP header from response
+         *
+         * @method getHeader
+         * @param {String}  name  header name
+         * @return {String} header content
+         */
+        getHeader: function(name)
+        {
+            if (this.usingXDomainReq && name === 'Content-Type') {
+                return this.transport.contentType;
+            }
+            try{
+                return this.transport.getResponseHeader(name);
+            } catch(e) {
+                return null;
+            }
+        },
+
+        /**
+         * Returns all http headers from the response
+         *
+         * @method getAllHeaders
+         * @return {String} the headers, each separated by a newline
+         */
+        getAllHeaders: function()
+        {
+            try {
+                return this.transport.getAllResponseHeaders();
+            } catch(e) {
+                return null;
+            }
+        },
+
+        /**
+         * Setup the response object
+         *
+         * @method getResponse
+         * @return {Object} the response object
+         */
+        getResponse: function(){
+            // setup our own stuff
+            var t = this.transport,
+                r = {
+                    headerJSON: null,
+                    responseJSON: null,
+                    getHeader: this.getHeader,
+                    getAllHeaders: this.getAllHeaders,
+                    request: this,
+                    transport: t,
+                    timeTaken: new Date() - this.startTime,
+                    requestedUrl: this.url
+                };
+
+            // setup things expected from the native object
+            r.readyState = t.readyState;
+            try { r.responseText = t.responseText; } catch(e) {}
+            try { r.responseXML  = t.responseXML;  } catch(e) {}
+            try { r.status       = t.status;       } catch(e) { r.status     = 0;  }
+            try { r.statusText   = t.statusText;   } catch(e) { r.statusText = ''; }
+
+            return r;
+        },
+
+        /**
+         * Aborts the request if still running. No callbacks are called
+         *
+         * @method abort
+         */
+        abort: function(){
+            if (this.transport) {
+                clearTimeout(this.delayTimeout);
+                clearTimeout(this.stoTimeout);
+                try { this.transport.abort(); } catch(ex) {}
+                this.finish();
+            }
+        },
+
+        /**
+         * Executes the state changing phase of an ajax request
+         *
+         * @method runStateChange
+         */
+        runStateChange: function()
+        {
+            var rs = this.transport.readyState;
+            if (rs === 3) {
+                if (this.isHTTP) {
+                    this.safeCall('onHeaders');
+                }
+            } else if (rs === 4 || this.usingXDomainReq) {
+
+                if (this.options.asynchronous && this.options.delay && (this.startTime + this.options.delay > new Date().getTime())) {
+                    this.delayTimeout = setTimeout(Ink.bind(this.runStateChange, this), this.options.delay + this.startTime - new Date().getTime());
+                    return;
+                }
+
+                var responseJSON,
+                    responseContent = this.transport.responseText,
+                    response = this.getResponse(),
+                    curStatus = this.transport.status;
+
+                if (this.isHTTP && !this.options.asynchronous) {
+                    this.safeCall('onHeaders');
+                }
+
+                clearTimeout(this.stoTimeout);
+
+                if (curStatus === 0) {
+                    // Status 0 indicates network error for http requests.
+                    // For http less requests, 0 is always returned.
+                    if (this.isHTTP) {
+                        this.safeCall('onException', this.makeError(18, 'NETWORK_ERR'));
+                    } else {
+                        curStatus = responseContent ? 200 : 404;
+                    }
+                }
+                else if (curStatus === 304) {
+                    curStatus = 200;
+                }
+                var isSuccess = this.usingXDomainReq || 200 <= curStatus && curStatus < 300;
+
+                var headerContentType = this.getHeader('Content-Type') || '';
+                if (this.options.evalJS &&
+                    (headerContentType.indexOf("application/json") >= 0 || this.options.evalJS === 'force')){
+                        try {
+                            responseJSON = this.evalJSON(responseContent, this.sanitizeJSON);
+                            if(responseJSON){
+                                responseContent = response.responseJSON = responseJSON;
+                            }
+                        } catch(e){
+                            if (isSuccess) {
+                                // If the request failed, then this is perhaps an error page
+                                // so don't notify error.
+                                this.safeCall('onException', e);
+                            }
+                        }
+                }
+
+                if (this.usingXDomainReq && headerContentType.indexOf('xml') !== -1 && 'DOMParser' in window) {
+                    // http://msdn.microsoft.com/en-us/library/ie/ff975278(v=vs.85).aspx
+                    var mimeType;
+                    switch (headerContentType) {
+                        case 'application/xml':
+                        case 'application/xhtml+xml':
+                        case 'image/svg+xml':
+                            mimeType = headerContentType;
+                            break;
+                        default:
+                            mimeType = 'text/xml';
+                    }
+                    var xmlDoc = (new DOMParser()).parseFromString( this.transport.responseText, mimeType);
+                    this.transport.responseXML = xmlDoc;
+                    response.responseXML  = xmlDoc;
+                }
+
+                if (this.transport.responseXML !== null && response.responseJSON === null && this.transport.responseXML.xml !== ""){
+                    responseContent = this.transport.responseXML;
+                }
+
+                if (curStatus || this.usingXDomainReq) {
+                    if (isSuccess) {
+                        this.safeCall('onSuccess', response, responseContent);
+                    } else {
+                        this.safeCall('onFailure', response, responseContent);
+                    }
+                    this.safeCall('on'+curStatus, response, responseContent);
+                }
+                this.finish(response, responseContent);
+            }
+        },
+
+        /**
+         * Last step after XHR is complete. Call onComplete and cleanup object
+         *
+         * @method finish
+         * @param {} response
+         * @param {} responseContent
+         */
+        finish: function(response, responseContent){
+            if (response) {
+                this.safeCall('onComplete', response, responseContent);
+            }
+            clearTimeout(this.stoTimeout);
+
+            if (this.transport) {
+                // IE6 sometimes barfs on this one
+                try{ this.transport.onreadystatechange = null; } catch(e){}
+
+                if (typeof this.transport.destroy === 'function') {
+                    // Stuff for Samsung.
+                    this.transport.destroy();
+                }
+
+                // Let XHR be collected.
+                this.transport = null;
+            }
+        },
+
+        /**
+         * Safely calls a callback function.
+         * Verifies that the callback is well defined and traps errors
+         *
+         * @method safeCall
+         * @param {Function}  listener
+         */
+        safeCall: function(listener, first/*, second*/) {
+            function rethrow(exception){
+                setTimeout(function() {
+                    // Rethrow exception so it'll land in
+                    // the error console, firebug, whatever.
+                    if (exception.message) {
+                        exception.message += '\n'+(exception.stacktrace || exception.stack || '');
+                    }
+                    throw exception;
+                }, 1);
+            }
+            if (typeof this.options[listener] === 'function') {
+                //SAPO.safeCall(this, this.options[listener], first, second);
+                //return object[listener].apply(object, [].slice.call(arguments, 2));
+                try {
+                    this.options[listener].apply(this, [].slice.call(arguments, 1));
+                } catch(ex) {
+                    rethrow(ex);
+                }
+            } else if (first && window.Error && (first instanceof Error)) {
+                rethrow(first);
+            }
+        },
+
+        /**
+         * Sets new request header for the subsequent http request
+         *
+         * @method setRequestHeader
+         * @param {String} name
+         * @param {String} value
+         */
+        setRequestHeader: function(name, value){
+            if (!this.options.requestHeaders) {
+                this.options.requestHeaders = {};
+            }
+            this.options.requestHeaders[name] = value;
+        },
+
+        /**
+         * Execute the request
+         *
+         * @method request
+         */
+        request: function()
+        {
+            if(this.transport) {
+                var params = null;
+                if(this.requestHasBody) {
+                    if(this.options.postBody !== null && this.options.postBody !== '') {
+                        params = this.options.postBody;
+                        this.setParams();
+                    } else if (this.options.parameters !== null && this.options.parameters !== ''){
+                        params = this.options.parameters;
+                    }
+
+                    if (typeof params === "object" && !params.nodeType) {
+                        params = this.paramsObjToStr(params);
+                    } else if (typeof params !== "object" && params !== null){
+                        params = '' + params;
+                    }
+
+                    if(this.options.contentType) {
+                        this.setRequestHeader('Content-Type', this.options.contentType);
+                    }
+                } else {
+                    this.setParams();
+                }
+
+                var url = this.url;
+                var method = this.options.method;
+                var crossDomain = this.isCrossDomain;
+
+                if (crossDomain && this.options.xhrProxy) {
+                    this.setRequestHeader('X-Url', url);
+                    url = this.options.xhrProxy + encodeURIComponent(url);
+                    crossDomain = false;
+                }
+
+                try {
+                    this.transport.open(method, url, this.options.asynchronous);
+                } catch(e) {
+                    this.safeCall('onException', e);
+                    return this.finish(this.getResponse(), null);
+                }
+
+                this.setHeaders();
+
+                this.safeCall('onCreate');
+
+                if(this.options.timeout && !isNaN(this.options.timeout)) {
+                    this.stoTimeout = setTimeout(Ink.bind(function() {
+                        if(this.options.onTimeout) {
+                            this.safeCall('onTimeout');
+                            this.abort();
+                        }
+                    }, this), (this.options.timeout * 1000));
+                }
+
+                if(this.options.useCredentials && !this.usingXDomainReq) {
+                    this.transport.withCredentials = true;
+                }
+
+                if(this.options.asynchronous && !this.usingXDomainReq) {
+                    this.transport.onreadystatechange = Ink.bind(this.runStateChange, this);
+                }
+                else if (this.usingXDomainReq) {
+                    this.transport.onload = Ink.bind(this.runStateChange, this);
+                }
+
+                try {
+                    if (crossDomain) {
+                        // Need explicit handling because Mozila aborts
+                        // the script and Chrome fails silently.per the spec
+                        throw this.makeError(18, 'NETWORK_ERR');
+                    } else {
+                        this.startTime = new Date().getTime();
+                        this.transport.send(params);
+                    }
+                } catch(e) {
+                    this.safeCall('onException', e);
+                    return this.finish(this.getResponse(), null);
+                }
+
+                if(!this.options.asynchronous) {
+                    this.runStateChange();
+                }
+            }
+        },
+
+        /**
+         * Returns new exception object that can be thrown
+         *
+         * @method makeError
+         * @param code
+         * @param message
+         * @returns {Object}
+         */
+        makeError: function(code, message){
+            if (typeof Error !== 'function') {
+                return {code: code, message: message};
+            }
+            var e = new Error(message);
+            e.code = code;
+            return e;
+        },
+
+        /**
+         * Checks if a given string is valid JSON
+         *
+         * @method isJSON
+         * @param {String} str  String to be evaluated
+         * @return {Boolean} True if the string is valid JSON
+         */
+        isJSON: function(str)
+        {
+            if (typeof str !== "string" || !str){ return false; }
+            str = str.replace(/\\./g, '@').replace(/"[^"\\\n\r]*"/g, '');
+            return (/^[,:{}\[\]0-9.\-+Eaeflnr-u \n\r\t]*$/).test(str);
+        },
+
+        /**
+         * Evaluates a given string as JSON
+         *
+         * @method evalJSON
+         * @param {String}  str       String to be evaluated
+         * @param {Boolean} sanitize  whether to sanitize the content or not
+         * @return {Object} Json content as an object
+         */
+        evalJSON: function(strJSON, sanitize)
+        {
+            if (strJSON && (!sanitize || this.isJSON(strJSON))) {
+                try {
+                    if (typeof JSON  !== "undefined" && typeof JSON.parse !== 'undefined'){
+                        return JSON.parse(strJSON);
+                    }
+                    return eval('(' + strJSON + ')');
+                } catch(e) {
+                    throw new Error('ERROR: Bad JSON string...');
+                }
+            }
+            return null;
+        }
+    };
+
+    /**
+     * Loads content from a given url through a XMLHttpRequest.
+     * Shortcut function for simple AJAX use cases.
+     *
+     * @method load
+     * @param {String}   url       request url
+     * @param {Function} callback  callback to be executed if the request is successful
+     * @return {Object} XMLHttpRequest object
+     */
+    Ajax.load = function(url, callback){
+        return new Ajax(url, {
+            method: 'GET',
+            onSuccess: function(response){
+                callback(response.responseText, response);
+            }
+        });
+    };
+
+    /**
+     * Loads content from a given url through a XMLHttpRequest.
+     * Shortcut function for simple AJAX use cases.
+     *
+     * @method ping
+     * @param {String}   url       request url
+     * @param {Function} callback  callback to be executed if the request is successful
+     * @return {Object} XMLHttpRequest object
+     */
+    Ajax.ping = function(url, callback){
+        return new Ajax(url, {
+            method: 'HEAD',
+            onSuccess: function(response){
+                if (typeof callback === 'function'){
+                    callback(response);
+                }
+            }
+        });
+    };
+
+
+    return Ajax;
+
+});
 
 /**
  * @author inkdev AT sapo.pt
@@ -1477,6 +1477,2342 @@
     };
 
     return JsonP;
+
+});
+
+/**
+ * @author inkdev AT sapo.pt
+ */
+
+Ink.createModule( 'Ink.Dom.Css', 1, [], function() {
+
+    'use strict';
+
+    /**
+     * @module Ink.Dom.Css_1
+     */
+
+    /**
+     * @class Ink.Dom.Css
+     * @static
+     */
+
+    var DomCss = {
+        /**
+         * adds or removes a class to the given element according to addRemState
+         *
+         * @method addRemoveClassName
+         * @param {DOMElement|string}   elm          DOM element or element id
+         * @param {string}              className    class name to add or remove.
+         * @param {boolean}             addRemState  Whether to add or remove. `true` to add, `false` to remove.
+         *
+         * @example
+         *      Ink.requireModules(['Ink.Dom.Css_1'], function (Css) {
+         *          Css.addRemoveClassName(myElm, 'classss', true);  // Adds the `classss` class.
+         *          Css.addRemoveClassName(myElm, 'classss', false);  // Removes the `classss` class.
+         *      });
+         */
+        addRemoveClassName: function(elm, className, addRemState) {
+            if (addRemState) {
+                return this.addClassName(elm, className);
+            }
+            this.removeClassName(elm, className);
+        },
+
+        /**
+         * add a class to a given element
+         *
+         * @method addClassName
+         * @param {DOMElement|String}  elm        DOM element or element id
+         * @param {String}             className
+         */
+        addClassName: function(elm, className) {
+            elm = Ink.i(elm);
+            if (elm && className) {
+                if (typeof elm.classList !== "undefined"){
+                    elm.classList.add(className);
+                }
+                else if (!this.hasClassName(elm, className)) {
+                    elm.className += (elm.className ? ' ' : '') + className;
+                }
+            }
+        },
+
+        /**
+         * removes a class from a given element
+         *
+         * @method removeClassName
+         * @param {DOMElement|String} elm        DOM element or element id
+         * @param {String}            className
+         */
+        removeClassName: function(elm, className) {
+            elm = Ink.i(elm);
+            if (elm && className) {
+                if (typeof elm.classList !== "undefined"){
+                    elm.classList.remove(className);
+                } else {
+                    if (typeof elm.className === "undefined") {
+                        return false;
+                    }
+                    var elmClassName = elm.className,
+                        re = new RegExp("(^|\\s+)" + className + "(\\s+|$)");
+                    elmClassName = elmClassName.replace(re, ' ');
+                    elmClassName = elmClassName.replace(/^\s+/, '').replace(/\s+$/, '');
+
+                    elm.className = elmClassName;
+                }
+            }
+        },
+
+        /**
+         * Alias to addRemoveClassName. Utility function, saves many if/elses.
+         *
+         * @method setClassName
+         * @param {DOMElement|String}  elm        DOM element or element id
+         * @param {String}             className
+         * @param {Boolean}            add        true to add, false to remove
+         */
+        setClassName: function(elm, className, add) {
+            this.addRemoveClassName(elm, className, add || false);
+        },
+
+        /**
+         * @method hasClassName
+         * @param {DOMElement|String}  elm        DOM element or element id
+         * @param {String}             className
+         * @return {Boolean} true if a given class is applied to a given element
+         */
+        hasClassName: function(elm, className) {
+            elm = Ink.i(elm);
+            if (elm && className) {
+                if (typeof elm.classList !== "undefined"){
+                    return elm.classList.contains(className);
+                }
+                else {
+                    if (typeof elm.className === "undefined") {
+                        return false;
+                    }
+                    var elmClassName = elm.className;
+
+                    if (typeof elmClassName.length === "undefined") {
+                        return false;
+                    }
+
+                    if (elmClassName.length > 0) {
+                        if (elmClassName === className) {
+                            return true;
+                        }
+                        else {
+                            var re = new RegExp("(^|\\s)" + className + "(\\s|$)");
+                            if (re.test(elmClassName)) {
+                                return true;
+                            }
+                        }
+                    }
+                }
+            }
+            return false;
+        },
+
+        /**
+         * Add and removes the class from the element with a timeout, so it blinks
+         *
+         * @method blinkClass
+         * @param {DOMElement|String}  elm        DOM element or element id
+         * @param {String}             className  class name
+         * @param {Boolean}            timeout    timeout in ms between adding and removing, default 100 ms
+         * @param {Boolean}            negate     is true, class is removed then added
+         */
+        blinkClass: function(element, className, timeout, negate){
+            element = Ink.i(element);
+            this.addRemoveClassName(element, className, !negate);
+            setTimeout(Ink.bind(function() {
+                this.addRemoveClassName(element, className, negate);
+            }, this), Number(timeout) || 100);
+            /*
+            var _self = this;
+            setTimeout(function() {
+                    console.log(_self);
+                _self.addRemoveClassName(element, className, negate);
+            }, Number(timeout) || 100);
+            */
+        },
+
+        /**
+         * Add or remove a class name from a given element
+         *
+         * @method toggleClassName
+         * @param {DOMElement|String}  elm        DOM element or element id
+         * @param {String}             className  class name
+         * @param {Boolean}            forceAdd   forces the addition of the class if it doesn't exists
+         */
+        toggleClassName: function(elm, className, forceAdd) {
+            if (elm && className){
+                if (typeof elm.classList !== "undefined"){
+                    elm = Ink.i(elm);
+                    if (elm !== null){
+                        elm.classList.toggle(className);
+                    }
+                    return true;
+                }
+            }
+
+            if (typeof forceAdd !== 'undefined') {
+                if (forceAdd === true) {
+                    this.addClassName(elm, className);
+                }
+                else if (forceAdd === false) {
+                    this.removeClassName(elm, className);
+                }
+            } else {
+                if (this.hasClassName(elm, className)) {
+                    this.removeClassName(elm, className);
+                }
+                else {
+                    this.addClassName(elm, className);
+                }
+            }
+        },
+
+        /**
+         * sets the opacity of given client a given element
+         *
+         * @method setOpacity
+         * @param {DOMElement|String}  elm    DOM element or element id
+         * @param {Number}             value  allows 0 to 1(default mode decimal) or percentage (warning using 0 or 1 will reset to default mode)
+         */
+        setOpacity: function(elm, value) {
+            elm = Ink.i(elm);
+            if (elm !== null){
+                var val = 1;
+
+                if (!isNaN(Number(value))){
+                    if      (value <= 0) {   val = 0;           }
+                    else if (value <= 1) {   val = value;       }
+                    else if (value <= 100) { val = value / 100; }
+                    else {                   val = 1;           }
+                }
+
+                if (typeof elm.style.opacity !== 'undefined') {
+                    elm.style.opacity = val;
+                }
+                else {
+                    elm.style.filter = "alpha(opacity:"+(val*100|0)+")";
+                }
+            }
+        },
+
+        /**
+         * Converts a css property name to a string in camelcase to be used with CSSStyleDeclaration.
+         * @method _camelCase
+         * @private
+         * @param {String} str  String to convert
+         * @return {String} Converted string
+         */
+        _camelCase: function(str) {
+            return str ? str.replace(/-(\w)/g, function (_, $1){
+                return $1.toUpperCase();
+            }) : str;
+        },
+
+
+        /**
+         * Gets the value for an element's style attribute
+         *
+         * @method getStyle
+         * @param {DOMElement|String}  elm    DOM element or element id
+         * @param {String}             style  Which css attribute to fetch
+         * @return Style value
+         */
+         getStyle: function(elm, style) {
+             elm = Ink.i(elm);
+             if (elm !== null) {
+                 style = style === 'float' ? 'cssFloat': this._camelCase(style);
+
+                 var value = elm.style[style];
+
+                 if (window.getComputedStyle && (!value || value === 'auto')) {
+                     var css = window.getComputedStyle(elm, null);
+
+                     value = css ? css[style] : null;
+                 }
+                 else if (!value && elm.currentStyle) {
+                      value = elm.currentStyle[style];
+                      if (value === 'auto' && (style === 'width' || style === 'height')) {
+                        value = elm["offset" + style.charAt(0).toUpperCase() + style.slice(1)] + "px";
+                      }
+                 }
+
+                 if (style === 'opacity') {
+                     return value ? parseFloat(value, 10) : 1.0;
+                 }
+                 else if (style === 'borderTopWidth'   || style === 'borderBottomWidth' ||
+                          style === 'borderRightWidth' || style === 'borderLeftWidth'       ) {
+                      if      (value === 'thin') {      return '1px';   }
+                      else if (value === 'medium') {    return '3px';   }
+                      else if (value === 'thick') {     return '5px';   }
+                 }
+
+                 return value === 'auto' ? null : value;
+             }
+         },
+
+
+        /**
+         * Adds CSS rules to an element's style attribute.
+         *
+         * @method setStyle
+         * @param {DOMElement|String}  elm    DOM element or element id
+         * @param {String}             style  Which css attribute to set
+         *
+         * @example
+         *     <a href="#" class="change-color">Change his color</a>
+         *     <p class="him">"He" is me</p>
+         *     <script type="text/javascript">
+         *         Ink.requireModules(['Ink.Dom.Css_1', 'Ink.Dom.Event_1', 'Ink.Dom.Selector_1'], function (Css, InkEvent, Selector) {
+         *             var btn = Selector.select('.change-color')[0];
+         *             var other = Selector.select('.him')[0];
+         *             InkEvent.observe(btn, 'click', function () {
+         *                 Css.setStyle(other, 'background-color: black');
+         *                 Css.setStyle(other, 'color: white');
+         *             });
+         *         });
+         *     </script>
+         *
+         */
+        setStyle: function(elm, style) {
+            elm = Ink.i(elm);
+            if (elm !== null) {
+                if (typeof style === 'string') {
+                    elm.style.cssText += '; '+style;
+
+                    if (style.indexOf('opacity') !== -1) {
+                        this.setOpacity(elm, style.match(/opacity:\s*(\d?\.?\d*)/)[1]);
+                    }
+                }
+                else {
+                    for (var prop in style) {
+                        if (style.hasOwnProperty(prop)){
+                            if (prop === 'opacity') {
+                                this.setOpacity(elm, style[prop]);
+                            }
+                            else {
+                                if (prop === 'float' || prop === 'cssFloat') {
+                                    if (typeof elm.style.styleFloat === 'undefined') {
+                                        elm.style.cssFloat = style[prop];
+                                    }
+                                    else {
+                                        elm.style.styleFloat = style[prop];
+                                    }
+                                } else {
+                                    elm.style[prop] = style[prop];
+                                }
+                            }
+                        }
+                    }
+                }
+            }
+        },
+
+
+        /**
+         * Makes an element visible
+         *
+         * @method show
+         * @param {DOMElement|String}  elm                   DOM element or element id
+         * @param {String}             forceDisplayProperty  Css display property to apply on show
+         */
+        show: function(elm, forceDisplayProperty) {
+            elm = Ink.i(elm);
+            if (elm !== null) {
+                elm.style.display = (forceDisplayProperty) ? forceDisplayProperty : '';
+            }
+        },
+
+        /**
+         * Hides an element
+         *
+         * @method hide
+         * @param {DOMElement|String}  elm  DOM element or element id
+         */
+        hide: function(elm) {
+            elm = Ink.i(elm);
+            if (elm !== null) {
+                elm.style.display = 'none';
+            }
+        },
+
+        /**
+         * shows or hides according to param show
+         *
+         * @method showHide
+         * @param {DOMElement|String}  elm          DOM element or element id
+         * @param {boolean}            [show=false] Whether to show or hide `elm`.
+         */
+        showHide: function(elm, show) {
+            elm = Ink.i(elm);
+            if (elm) {
+                elm.style.display = show ? '' : 'none';
+            }
+        },
+
+        /**
+         * Shows or hides an element depending on current state
+         * @method toggle
+         * @param {DOMElement|String}  elm        DOM element or element id
+         * @param {Boolean}            forceShow  Forces showing if element is hidden
+         */
+        toggle: function(elm, forceShow) {
+            elm = Ink.i(elm);
+            if (elm !== null) {
+                if (typeof forceShow !== 'undefined') {
+                    if (forceShow === true) {
+                        this.show(elm);
+                    } else {
+                        this.hide(elm);
+                    }
+                } else {
+                    if (elm.style.display === 'none') {
+                        this.show(elm);
+                    }
+                    else {
+                        this.hide(elm);
+                    }
+                }
+            }
+        },
+
+        _getRefTag: function(head){
+            if (head.firstElementChild) {
+                return head.firstElementChild;
+            }
+
+            for (var child = head.firstChild; child; child = child.nextSibling){
+                if (child.nodeType === 1){
+                    return child;
+                }
+            }
+            return null;
+        },
+
+        /**
+         * Adds css style tags to the head section of a page
+         *
+         * @method appendStyleTag
+         * @param {String}  selector  The css selector for the rule
+         * @param {String}  style     The content of the style rule
+         * @param {Object}  options   Options for the tag
+         *    @param {String}  [options.type]   file type
+         *    @param {Boolean} [options.force]  if true, style tag will be appended to end of head
+         */
+        appendStyleTag: function(selector, style, options){
+            options = Ink.extendObj({
+                type: 'text/css',
+                force: false
+            }, options || {});
+
+            var styles = document.getElementsByTagName("style"),
+                oldStyle = false, setStyle = true, i, l;
+
+            for (i=0, l=styles.length; i<l; i++) {
+                oldStyle = styles[i].innerHTML;
+                if (oldStyle.indexOf(selector) >= 0) {
+                    setStyle = false;
+                }
+            }
+
+            if (setStyle) {
+                var defStyle = document.createElement("style"),
+                    head = document.getElementsByTagName("head")[0],
+                    refTag = false, styleStr = '';
+
+                defStyle.type  = options.type;
+
+                styleStr += selector +" {";
+                styleStr += style;
+                styleStr += "} ";
+
+                if (typeof defStyle.styleSheet !== "undefined") {
+                    defStyle.styleSheet.cssText = styleStr;
+                } else {
+                    defStyle.appendChild(document.createTextNode(styleStr));
+                }
+
+                if (options.force){
+                    head.appendChild(defStyle);
+                } else {
+                    refTag = this._getRefTag(head);
+                    if (refTag){
+                        head.insertBefore(defStyle, refTag);
+                    }
+                }
+            }
+        },
+
+        /**
+         * Adds a link tag for a stylesheet to the head section of a page
+         *
+         * @method appendStylesheet
+         * @param {String}  path     File path
+         * @param {Object}  options  Options for the tag
+         *    @param {String}   [options.media='screen']    media type
+         *    @param {String}   [options.type='text/css']   file type
+         *    @param {Boolean}  [options.force=false]       if true, tag will be appended to end of head
+         */
+        appendStylesheet: function(path, options){
+            options = Ink.extendObj({
+                media: 'screen',
+                type: 'text/css',
+                force: false
+            }, options || {});
+
+            var refTag,
+                style = document.createElement("link"),
+                head = document.getElementsByTagName("head")[0];
+
+            style.media = options.media;
+            style.type = options.type;
+            style.href = path;
+            style.rel = "Stylesheet";
+
+            if (options.force){
+                head.appendChild(style);
+            }
+            else {
+                refTag = this._getRefTag(head);
+                if (refTag){
+                    head.insertBefore(style, refTag);
+                }
+            }
+        },
+
+        /**
+         * Loads CSS via LINK element inclusion in HEAD (skips append if already there)
+         *
+         * Works similarly to appendStylesheet but:
+         *   a) supports all browsers;
+         *   b) supports optional callback which gets invoked once the CSS has been applied
+         *
+         * @method appendStylesheetCb
+         * @param {String}            cssURI      URI of the CSS to load, if empty ignores and just calls back directly
+         * @param {Function(cssURI)}  [callback]  optional callback which will be called once the CSS is loaded
+         */
+        _loadingCSSFiles: {},
+        _loadedCSSFiles:  {},
+        appendStylesheetCb: function(url, callback) {
+            if (!url) {
+                return callback(url);
+            }
+
+            if (this._loadedCSSFiles[url]) {
+                return callback(url);
+            }
+
+            var cbs = this._loadingCSSFiles[url];
+            if (cbs) {
+                return cbs.push(callback);
+            }
+
+            this._loadingCSSFiles[url] = [callback];
+
+            var linkEl = document.createElement('link');
+            linkEl.type = 'text/css';
+            linkEl.rel  = 'stylesheet';
+            linkEl.href = url;
+
+            var headEl = document.getElementsByTagName('head')[0];
+            headEl.appendChild(linkEl);
+
+            var imgEl = document.createElement('img');
+            /*
+            var _self = this;
+            (function(_url) {
+                imgEl.onerror = function() {
+                    //var url = this;
+                    var url = _url;
+                    _self._loadedCSSFiles[url] = true;
+                    var callbacks = _self._loadingCSSFiles[url];
+                    for (var i = 0, f = callbacks.length; i < f; ++i) {
+                        callbacks[i](url);
+                    }
+                    delete _self._loadingCSSFiles[url];
+                };
+            })(url);
+            */
+            imgEl.onerror = Ink.bindEvent(function(event, _url) {
+                //var url = this;
+                var url = _url;
+                this._loadedCSSFiles[url] = true;
+                var callbacks = this._loadingCSSFiles[url];
+                for (var i = 0, f = callbacks.length; i < f; ++i) {
+                    callbacks[i](url);
+                }
+                delete this._loadingCSSFiles[url];
+            }, this, url);
+            imgEl.src = url;
+        },
+
+        /**
+         * Converts decimal to hexadecimal values, for use with colors
+         *
+         * @method decToHex
+         * @param {String} dec Either a single decimal value,
+         * an rgb(r, g, b) string or an Object with r, g and b properties
+         * @return Hexadecimal value
+         */
+        decToHex: function(dec) {
+            var normalizeTo2 = function(val) {
+                if (val.length === 1) {
+                    val = '0' + val;
+                }
+                val = val.toUpperCase();
+                return val;
+            };
+
+            if (typeof dec === 'object') {
+                var rDec = normalizeTo2(parseInt(dec.r, 10).toString(16));
+                var gDec = normalizeTo2(parseInt(dec.g, 10).toString(16));
+                var bDec = normalizeTo2(parseInt(dec.b, 10).toString(16));
+                return rDec+gDec+bDec;
+            }
+            else {
+                dec += '';
+                var rgb = dec.match(/\((\d+),\s?(\d+),\s?(\d+)\)/);
+                if (rgb !== null) {
+                    return  normalizeTo2(parseInt(rgb[1], 10).toString(16)) +
+                            normalizeTo2(parseInt(rgb[2], 10).toString(16)) +
+                            normalizeTo2(parseInt(rgb[3], 10).toString(16));
+                }
+                else {
+                    return normalizeTo2(parseInt(dec, 10).toString(16));
+                }
+            }
+        },
+
+        /**
+         * Converts hexadecimal values to decimal, for use with colors
+         *
+         * @method hexToDec
+         * @param {String}  hex  hexadecimal value with 6, 3, 2 or 1 characters
+         * @return {Number} Object with properties r, g, b if length of number is >= 3 or decimal value instead.
+         */
+        hexToDec: function(hex){
+            if (hex.indexOf('#') === 0) {
+                hex = hex.substr(1);
+            }
+            if (hex.length === 6) { // will return object RGB
+                return {
+                    r: parseInt(hex.substr(0,2), 16),
+                    g: parseInt(hex.substr(2,2), 16),
+                    b: parseInt(hex.substr(4,2), 16)
+                };
+            }
+            else if (hex.length === 3) { // will return object RGB
+                return {
+                    r: parseInt(hex.charAt(0) + hex.charAt(0), 16),
+                    g: parseInt(hex.charAt(1) + hex.charAt(1), 16),
+                    b: parseInt(hex.charAt(2) + hex.charAt(2), 16)
+                };
+            }
+            else if (hex.length <= 2) { // will return int
+                return parseInt(hex, 16);
+            }
+        },
+
+        /**
+         * use this to obtain the value of a CSS property (searched from loaded CSS documents)
+         *
+         * @method getPropertyFromStylesheet
+         * @param {String}  selector  a CSS rule. must be an exact match
+         * @param {String}  property  a CSS property
+         * @return {String} value of the found property, or null if it wasn't matched
+         */
+        getPropertyFromStylesheet: function(selector, property) {
+            var rule = this.getRuleFromStylesheet(selector);
+            if (rule) {
+                return rule.style[property];
+            }
+            return null;
+        },
+
+        getPropertyFromStylesheet2: function(selector, property) {
+            var rules = this.getRulesFromStylesheet(selector);
+            /*
+            rules.forEach(function(rule) {
+                var x = rule.style[property];
+                if (x !== null && x !== undefined) {
+                    return x;
+                }
+            });
+            */
+            var x;
+            for(var i=0, t=rules.length; i < t; i++) {
+                x = rules[i].style[property];
+                if (x !== null && x !== undefined) {
+                    return x;
+                }
+            }
+            return null;
+        },
+
+        getRuleFromStylesheet: function(selector) {
+            var sheet, rules, ri, rf, rule;
+            var s = document.styleSheets;
+            if (!s) {
+                return null;
+            }
+
+            for (var si = 0, sf = document.styleSheets.length; si < sf; ++si) {
+                sheet = document.styleSheets[si];
+                rules = sheet.rules ? sheet.rules : sheet.cssRules;
+                if (!rules) { return null; }
+
+                for (ri = 0, rf = rules.length; ri < rf; ++ri) {
+                    rule = rules[ri];
+                    if (!rule.selectorText) { continue; }
+                    if (rule.selectorText === selector) {
+                        return rule;
+                    }
+                }
+            }
+
+            return null;
+        },
+
+        getRulesFromStylesheet: function(selector) {
+            var res = [];
+            var sheet, rules, ri, rf, rule;
+            var s = document.styleSheets;
+            if (!s) { return res; }
+
+            for (var si = 0, sf = document.styleSheets.length; si < sf; ++si) {
+                sheet = document.styleSheets[si];
+                rules = sheet.rules ? sheet.rules : sheet.cssRules;
+                if (!rules) {
+                    return null;
+                }
+
+                for (ri = 0, rf = rules.length; ri < rf; ++ri) {
+                    rule = rules[ri];
+                    if (!rule.selectorText) { continue; }
+                    if (rule.selectorText === selector) {
+                        res.push(rule);
+                    }
+                }
+            }
+
+            return res;
+        },
+
+        getPropertiesFromRule: function(selector) {
+            var rule = this.getRuleFromStylesheet(selector);
+            var props = {};
+            var prop, i, f;
+
+            /*if (typeof rule.style.length === 'snumber') {
+                for (i = 0, f = rule.style.length; i < f; ++i) {
+                    prop = this._camelCase( rule.style[i]   );
+                    props[prop] = rule.style[prop];
+                }
+            }
+            else {  // HANDLES IE 8, FIREFOX RULE JOINING... */
+                rule = rule.style.cssText;
+                var parts = rule.split(';');
+                var steps, val, pre, pos;
+                for (i = 0, f = parts.length; i < f; ++i) {
+                    if (parts[i].charAt(0) === ' ') {
+                        parts[i] = parts[i].substring(1);
+                    }
+                    steps = parts[i].split(':');
+                    prop = this._camelCase( steps[0].toLowerCase()  );
+                    val = steps[1];
+                    if (val) {
+                        val = val.substring(1);
+
+                        if (prop === 'padding' || prop === 'margin' || prop === 'borderWidth') {
+
+                            if (prop === 'borderWidth') {   pre = 'border'; pos = 'Width';  }
+                            else {                          pre = prop;     pos = '';       }
+
+                            if (val.indexOf(' ') !== -1) {
+                                val = val.split(' ');
+                                props[pre + 'Top'   + pos]  = val[0];
+                                props[pre + 'Bottom'+ pos]  = val[0];
+                                props[pre + 'Left'  + pos]  = val[1];
+                                props[pre + 'Right' + pos]  = val[1];
+                            }
+                            else {
+                                props[pre + 'Top'   + pos]  = val;
+                                props[pre + 'Bottom'+ pos]  = val;
+                                props[pre + 'Left'  + pos]  = val;
+                                props[pre + 'Right' + pos]  = val;
+                            }
+                        }
+                        else if (prop === 'borderRadius') {
+                            if (val.indexOf(' ') !== -1) {
+                                val = val.split(' ');
+                                props.borderTopLeftRadius       = val[0];
+                                props.borderBottomRightRadius   = val[0];
+                                props.borderTopRightRadius      = val[1];
+                                props.borderBottomLeftRadius    = val[1];
+                            }
+                            else {
+                                props.borderTopLeftRadius       = val;
+                                props.borderTopRightRadius      = val;
+                                props.borderBottomLeftRadius    = val;
+                                props.borderBottomRightRadius   = val;
+                            }
+                        }
+                        else {
+                            props[prop] = val;
+                        }
+                    }
+                }
+            //}
+            //console.log(props);
+
+            return props;
+        },
+
+        /**
+         * Changes the font size of the elements which match the given CSS rule
+         * For this function to work, the CSS file must be in the same domain than the host page, otherwise JS can't access it.
+         *
+         * @method changeFontSize
+         * @param {String}  selector  CSS selector rule
+         * @param {Number}  delta     number of pixels to change on font-size
+         * @param {String}  [op]      supported operations are '+' and '*'. defaults to '+'
+         * @param {Number}  [minVal]  if result gets smaller than minVal, change does not occurr
+         * @param {Number}  [maxVal]  if result gets bigger  than maxVal, change does not occurr
+         */
+        changeFontSize: function(selector, delta, op, minVal, maxVal) {
+            var that = this;
+            Ink.requireModules(['Ink.Dom.Selector_1'], function(Selector) {
+                var e;
+                if      (typeof selector !== 'string') { e = '1st argument must be a CSS selector rule.'; }
+                else if (typeof delta    !== 'number') { e = '2nd argument must be a number.'; }
+                else if (op !== undefined && op !== '+' && op !== '*') { e = '3rd argument must be one of "+", "*".'; }
+                else if (minVal !== undefined && (typeof minVal !== 'number' || minVal <= 0)) { e = '4th argument must be a positive number.'; }
+                else if (maxVal !== undefined && (typeof maxVal !== 'number' || maxVal < maxVal)) { e = '5th argument must be a positive number greater than minValue.'; }
+                if (e) { throw new TypeError(e); }
+
+                var val, el, els = Selector.select(selector);
+                if (minVal === undefined) { minVal = 1; }
+                op = (op === '*') ? function(a,b){return a*b;} : function(a,b){return a+b;};
+                for (var i = 0, f = els.length; i < f; ++i) {
+                    el = els[i];
+                    val = parseFloat( that.getStyle(el, 'fontSize'));
+                    val = op(val, delta);
+                    if (val < minVal) { continue; }
+                    if (typeof maxVal === 'number' && val > maxVal) { continue; }
+                    el.style.fontSize = val + 'px';
+                }
+            });
+        }
+
+    };
+
+    return DomCss;
+
+});
+
+/**
+ * @author inkdev AT sapo.pt
+ */
+
+Ink.createModule('Ink.Dom.Element', 1, [], function() {
+
+    'use strict';
+
+    /**
+     * @module Ink.Dom.Element_1
+     */
+
+    /**
+     * @class Ink.Dom.Element
+     */
+
+    var Element = {
+
+        /**
+         * Shortcut for `document.getElementById`
+         *
+         * @method get
+         * @param {String|DOMElement} elm   Either an ID of an element, or an element.
+         * @return {DOMElement|null} The DOM element with the given id or null when it was not found
+         */
+        get: function(elm) {
+            if(typeof elm !== 'undefined') {
+                if(typeof elm === 'string') {
+                    return document.getElementById(elm);
+                }
+                return elm;
+            }
+            return null;
+        },
+
+        /**
+         * Creates a DOM element
+         *
+         * @method create
+         * @param {String} tag        tag name
+         * @param {Object} properties  object with properties to be set on the element
+         */
+        create: function(tag, properties) {
+            var el = document.createElement(tag);
+            //Ink.extendObj(el, properties);
+            for(var property in properties) {
+                if(properties.hasOwnProperty(property)) {
+                    if(property === 'className') {
+                        property = 'class';
+                    }
+                    el.setAttribute(property, properties[property]);
+                }
+            }
+            return el;
+        },
+
+        /**
+         * Removes a DOM Element from the DOM
+         *
+         * @method remove
+         * @param {DOMElement} elm  The element to remove
+         */
+        remove: function(el) {
+            var parEl;
+            if (el && (parEl = el.parentNode)) {
+                parEl.removeChild(el);
+            }
+        },
+
+        /**
+         * Scrolls the window to an element
+         *
+         * @method scrollTo
+         * @param {DOMElement|String} elm  Element where to scroll
+         */
+        scrollTo: function(elm) {
+            elm = this.get(elm);
+            if(elm) {
+                if (elm.scrollIntoView) {
+                    return elm.scrollIntoView();
+                }
+
+                var elmOffset = {},
+                    elmTop = 0, elmLeft = 0;
+
+                do {
+                    elmTop += elm.offsetTop || 0;
+                    elmLeft += elm.offsetLeft || 0;
+
+                    elm = elm.offsetParent;
+                } while(elm);
+
+                elmOffset = {x: elmLeft, y: elmTop};
+
+                window.scrollTo(elmOffset.x, elmOffset.y);
+            }
+        },
+
+        /**
+         * Gets the top cumulative offset for an element
+         *
+         * Requires Ink.Dom.Browser
+         *
+         * @method offsetTop
+         * @param {DOMElement|String} elm  target element
+         * @return {Number} Offset from the target element to the top of the document
+         */
+        offsetTop: function(elm) {
+            return this.offset(elm)[1];
+        },
+
+        /**
+         * Gets the left cumulative offset for an element
+         *
+         * Requires Ink.Dom.Browser
+         *
+         * @method offsetLeft
+         * @param {DOMElement|String} elm  target element
+         * @return {Number} Offset from the target element to the left of the document
+         */
+        offsetLeft: function(elm) {
+            return this.offset(elm)[0];
+        },
+
+        /**
+        * Gets the element offset relative to its closest positioned ancestor
+        *
+        * @method positionedOffset
+        * @param {DOMElement|String} elm  target element
+        * @return {Array} Array with the element offsetleft and offsettop relative to the closest positioned ancestor
+        */
+        positionedOffset: function(element) {
+            var valueTop = 0, valueLeft = 0;
+            element = this.get(element);
+            do {
+                valueTop  += element.offsetTop  || 0;
+                valueLeft += element.offsetLeft || 0;
+                element = element.offsetParent;
+                if (element) {
+                    if (element.tagName.toLowerCase() === 'body') { break;  }
+
+                    var value = element.style.position;
+                    if (!value && element.currentStyle) {
+                        value = element.currentStyle.position;
+                    }
+                    if ((!value || value === 'auto') && typeof getComputedStyle !== 'undefined') {
+                        var css = getComputedStyle(element, null);
+                        value = css ? css.position : null;
+                    }
+                    if (value === 'relative' || value === 'absolute') { break;  }
+                }
+            } while (element);
+            return [valueLeft, valueTop];
+        },
+
+        /**
+         * Gets the cumulative offset for an element
+         *
+         * Returns the top left position of the element on the page
+         *
+         * Requires Ink.Dom.Browser
+         *
+         * @method offset
+         * @param {DOMElement|String}   elm     Target element
+         * @return {[Number, Number]}   Array with pixel distance from the target element to the top left corner of the document
+         */
+        offset: function(el) {
+            /*jshint boss:true */
+            el = Ink.i(el);
+            var bProp = ['border-left-width', 'border-top-width'];
+            var res = [0, 0];
+            var dRes, bRes, parent, cs;
+            var getPropPx = this._getPropPx;
+
+            var InkBrowser = Ink.getModule('Ink.Dom.Browser', 1);
+
+            do {
+                cs = window.getComputedStyle ? window.getComputedStyle(el, null) : el.currentStyle;
+                dRes = [el.offsetLeft | 0, el.offsetTop | 0];
+
+                bRes = [getPropPx(cs, bProp[0]), getPropPx(cs, bProp[1])];
+                if( InkBrowser.OPERA ){
+                    res[0] += dRes[0];
+                    res[1] += dRes[1];
+                } else {
+                    res[0] += dRes[0] + bRes[0];
+                    res[1] += dRes[1] + bRes[1];
+                }
+                parent = el.offsetParent;
+            } while (el = parent);
+
+            bRes = [getPropPx(cs, bProp[0]), getPropPx(cs, bProp[1])];
+
+            if (InkBrowser.GECKO) {
+                res[0] += bRes[0];
+                res[1] += bRes[1];
+            }
+            else if( !InkBrowser.OPERA ) {
+                res[0] -= bRes[0];
+                res[1] -= bRes[1];
+            }
+
+            return res;
+        },
+
+        /**
+         * Gets the scroll of the element
+         *
+         * @method scroll
+         * @param {DOMElement|String} [elm] target element or document.body
+         * @returns {Array} offset values for x and y scroll
+         */
+        scroll: function(elm) {
+            elm = elm ? Ink.i(elm) : document.body;
+            return [
+                ( ( !window.pageXOffset ) ? elm.scrollLeft : window.pageXOffset ),
+                ( ( !window.pageYOffset ) ? elm.scrollTop : window.pageYOffset )
+            ];
+        },
+
+        _getPropPx: function(cs, prop) {
+            var n, c;
+            var val = cs.getPropertyValue ? cs.getPropertyValue(prop) : cs[prop];
+            if (!val) { n = 0; }
+            else {
+                c = val.indexOf('px');
+                if (c === -1) { n = 0; }
+                else {
+                    n = parseInt(val, 10);
+                }
+            }
+
+            //console.log([prop, ' "', val, '" ', n].join(''));
+
+            return n;
+        },
+
+        /**
+         * Alias for offset()
+         *
+         * @method offset2
+         * @deprecated Kept for historic reasons. Use offset() instead.
+         */
+        offset2: function(el) {
+            return this.offset(el);
+        },
+
+        /**
+         * Verifies the existence of an attribute
+         *
+         * @method hasAttribute
+         * @param {Object} elm   target element
+         * @param {String} attr  attribute name
+         * @return {Boolean} Boolean based on existance of attribute
+         */
+        hasAttribute: function(elm, attr){
+            return elm.hasAttribute ? elm.hasAttribute(attr) : !!elm.getAttribute(attr);
+        },
+        /**
+         * Inserts a element immediately after a target element
+         *
+         * @method insertAfter
+         * @param {DOMElement}         newElm     element to be inserted
+         * @param {DOMElement|String}  targetElm  key element
+         */
+        insertAfter: function(newElm, targetElm) {
+            /*jshint boss:true */
+            if (targetElm = this.get(targetElm)) {
+                targetElm.parentNode.insertBefore(newElm, targetElm.nextSibling);
+            }
+        },
+
+        /**
+         * Inserts a element at the top of the childNodes of a target element
+         *
+         * @method insertTop
+         * @param {DOMElement}         newElm     element to be inserted
+         * @param {DOMElement|String}  targetElm  key element
+         */
+        insertTop: function(newElm,targetElm) {  // TODO check first child exists
+            /*jshint boss:true */
+            if (targetElm = this.get(targetElm)) {
+                targetElm.insertBefore(newElm, targetElm.firstChild);
+            }
+        },
+
+        /**
+         * Retreives textContent from node
+         *
+         * @method textContent
+         * @param {DOMNode} node from which to retreive text from. Can be any node type.
+         * @return {String} the text
+         */
+        textContent: function(node){
+            node = Ink.i(node);
+            var text, k, cs, m;
+
+            switch(node && node.nodeType) {
+            case 9: /*DOCUMENT_NODE*/
+                // IE quirks mode does not have documentElement
+                return this.textContent(node.documentElement || node.body && node.body.parentNode || node.body);
+
+            case 1: /*ELEMENT_NODE*/
+                text = node.innerText;
+                if (typeof text !== 'undefined') {
+                    return text;
+                }
+                /* falls through */
+            case 11: /*DOCUMENT_FRAGMENT_NODE*/
+                text = node.textContent;
+                if (typeof text !== 'undefined') {
+                    return text;
+                }
+
+                if (node.firstChild === node.lastChild) {
+                    // Common case: 0 or 1 children
+                    return this.textContent(node.firstChild);
+                }
+
+                text = [];
+                cs = node.childNodes;
+                for (k = 0, m = cs.length; k < m; ++k) {
+                    text.push( this.textContent( cs[k] ) );
+                }
+                return text.join('');
+
+            case 3: /*TEXT_NODE*/
+            case 4: /*CDATA_SECTION_NODE*/
+                return node.nodeValue;
+            }
+            return '';
+        },
+
+        /**
+         * Removes all nodes children and adds the text
+         *
+         * @method setTextContent
+         * @param {DOMNode} node    node to add the text to. Can be any node type.
+         * @param {String}  text    text to be appended to the node.
+         */
+        setTextContent: function(node, text){
+            node = Ink.i(node);
+            switch(node && node.nodeType)
+            {
+            case 1: /*ELEMENT_NODE*/
+                if ('innerText' in node) {
+                    node.innerText = text;
+                    break;
+                }
+                /* falls through */
+            case 11: /*DOCUMENT_FRAGMENT_NODE*/
+                if ('textContent' in node) {
+                    node.textContent = text;
+                    break;
+                }
+                /* falls through */
+            case 9: /*DOCUMENT_NODE*/
+                while(node.firstChild) {
+                    node.removeChild(node.firstChild);
+                }
+                if (text !== '') {
+                    var doc = node.ownerDocument || node;
+                    node.appendChild(doc.createTextNode(text));
+                }
+                break;
+
+            case 3: /*TEXT_NODE*/
+            case 4: /*CDATA_SECTION_NODE*/
+                node.nodeValue = text;
+                break;
+            }
+        },
+
+        /**
+         * Tells if element is a clickable link
+         *
+         * @method isLink
+         * @param {DOMNode} node    node to check if it's link
+         * @return {Boolean}
+         */
+        isLink: function(element){
+            var b = element && element.nodeType === 1 && ((/^a|area$/i).test(element.tagName) ||
+                element.hasAttributeNS && element.hasAttributeNS('http://www.w3.org/1999/xlink','href'));
+            return !!b;
+        },
+
+        /**
+         * Tells if ancestor is ancestor of node
+         *
+         * @method isAncestorOf
+         * @param {DOMNode} ancestor  ancestor node
+         * @param {DOMNode} node      descendant node
+         * @return {Boolean}
+         */
+        isAncestorOf: function(ancestor, node){
+            /*jshint boss:true */
+            if (!node || !ancestor) {
+                return false;
+            }
+            if (node.compareDocumentPosition) {
+                return (ancestor.compareDocumentPosition(node) & 0x10) !== 0;/*Node.DOCUMENT_POSITION_CONTAINED_BY*/
+            }
+            while (node = node.parentNode){
+                if (node === ancestor){
+                    return true;
+                }
+            }
+            return false;
+        },
+
+        /**
+         * Tells if descendant is descendant of node
+         *
+         * @method descendantOf
+         * @param {DOMNode} node        the ancestor
+         * @param {DOMNode} descendant  the descendant
+         * @return {Boolean} true if 'descendant' is descendant of 'node'
+         */
+        descendantOf: function(node, descendant){
+            return node !== descendant && this.isAncestorOf(node, descendant);
+        },
+
+        /**
+         * Get first child in document order of node type 1
+         * @method firstElementChild
+         * @param {DOMNode} elm parent node
+         * @return {DOMNode} the element child
+         */
+        firstElementChild: function(elm){
+            if(!elm) {
+                return null;
+            }
+            if ('firstElementChild' in elm) {
+                return elm.firstElementChild;
+            }
+            var child = elm.firstChild;
+            while(child && child.nodeType !== 1) {
+                child = child.nextSibling;
+            }
+            return child;
+        },
+
+        /**
+         * Get last child in document order of node type 1
+         * @method lastElementChild
+         * @param {DOMNode} elm parent node
+         * @return {DOMNode} the element child
+         */
+        lastElementChild: function(elm){
+            if(!elm) {
+                return null;
+            }
+            if ('lastElementChild' in elm) {
+                return elm.lastElementChild;
+            }
+            var child = elm.lastChild;
+            while(child && child.nodeType !== 1) {
+                child = child.previousSibling;
+            }
+            return child;
+        },
+
+        /**
+         * Get the first element sibling after the node
+         *
+         * @method nextElementSibling
+         * @param {DOMNode} node  current node
+         * @return {DOMNode|Null} the first element sibling after node or null if none is found
+         */
+        nextElementSibling: function(node){
+            var sibling = null;
+
+            if(!node){ return sibling; }
+
+            if("nextElementSibling" in node){
+                return node.nextElementSibling;
+            } else {
+                sibling = node.nextSibling;
+
+                // 1 === Node.ELEMENT_NODE
+                while(sibling && sibling.nodeType !== 1){
+                    sibling = sibling.nextSibling;
+                }
+
+                return sibling;
+            }
+        },
+
+        /**
+         * Get the first element sibling before the node
+         *
+         * @method previousElementSibling
+         * @param {DOMNode}        node  current node
+         * @return {DOMNode|Null} the first element sibling before node or null if none is found
+         */
+        previousElementSibling: function(node){
+            var sibling = null;
+
+            if(!node){ return sibling; }
+
+            if("previousElementSibling" in node){
+                return node.previousElementSibling;
+            } else {
+                sibling = node.previousSibling;
+
+                // 1 === Node.ELEMENT_NODE
+                while(sibling && sibling.nodeType !== 1){
+                    sibling = sibling.previousSibling;
+                }
+
+                return sibling;
+            }
+        },
+
+        /**
+         * Returns the width of the given element, in pixels
+         *
+         * @method elementWidth
+         * @param {DOMElement|string} element target DOM element or target ID
+         * @return {Number} the element's width
+         */
+        elementWidth: function(element) {
+            if(typeof element === "string") {
+                element = document.getElementById(element);
+            }
+            return element.offsetWidth;
+        },
+
+        /**
+         * Returns the height of the given element, in pixels
+         *
+         * @method elementHeight
+         * @param {DOMElement|string} element target DOM element or target ID
+         * @return {Number} the element's height
+         */
+        elementHeight: function(element) {
+            if(typeof element === "string") {
+                element = document.getElementById(element);
+            }
+            return element.offsetHeight;
+        },
+
+        /**
+         * Returns the element's left position in pixels
+         *
+         * @method elementLeft
+         * @param {DOMElement|string} element target DOM element or target ID
+         * @return {Number} element's left position
+         */
+        elementLeft: function(element) {
+            if(typeof element === "string") {
+                element = document.getElementById(element);
+            }
+            return element.offsetLeft;
+        },
+
+        /**
+         * Returns the element's top position in pixels
+         *
+         * @method elementTop
+         * @param {DOMElement|string} element target DOM element or target ID
+         * @return {Number} element's top position
+         */
+        elementTop: function(element) {
+            if(typeof element === "string") {
+                element = document.getElementById(element);
+            }
+            return element.offsetTop;
+        },
+
+        /**
+         * Returns the dimensions of the given element, in pixels
+         *
+         * @method elementDimensions
+         * @param {element} element target element
+         * @return {Array} array with element's width and height
+         */
+        elementDimensions: function(element) {
+            element = Ink.i(element);
+            return [element.offsetWidth, element.offsetHeight];
+        },
+
+        /**
+         * Returns the outer (width + margin + padding included) dimensions of an element, in pixels.
+         *
+         * Requires Ink.Dom.Css
+         *
+         * @method uterDimensions
+         * @param {DOMElement} element Target element
+         * @return {Array} Array with element width and height.
+         */
+        outerDimensions: function (element) {
+            var bbox = Element.elementDimensions(element);
+
+            var Css = Ink.getModule('Ink.Dom.Css_1');
+            
+            return [
+                bbox[0] + parseFloat(Css.getStyle(element, 'marginLeft') || 0) + parseFloat(Css.getStyle(element, 'marginRight') || 0),  // w
+                bbox[1] + parseFloat(Css.getStyle(element, 'marginTop') || 0) + parseFloat(Css.getStyle(element, 'marginBottom') || 0)  // h
+            ];
+        },
+
+        /**
+         * Check whether an element is inside the viewport
+         *
+         * @method inViewport
+         * @param {DOMElement} element Element to check
+         * @param {Boolean} [partial=false] Return `true` even if it is only partially visible.
+         * @return {Boolean}
+         */
+        inViewport: function (element, partial) {
+            var rect = Ink.i(element).getBoundingClientRect();
+            if (partial) {
+                return  rect.bottom > 0                        && // from the top
+                        rect.left < Element.viewportWidth()    && // from the right
+                        rect.top < Element.viewportHeight()    && // from the bottom
+                        rect.right  > 0;                          // from the left
+            } else {
+                return  rect.top > 0                           && // from the top
+                        rect.right < Element.viewportWidth()   && // from the right
+                        rect.bottom < Element.viewportHeight() && // from the bottom
+                        rect.left  > 0;                           // from the left
+            }
+        },
+
+        /**
+         * Applies the cloneFrom's dimensions to cloneTo
+         *
+         * @method clonePosition
+         * @param {DOMElement} cloneTo    element to be position cloned
+         * @param {DOMElement} cloneFrom  element to get the cloned position
+         * @return {DOMElement} the element with positionClone
+         */
+        clonePosition: function(cloneTo, cloneFrom){
+            var pos = this.offset(cloneFrom);
+            cloneTo.style.left = pos[0]+'px';
+            cloneTo.style.top = pos[1]+'px';
+
+            return cloneTo;
+        },
+
+        /**
+         * Slices off a piece of text at the end of the element and adds the ellipsis
+         * so all text fits in the element.
+         *
+         * @method ellipsizeText
+         * @param {DOMElement} element     which text is to add the ellipsis
+         * @param {String}     [ellipsis]  String to append to the chopped text
+         */
+        ellipsizeText: function(element, ellipsis){
+            /*jshint boss:true */
+            if (element = Ink.i(element)){
+                while (element && element.scrollHeight > (element.offsetHeight + 8)) {
+                    element.textContent = element.textContent.replace(/(\s+\S+)\s*$/, ellipsis || '\u2026');
+                }
+            }
+        },
+
+        /**
+         * Searches up the DOM tree for an element fulfilling the boolTest function (returning trueish)
+         *
+         * @method findUpwardsHaving
+         * @param {HtmlElement} element
+         * @param {Function}    boolTest
+         * @return {HtmlElement|false} the matched element or false if did not match
+         */
+        findUpwardsHaving: function(element, boolTest) {
+            while (element && element.nodeType === 1) {
+                if (boolTest(element)) {
+                    return element;
+                }
+                element = element.parentNode;
+            }
+            return false;
+        },
+
+        /**
+         * Śearches up the DOM tree for an element of specified class name
+         *
+         * @method findUpwardsByClass
+         * @param {HtmlElement} element
+         * @param {String}      className
+         * @returns {HtmlElement|false} the matched element or false if did not match
+         */
+        findUpwardsByClass: function(element, className) {
+            var re = new RegExp("(^|\\s)" + className + "(\\s|$)");
+            var tst = function(el) {
+                var cls = el.className;
+                return cls && re.test(cls);
+            };
+            return this.findUpwardsHaving(element, tst);
+        },
+
+        /**
+         * Śearches up the DOM tree for an element of specified tag
+         *
+         * @method findUpwardsByTag
+         * @param {HtmlElement} element
+         * @param {String}      tag
+         * @returns {HtmlElement|false} the matched element or false if did not match
+         */
+        findUpwardsByTag: function(element, tag) {
+            tag = tag.toUpperCase();
+            var tst = function(el) {
+                return el.nodeName && el.nodeName.toUpperCase() === tag;
+            };
+            return this.findUpwardsHaving(element, tst);
+        },
+
+        /**
+         * Śearches up the DOM tree for an element of specified id
+         *
+         * @method findUpwardsById
+         * @param {HtmlElement} element
+         * @param {String}      id
+         * @returns {HtmlElement|false} the matched element or false if did not match
+         */
+        findUpwardsById: function(element, id) {
+            var tst = function(el) {
+                return el.id === id;
+            };
+            return this.findUpwardsHaving(element, tst);
+        },
+
+        /**
+         * Śearches up the DOM tree for an element matching the given selector
+         *
+         * @method findUpwardsBySelector
+         * @param {HtmlElement} element
+         * @param {String}      sel
+         * @returns {HtmlElement|false} the matched element or false if did not match
+         */
+        findUpwardsBySelector: function(element, sel) {
+            if (typeof Ink.Dom === 'undefined' || typeof Ink.Dom.Selector === 'undefined') {
+                throw new Error('This method requires Ink.Dom.Selector');
+            }
+            var tst = function(el) {
+                return Ink.Dom.Selector.matchesSelector(el, sel);
+            };
+            return this.findUpwardsHaving(element, tst);
+        },
+
+        /**
+         * Returns trimmed text content of descendants
+         *
+         * @method getChildrenText
+         * @param {DOMElement}  el          element being seeked
+         * @param {Boolean}     [removeIt]  whether to remove the found text nodes or not
+         * @return {String} text found
+         */
+        getChildrenText: function(el, removeIt) {
+            var node,
+                j,
+                part,
+                nodes = el.childNodes,
+                jLen = nodes.length,
+                text = '';
+
+            if (!el) {
+                return text;
+            }
+
+            for (j = 0; j < jLen; ++j) {
+                node = nodes[j];
+                if (!node) {    continue;   }
+                if (node.nodeType === 3) {  // TEXT NODE
+                    part = this._trimString( String(node.data) );
+                    if (part.length > 0) {
+                        text += part;
+                        if (removeIt) { el.removeChild(node);   }
+                    }
+                    else {  el.removeChild(node);   }
+                }
+            }
+
+            return text;
+        },
+
+        /**
+         * String trim implementation
+         * Used by getChildrenText
+         *
+         * function _trimString
+         * param {String} text
+         * return {String} trimmed text
+         */
+        _trimString: function(text) {
+            return (String.prototype.trim) ? text.trim() : text.replace(/^\s*/, '').replace(/\s*$/, '');
+        },
+
+        /**
+         * Returns the values of a select element
+         *
+         * @method getSelectValues
+         * @param {DomElement|String} select element
+         * @return {Array} selected values
+         */
+        getSelectValues: function (select) {
+            var selectEl = Ink.i(select);
+            var values = [];
+            for (var i = 0; i < selectEl.options.length; ++i) {
+                values.push( selectEl.options[i].value );
+            }
+            return values;
+        },
+
+
+        /* used by fills */
+        _normalizeData: function(data) {
+            var d, data2 = [];
+            for (var i = 0, f = data.length; i < f; ++i) {
+                d = data[i];
+
+                if (!(d instanceof Array)) {    // if not array, wraps primitive twice:     val -> [val, val]
+                    d = [d, d];
+                }
+                else if (d.length === 1) {      // if 1 element array:                      [val] -> [val, val]
+                    d.push(d[0]);
+                }
+                data2.push(d);
+            }
+            return data2;
+        },
+
+
+        /**
+         * Fills select element with choices
+         *
+         * @method fillSelect
+         * @param {DomElement|String}  container       select element which will get filled
+         * @param {Array}              data            data which will populate the component
+         * @param {Boolean}            [skipEmpty]     true to skip empty option
+         * @param {String|Number}      [defaultValue]  primitive value to select at beginning
+         */
+        fillSelect: function(container, data, skipEmpty, defaultValue) {
+            var containerEl = Ink.i(container);
+            if (!containerEl) {   return; }
+
+            containerEl.innerHTML = '';
+            var d, optionEl;
+
+            if (!skipEmpty) {
+                // add initial empty option
+                optionEl = document.createElement('option');
+                optionEl.setAttribute('value', '');
+                containerEl.appendChild(optionEl);
+            }
+
+            data = this._normalizeData(data);
+
+            for (var i = 0, f = data.length; i < f; ++i) {
+                d = data[i];
+
+                optionEl = document.createElement('option');
+                optionEl.setAttribute('value', d[0]);
+                if (d.length > 2) {
+                    optionEl.setAttribute('extra', d[2]);
+                }
+                optionEl.appendChild( document.createTextNode(d[1]) );
+
+                if (d[0] === defaultValue) {
+                    optionEl.setAttribute('selected', 'selected');
+                }
+
+                containerEl.appendChild(optionEl);
+            }
+        },
+
+
+        /**
+         * Select element on steroids - allows the creation of new values
+         *
+         * @method fillSelect2
+         * @param {DomElement|String} ctn select element which will get filled
+         * @param {Object} opts
+         * @param {Array}                      [opts.data]               data which will populate the component
+         * @param {Boolean}                    [opts.skipEmpty]          if true empty option is not created (defaults to false)
+         * @param {String}                     [opts.emptyLabel]         label to display on empty option
+         * @param {String}                     [opts.createLabel]        label to display on create option
+         * @param {String}                     [opts.optionsGroupLabel]  text to display on group surrounding value options
+         * @param {String}                     [opts.defaultValue]       option to select initially
+         * @param {Function(selEl, addOptFn)}  [opts.onCreate]           callback that gets called once user selects the create option
+         */
+        fillSelect2: function(ctn, opts) {
+            ctn = Ink.i(ctn);
+            ctn.innerHTML = '';
+
+            var defs = {
+                skipEmpty:              false,
+                skipCreate:             false,
+                emptyLabel:             'none',
+                createLabel:            'create',
+                optionsGroupLabel:      'groups',
+                emptyOptionsGroupLabel: 'none exist',
+                defaultValue:           ''
+            };
+            if (!opts) {      throw 'param opts is a requirement!';   }
+            if (!opts.data) { throw 'opts.data is a requirement!';    }
+            opts = Ink.extendObj(defs, opts);
+
+            var optionEl, d;
+
+            var optGroupValuesEl = document.createElement('optgroup');
+            optGroupValuesEl.setAttribute('label', opts.optionsGroupLabel);
+
+            opts.data = this._normalizeData(opts.data);
+
+            if (!opts.skipCreate) {
+                opts.data.unshift(['$create$', opts.createLabel]);
+            }
+
+            if (!opts.skipEmpty) {
+                opts.data.unshift(['', opts.emptyLabel]);
+            }
+
+            for (var i = 0, f = opts.data.length; i < f; ++i) {
+                d = opts.data[i];
+
+                optionEl = document.createElement('option');
+                optionEl.setAttribute('value', d[0]);
+                optionEl.appendChild( document.createTextNode(d[1]) );
+
+                if (d[0] === opts.defaultValue) {   optionEl.setAttribute('selected', 'selected');  }
+
+                if (d[0] === '' || d[0] === '$create$') {
+                    ctn.appendChild(optionEl);
+                }
+                else {
+                    optGroupValuesEl.appendChild(optionEl);
+                }
+            }
+
+            var lastValIsNotOption = function(data) {
+                var lastVal = data[data.length-1][0];
+                return (lastVal === '' || lastVal === '$create$');
+            };
+
+            if (lastValIsNotOption(opts.data)) {
+                optionEl = document.createElement('option');
+                optionEl.setAttribute('value', '$dummy$');
+                optionEl.setAttribute('disabled', 'disabled');
+                optionEl.appendChild(   document.createTextNode(opts.emptyOptionsGroupLabel)    );
+                optGroupValuesEl.appendChild(optionEl);
+            }
+
+            ctn.appendChild(optGroupValuesEl);
+
+            var addOption = function(v, l) {
+                var optionEl = ctn.options[ctn.options.length - 1];
+                if (optionEl.getAttribute('disabled')) {
+                    optionEl.parentNode.removeChild(optionEl);
+                }
+
+                // create it
+                optionEl = document.createElement('option');
+                optionEl.setAttribute('value', v);
+                optionEl.appendChild(   document.createTextNode(l)  );
+                optGroupValuesEl.appendChild(optionEl);
+
+                // select it
+                ctn.options[ctn.options.length - 1].setAttribute('selected', true);
+            };
+
+            if (!opts.skipCreate) {
+                ctn.onchange = function() {
+                    if ((ctn.value === '$create$') && (typeof opts.onCreate === 'function')) {  opts.onCreate(ctn, addOption);  }
+                };
+            }
+        },
+
+
+        /**
+         * Creates set of radio buttons, returns wrapper
+         *
+         * @method fillRadios
+         * @param {DomElement|String}  insertAfterEl   element which will precede the input elements
+         * @param {String}             name            name to give to the form field ([] is added if not as suffix already)
+         * @param {Array}              data            data which will populate the component
+         * @param {Boolean}            [skipEmpty]     true to skip empty option
+         * @param {String|Number}      [defaultValue]  primitive value to select at beginning
+         * @param {String}             [splitEl]       name of element to add after each input element (example: 'br')
+         * @return {DOMElement} wrapper element around radio buttons
+         */
+        fillRadios: function(insertAfterEl, name, data, skipEmpty, defaultValue, splitEl) {
+            var afterEl = Ink.i(insertAfterEl);
+            afterEl = afterEl.nextSibling;
+            while (afterEl && afterEl.nodeType !== 1) {
+                afterEl = afterEl.nextSibling;
+            }
+            var containerEl = document.createElement('span');
+            if (afterEl) {
+                afterEl.parentNode.insertBefore(containerEl, afterEl);
+            } else {
+                Ink.i(insertAfterEl).appendChild(containerEl);
+            }
+
+            data = this._normalizeData(data);
+
+            if (name.substring(name.length - 1) !== ']') {
+                name += '[]';
+            }
+
+            var d, inputEl;
+
+            if (!skipEmpty) {
+                // add initial empty option
+                inputEl = document.createElement('input');
+                inputEl.setAttribute('type', 'radio');
+                inputEl.setAttribute('name', name);
+                inputEl.setAttribute('value', '');
+                containerEl.appendChild(inputEl);
+                if (splitEl) {  containerEl.appendChild( document.createElement(splitEl) ); }
+            }
+
+            for (var i = 0; i < data.length; ++i) {
+                d = data[i];
+
+                inputEl = document.createElement('input');
+                inputEl.setAttribute('type', 'radio');
+                inputEl.setAttribute('name', name);
+                inputEl.setAttribute('value', d[0]);
+                containerEl.appendChild(inputEl);
+                containerEl.appendChild( document.createTextNode(d[1]) );
+                if (splitEl) {  containerEl.appendChild( document.createElement(splitEl) ); }
+
+                if (d[0] === defaultValue) {
+                    inputEl.checked = true;
+                }
+            }
+
+            return containerEl;
+        },
+
+
+        /**
+         * Creates set of checkbox buttons, returns wrapper
+         *
+         * @method fillChecks
+         * @param {DomElement|String}  insertAfterEl   element which will precede the input elements
+         * @param {String}             name            name to give to the form field ([] is added if not as suffix already)
+         * @param {Array}              data            data which will populate the component
+         * @param {Boolean}            [skipEmpty]     true to skip empty option
+         * @param {String|Number}      [defaultValue]  primitive value to select at beginning
+         * @param {String}             [splitEl]       name of element to add after each input element (example: 'br')
+         * @return {DOMElement} wrapper element around checkboxes
+         */
+        fillChecks: function(insertAfterEl, name, data, defaultValue, splitEl) {
+            var afterEl = Ink.i(insertAfterEl);
+            afterEl = afterEl.nextSibling;
+            while (afterEl && afterEl.nodeType !== 1) {
+                afterEl = afterEl.nextSibling;
+            }
+            var containerEl = document.createElement('span');
+            if (afterEl) {
+                afterEl.parentNode.insertBefore(containerEl, afterEl);
+            } else {
+                Ink.i(insertAfterEl).appendChild(containerEl);
+            }
+
+            data = this._normalizeData(data);
+
+            if (name.substring(name.length - 1) !== ']') {
+                name += '[]';
+            }
+
+            var d, inputEl;
+
+            for (var i = 0; i < data.length; ++i) {
+                d = data[i];
+
+                inputEl = document.createElement('input');
+                inputEl.setAttribute('type', 'checkbox');
+                inputEl.setAttribute('name', name);
+                inputEl.setAttribute('value', d[0]);
+                containerEl.appendChild(inputEl);
+                containerEl.appendChild( document.createTextNode(d[1]) );
+                if (splitEl) {  containerEl.appendChild( document.createElement(splitEl) ); }
+
+                if (d[0] === defaultValue) {
+                    inputEl.checked = true;
+                }
+            }
+
+            return containerEl;
+        },
+
+
+        /**
+         * Returns index of element from parent, -1 if not child of parent...
+         *
+         * @method parentIndexOf
+         * @param {DOMElement}  parentEl  Element to parse
+         * @param {DOMElement}  childEl   Child Element to look for
+         * @return {Number}
+         */
+        parentIndexOf: function(parentEl, childEl) {
+            var node, idx = 0;
+            for (var i = 0, f = parentEl.childNodes.length; i < f; ++i) {
+                node = parentEl.childNodes[i];
+                if (node.nodeType === 1) {  // ELEMENT
+                    if (node === childEl) { return idx; }
+                    ++idx;
+                }
+            }
+            return -1;
+        },
+
+
+        /**
+         * Returns an array of elements - the next siblings
+         *
+         * @method nextSiblings
+         * @param {String|DomElement} elm element
+         * @return {Array} Array of next sibling elements
+         */
+        nextSiblings: function(elm) {
+            if(typeof(elm) === "string") {
+                elm = document.getElementById(elm);
+            }
+            if(typeof(elm) === 'object' && elm !== null && elm.nodeType && elm.nodeType === 1) {
+                var elements = [],
+                    siblings = elm.parentNode.children,
+                    index    = this.parentIndexOf(elm.parentNode, elm);
+
+                for(var i = ++index, len = siblings.length; i<len; i++) {
+                    elements.push(siblings[i]);
+                }
+
+                return elements;
+            }
+            return [];
+        },
+
+
+        /**
+         * Returns an array of elements - the previous siblings
+         *
+         * @method previousSiblings
+         * @param {String|DomElement} elm element
+         * @return {Array} Array of previous sibling elements
+         */
+        previousSiblings: function(elm) {
+            if(typeof(elm) === "string") {
+                elm = document.getElementById(elm);
+            }
+            if(typeof(elm) === 'object' && elm !== null && elm.nodeType && elm.nodeType === 1) {
+                var elements    = [],
+                    siblings    = elm.parentNode.children,
+                    index       = this.parentIndexOf(elm.parentNode, elm);
+
+                for(var i = 0, len = index; i<len; i++) {
+                    elements.push(siblings[i]);
+                }
+
+                return elements;
+            }
+            return [];
+        },
+
+
+        /**
+         * Returns an array of elements - its siblings
+         *
+         * @method siblings
+         * @param {String|DomElement} elm element
+         * @return {Array} Array of sibling elements
+         */
+        siblings: function(elm) {
+            if(typeof(elm) === "string") {
+                elm = document.getElementById(elm);
+            }
+            if(typeof(elm) === 'object' && elm !== null && elm.nodeType && elm.nodeType === 1) {
+                var elements   = [],
+                    siblings   = elm.parentNode.children;
+
+                for(var i = 0, len = siblings.length; i<len; i++) {
+                    if(elm !== siblings[i]) {
+                        elements.push(siblings[i]);
+                    }
+                }
+
+                return elements;
+            }
+            return [];
+        },
+
+        /**
+         * fallback to elem.childElementCount
+         *
+         * @method childElementCount
+         * @param {String|DomElement} elm element
+         * @return {Number} number of child elements
+         */
+        childElementCount: function(elm) {
+            elm = Ink.i(elm);
+            if ('childElementCount' in elm) {
+                return elm.childElementCount;
+            }
+            if (!elm) { return 0; }
+            return this.siblings(elm).length + 1;
+        },
+
+       /**
+        * parses and appends an html string to a container, not destroying its contents
+        *
+        * @method appendHTML
+        * @param {String|DomElement} elm   element
+        * @param {String}            html  markup string
+        */
+        appendHTML: function(elm, html){
+            var temp = document.createElement('div');
+            temp.innerHTML = html;
+            var tempChildren = temp.children;
+            for (var i = 0; i < tempChildren.length; i++){
+                elm.appendChild(tempChildren[i]);
+            }
+        },
+
+        /**
+         * parses and prepends an html string to a container, not destroying its contents
+         *
+         * @method prependHTML
+         * @param {String|DomElement} elm   element
+         * @param {String}            html  markup string
+         */
+        prependHTML: function(elm, html){
+            var temp = document.createElement('div');
+            temp.innerHTML = html;
+            var first = elm.firstChild;
+            var tempChildren = temp.children;
+            for (var i = tempChildren.length - 1; i >= 0; i--){
+                elm.insertBefore(tempChildren[i], first);
+                first = elm.firstChild;
+            }
+        },
+
+        /**
+         * Removes direct children on type text.
+         * Useful to remove nasty layout gaps generated by whitespace on the markup.
+         *
+         * @method removeTextNodeChildren
+         * @param  {DOMElement} el
+         */
+        removeTextNodeChildren: function(el) {
+            var prevEl, toRemove, parent = el;
+            el = el.firstChild;
+            while (el) {
+                toRemove = (el.nodeType === 3);
+                prevEl = el;
+                el = el.nextSibling;
+                if (toRemove) {
+                    parent.removeChild(prevEl);
+                }
+            }
+        },
+
+        /**
+         * Pass an HTML string and receive a documentFragment with the corresponding elements
+         * @method htmlToFragment
+         * @param  {String} html  html string
+         * @return {DocumentFragment} DocumentFragment containing all of the elements from the html string
+         */
+        htmlToFragment: function(html){
+            /*jshint boss:true */
+            /*global Range:false */
+            if(typeof document.createRange === 'function' && typeof Range.prototype.createContextualFragment === 'function'){
+                this.htmlToFragment = function(html){
+                    var range;
+
+                    if(typeof html !== 'string'){ return document.createDocumentFragment(); }
+
+                    range = document.createRange();
+
+                    // set the context to document.body (firefox does this already, webkit doesn't)
+                    range.selectNode(document.body);
+
+                    return range.createContextualFragment(html);
+                };
+            } else {
+                this.htmlToFragment = function(html){
+                    var fragment = document.createDocumentFragment(),
+                        tempElement,
+                        current;
+
+                    if(typeof html !== 'string'){ return fragment; }
+
+                    tempElement = document.createElement('div');
+                    tempElement.innerHTML = html;
+
+                    // append child removes elements from the original parent
+                    while(current = tempElement.firstChild){ // intentional assignment
+                        fragment.appendChild(current);
+                    }
+
+                    return fragment;
+                };
+            }
+
+            return this.htmlToFragment.call(this, html);
+        },
+
+        _camelCase: function(str)
+        {
+            return str ? str.replace(/-(\w)/g, function (_, $1){
+                    return $1.toUpperCase();
+            }) : str;
+        },
+
+        /**
+         * Gets all of the data attributes from an element
+         *
+         * @method data
+         * @param {String|DomElement} selector Element or CSS selector
+         * @return {Object} Object with the data-* properties. If no data-attributes are present, an empty object is returned.
+        */
+        data: function(selector) {
+            var el;
+            if (typeof selector !== 'object' && typeof selector !== 'string') {
+                throw '[Ink.Dom.Element.data] :: Invalid selector defined';
+            }
+
+            if (typeof selector === 'object') {
+                el = selector;
+            }
+            else {
+                var InkDomSelector = Ink.getModule('Ink.Dom.Selector', 1);
+                if (!InkDomSelector) {
+                    throw "[Ink.Dom.Element.data] :: This method requires Ink.Dom.Selector - v1";
+                }
+                el = InkDomSelector.select(selector);
+                if (el.length <= 0) {
+                    throw "[Ink.Dom.Element.data] :: Can't find any element with the specified selector";
+                }
+                el = el[0];
+            }
+
+            var dataset = {};
+            var attrs = el.attributes || [];
+
+            var curAttr, curAttrName, curAttrValue;
+            if (attrs) {
+                for (var i = 0, total = attrs.length; i < total; ++i) {
+                    curAttr = attrs[i];
+                    curAttrName = curAttr.name;
+                    curAttrValue = curAttr.value;
+                    if (curAttrName && curAttrName.indexOf('data-') === 0) {
+                        dataset[this._camelCase(curAttrName.replace('data-', ''))] = curAttrValue;
+                    }
+                }
+            }
+
+            return dataset;
+        },
+
+        /**
+         * @method moveCursorTo
+         * @param  {Input|Textarea}  el
+         * @param  {Number}          t
+         */
+        moveCursorTo: function(el, t) {
+            if (el.setSelectionRange) {
+                el.setSelectionRange(t, t);
+                //el.focus();
+            }
+            else {
+                var range = el.createTextRange();
+                range.collapse(true);
+                range.moveEnd(  'character', t);
+                range.moveStart('character', t);
+                range.select();
+            }
+        },
+
+        /**
+         * @method pageWidth
+         * @return {Number} page width
+         */
+        pageWidth: function() {
+            var xScroll;
+
+            if (window.innerWidth && window.scrollMaxX) {
+                xScroll = window.innerWidth + window.scrollMaxX;
+            } else if (document.body.scrollWidth > document.body.offsetWidth){
+                xScroll = document.body.scrollWidth;
+            } else {
+                xScroll = document.body.offsetWidth;
+            }
+
+            var windowWidth;
+
+            if (window.self.innerWidth) {
+                if(document.documentElement.clientWidth){
+                    windowWidth = document.documentElement.clientWidth;
+                } else {
+                    windowWidth = window.self.innerWidth;
+                }
+            } else if (document.documentElement && document.documentElement.clientWidth) {
+                windowWidth = document.documentElement.clientWidth;
+            } else if (document.body) {
+                windowWidth = document.body.clientWidth;
+            }
+
+            if(xScroll < windowWidth){
+                return xScroll;
+            } else {
+                return windowWidth;
+            }
+        },
+
+        /**
+         * @method pageHeight
+         * @return {Number} page height
+         */
+        pageHeight: function() {
+            var yScroll;
+
+            if (window.innerHeight && window.scrollMaxY) {
+                yScroll = window.innerHeight + window.scrollMaxY;
+            } else if (document.body.scrollHeight > document.body.offsetHeight){
+                yScroll = document.body.scrollHeight;
+            } else {
+                yScroll = document.body.offsetHeight;
+            }
+
+            var windowHeight;
+
+            if (window.self.innerHeight) {
+                windowHeight = window.self.innerHeight;
+            } else if (document.documentElement && document.documentElement.clientHeight) {
+                windowHeight = document.documentElement.clientHeight;
+            } else if (document.body) {
+                windowHeight = document.body.clientHeight;
+            }
+
+            if(yScroll < windowHeight){
+                return windowHeight;
+            } else {
+                return yScroll;
+            }
+        },
+
+       /**
+         * @method viewportWidth
+         * @return {Number} viewport width
+         */
+        viewportWidth: function() {
+            if(typeof window.innerWidth !== "undefined") {
+                return window.innerWidth;
+            }
+            if (document.documentElement && typeof document.documentElement.offsetWidth !== "undefined") {
+                return document.documentElement.offsetWidth;
+            }
+        },
+
+        /**
+         * @method viewportHeight
+         * @return {Number} viewport height
+         */
+        viewportHeight: function() {
+            if (typeof window.innerHeight !== "undefined") {
+                return window.innerHeight;
+            }
+            if (document.documentElement && typeof document.documentElement.offsetHeight !== "undefined") {
+                return document.documentElement.offsetHeight;
+            }
+        },
+
+        /**
+         * @method scrollWidth
+         * @return {Number} scroll width
+         */
+        scrollWidth: function() {
+            if (typeof window.self.pageXOffset !== 'undefined') {
+                return window.self.pageXOffset;
+            }
+            if (typeof document.documentElement !== 'undefined' && typeof document.documentElement.scrollLeft !== 'undefined') {
+                return document.documentElement.scrollLeft;
+            }
+            return document.body.scrollLeft;
+        },
+
+        /**
+         * @method scrollHeight
+         * @return {Number} scroll height
+         */
+        scrollHeight: function() {
+            if (typeof window.self.pageYOffset !== 'undefined') {
+                return window.self.pageYOffset;
+            }
+            if (typeof document.documentElement !== 'undefined' && typeof document.documentElement.scrollTop !== 'undefined') {
+                return document.documentElement.scrollTop;
+            }
+            return document.body.scrollTop;
+        }
+    };
+
+    return Element;
 
 });
 
@@ -4392,3646 +6728,6 @@
 }); //( window );
 
 /**
- * @author inkdev AT sapo.pt
- */
-
-Ink.createModule( 'Ink.Dom.Css', 1, [], function() {
-
-    'use strict';
-
-    /**
-     * @module Ink.Dom.Css_1
-     */
-
-    /**
-     * @class Ink.Dom.Css
-     * @static
-     */
-
-    var DomCss = {
-        /**
-         * adds or removes a class to the given element according to addRemState
-         *
-         * @method addRemoveClassName
-         * @param {DOMElement|string}   elm          DOM element or element id
-         * @param {string}              className    class name to add or remove.
-         * @param {boolean}             addRemState  Whether to add or remove. `true` to add, `false` to remove.
-         *
-         * @example
-         *      Ink.requireModules(['Ink.Dom.Css_1'], function (Css) {
-         *          Css.addRemoveClassName(myElm, 'classss', true);  // Adds the `classss` class.
-         *          Css.addRemoveClassName(myElm, 'classss', false);  // Removes the `classss` class.
-         *      });
-         */
-        addRemoveClassName: function(elm, className, addRemState) {
-            if (addRemState) {
-                return this.addClassName(elm, className);
-            }
-            this.removeClassName(elm, className);
-        },
-
-        /**
-         * add a class to a given element
-         *
-         * @method addClassName
-         * @param {DOMElement|String}  elm        DOM element or element id
-         * @param {String}             className
-         */
-        addClassName: function(elm, className) {
-            elm = Ink.i(elm);
-            if (elm && className) {
-                if (typeof elm.classList !== "undefined"){
-                    elm.classList.add(className);
-                }
-                else if (!this.hasClassName(elm, className)) {
-                    elm.className += (elm.className ? ' ' : '') + className;
-                }
-            }
-        },
-
-        /**
-         * removes a class from a given element
-         *
-         * @method removeClassName
-         * @param {DOMElement|String} elm        DOM element or element id
-         * @param {String}            className
-         */
-        removeClassName: function(elm, className) {
-            elm = Ink.i(elm);
-            if (elm && className) {
-                if (typeof elm.classList !== "undefined"){
-                    elm.classList.remove(className);
-                } else {
-                    if (typeof elm.className === "undefined") {
-                        return false;
-                    }
-                    var elmClassName = elm.className,
-                        re = new RegExp("(^|\\s+)" + className + "(\\s+|$)");
-                    elmClassName = elmClassName.replace(re, ' ');
-                    elmClassName = elmClassName.replace(/^\s+/, '').replace(/\s+$/, '');
-
-                    elm.className = elmClassName;
-                }
-            }
-        },
-
-        /**
-         * Alias to addRemoveClassName. Utility function, saves many if/elses.
-         *
-         * @method setClassName
-         * @param {DOMElement|String}  elm        DOM element or element id
-         * @param {String}             className
-         * @param {Boolean}            add        true to add, false to remove
-         */
-        setClassName: function(elm, className, add) {
-            this.addRemoveClassName(elm, className, add || false);
-        },
-
-        /**
-         * @method hasClassName
-         * @param {DOMElement|String}  elm        DOM element or element id
-         * @param {String}             className
-         * @return {Boolean} true if a given class is applied to a given element
-         */
-        hasClassName: function(elm, className) {
-            elm = Ink.i(elm);
-            if (elm && className) {
-                if (typeof elm.classList !== "undefined"){
-                    return elm.classList.contains(className);
-                }
-                else {
-                    if (typeof elm.className === "undefined") {
-                        return false;
-                    }
-                    var elmClassName = elm.className;
-
-                    if (typeof elmClassName.length === "undefined") {
-                        return false;
-                    }
-
-                    if (elmClassName.length > 0) {
-                        if (elmClassName === className) {
-                            return true;
-                        }
-                        else {
-                            var re = new RegExp("(^|\\s)" + className + "(\\s|$)");
-                            if (re.test(elmClassName)) {
-                                return true;
-                            }
-                        }
-                    }
-                }
-            }
-            return false;
-        },
-
-        /**
-         * Add and removes the class from the element with a timeout, so it blinks
-         *
-         * @method blinkClass
-         * @param {DOMElement|String}  elm        DOM element or element id
-         * @param {String}             className  class name
-         * @param {Boolean}            timeout    timeout in ms between adding and removing, default 100 ms
-         * @param {Boolean}            negate     is true, class is removed then added
-         */
-        blinkClass: function(element, className, timeout, negate){
-            element = Ink.i(element);
-            this.addRemoveClassName(element, className, !negate);
-            setTimeout(Ink.bind(function() {
-                this.addRemoveClassName(element, className, negate);
-            }, this), Number(timeout) || 100);
-            /*
-            var _self = this;
-            setTimeout(function() {
-                    console.log(_self);
-                _self.addRemoveClassName(element, className, negate);
-            }, Number(timeout) || 100);
-            */
-        },
-
-        /**
-         * Add or remove a class name from a given element
-         *
-         * @method toggleClassName
-         * @param {DOMElement|String}  elm        DOM element or element id
-         * @param {String}             className  class name
-         * @param {Boolean}            forceAdd   forces the addition of the class if it doesn't exists
-         */
-        toggleClassName: function(elm, className, forceAdd) {
-            if (elm && className){
-                if (typeof elm.classList !== "undefined"){
-                    elm = Ink.i(elm);
-                    if (elm !== null){
-                        elm.classList.toggle(className);
-                    }
-                    return true;
-                }
-            }
-
-            if (typeof forceAdd !== 'undefined') {
-                if (forceAdd === true) {
-                    this.addClassName(elm, className);
-                }
-                else if (forceAdd === false) {
-                    this.removeClassName(elm, className);
-                }
-            } else {
-                if (this.hasClassName(elm, className)) {
-                    this.removeClassName(elm, className);
-                }
-                else {
-                    this.addClassName(elm, className);
-                }
-            }
-        },
-
-        /**
-         * sets the opacity of given client a given element
-         *
-         * @method setOpacity
-         * @param {DOMElement|String}  elm    DOM element or element id
-         * @param {Number}             value  allows 0 to 1(default mode decimal) or percentage (warning using 0 or 1 will reset to default mode)
-         */
-        setOpacity: function(elm, value) {
-            elm = Ink.i(elm);
-            if (elm !== null){
-                var val = 1;
-
-                if (!isNaN(Number(value))){
-                    if      (value <= 0) {   val = 0;           }
-                    else if (value <= 1) {   val = value;       }
-                    else if (value <= 100) { val = value / 100; }
-                    else {                   val = 1;           }
-                }
-
-                if (typeof elm.style.opacity !== 'undefined') {
-                    elm.style.opacity = val;
-                }
-                else {
-                    elm.style.filter = "alpha(opacity:"+(val*100|0)+")";
-                }
-            }
-        },
-
-        /**
-         * Converts a css property name to a string in camelcase to be used with CSSStyleDeclaration.
-         * @method _camelCase
-         * @private
-         * @param {String} str  String to convert
-         * @return {String} Converted string
-         */
-        _camelCase: function(str) {
-            return str ? str.replace(/-(\w)/g, function (_, $1){
-                return $1.toUpperCase();
-            }) : str;
-        },
-
-
-        /**
-         * Gets the value for an element's style attribute
-         *
-         * @method getStyle
-         * @param {DOMElement|String}  elm    DOM element or element id
-         * @param {String}             style  Which css attribute to fetch
-         * @return Style value
-         */
-         getStyle: function(elm, style) {
-             elm = Ink.i(elm);
-             if (elm !== null) {
-                 style = style === 'float' ? 'cssFloat': this._camelCase(style);
-
-                 var value = elm.style[style];
-
-                 if (window.getComputedStyle && (!value || value === 'auto')) {
-                     var css = window.getComputedStyle(elm, null);
-
-                     value = css ? css[style] : null;
-                 }
-                 else if (!value && elm.currentStyle) {
-                      value = elm.currentStyle[style];
-                      if (value === 'auto' && (style === 'width' || style === 'height')) {
-                        value = elm["offset" + style.charAt(0).toUpperCase() + style.slice(1)] + "px";
-                      }
-                 }
-
-                 if (style === 'opacity') {
-                     return value ? parseFloat(value, 10) : 1.0;
-                 }
-                 else if (style === 'borderTopWidth'   || style === 'borderBottomWidth' ||
-                          style === 'borderRightWidth' || style === 'borderLeftWidth'       ) {
-                      if      (value === 'thin') {      return '1px';   }
-                      else if (value === 'medium') {    return '3px';   }
-                      else if (value === 'thick') {     return '5px';   }
-                 }
-
-                 return value === 'auto' ? null : value;
-             }
-         },
-
-
-        /**
-         * Adds CSS rules to an element's style attribute.
-         *
-         * @method setStyle
-         * @param {DOMElement|String}  elm    DOM element or element id
-         * @param {String}             style  Which css attribute to set
-         *
-         * @example
-         *     <a href="#" class="change-color">Change his color</a>
-         *     <p class="him">"He" is me</p>
-         *     <script type="text/javascript">
-         *         Ink.requireModules(['Ink.Dom.Css_1', 'Ink.Dom.Event_1', 'Ink.Dom.Selector_1'], function (Css, InkEvent, Selector) {
-         *             var btn = Selector.select('.change-color')[0];
-         *             var other = Selector.select('.him')[0];
-         *             InkEvent.observe(btn, 'click', function () {
-         *                 Css.setStyle(other, 'background-color: black');
-         *                 Css.setStyle(other, 'color: white');
-         *             });
-         *         });
-         *     </script>
-         *
-         */
-        setStyle: function(elm, style) {
-            elm = Ink.i(elm);
-            if (elm !== null) {
-                if (typeof style === 'string') {
-                    elm.style.cssText += '; '+style;
-
-                    if (style.indexOf('opacity') !== -1) {
-                        this.setOpacity(elm, style.match(/opacity:\s*(\d?\.?\d*)/)[1]);
-                    }
-                }
-                else {
-                    for (var prop in style) {
-                        if (style.hasOwnProperty(prop)){
-                            if (prop === 'opacity') {
-                                this.setOpacity(elm, style[prop]);
-                            }
-                            else {
-                                if (prop === 'float' || prop === 'cssFloat') {
-                                    if (typeof elm.style.styleFloat === 'undefined') {
-                                        elm.style.cssFloat = style[prop];
-                                    }
-                                    else {
-                                        elm.style.styleFloat = style[prop];
-                                    }
-                                } else {
-                                    elm.style[prop] = style[prop];
-                                }
-                            }
-                        }
-                    }
-                }
-            }
-        },
-
-
-        /**
-         * Makes an element visible
-         *
-         * @method show
-         * @param {DOMElement|String}  elm                   DOM element or element id
-         * @param {String}             forceDisplayProperty  Css display property to apply on show
-         */
-        show: function(elm, forceDisplayProperty) {
-            elm = Ink.i(elm);
-            if (elm !== null) {
-                elm.style.display = (forceDisplayProperty) ? forceDisplayProperty : '';
-            }
-        },
-
-        /**
-         * Hides an element
-         *
-         * @method hide
-         * @param {DOMElement|String}  elm  DOM element or element id
-         */
-        hide: function(elm) {
-            elm = Ink.i(elm);
-            if (elm !== null) {
-                elm.style.display = 'none';
-            }
-        },
-
-        /**
-         * shows or hides according to param show
-         *
-         * @method showHide
-         * @param {DOMElement|String}  elm          DOM element or element id
-         * @param {boolean}            [show=false] Whether to show or hide `elm`.
-         */
-        showHide: function(elm, show) {
-            elm = Ink.i(elm);
-            if (elm) {
-                elm.style.display = show ? '' : 'none';
-            }
-        },
-
-        /**
-         * Shows or hides an element depending on current state
-         * @method toggle
-         * @param {DOMElement|String}  elm        DOM element or element id
-         * @param {Boolean}            forceShow  Forces showing if element is hidden
-         */
-        toggle: function(elm, forceShow) {
-            elm = Ink.i(elm);
-            if (elm !== null) {
-                if (typeof forceShow !== 'undefined') {
-                    if (forceShow === true) {
-                        this.show(elm);
-                    } else {
-                        this.hide(elm);
-                    }
-                } else {
-                    if (elm.style.display === 'none') {
-                        this.show(elm);
-                    }
-                    else {
-                        this.hide(elm);
-                    }
-                }
-            }
-        },
-
-        _getRefTag: function(head){
-            if (head.firstElementChild) {
-                return head.firstElementChild;
-            }
-
-            for (var child = head.firstChild; child; child = child.nextSibling){
-                if (child.nodeType === 1){
-                    return child;
-                }
-            }
-            return null;
-        },
-
-        /**
-         * Adds css style tags to the head section of a page
-         *
-         * @method appendStyleTag
-         * @param {String}  selector  The css selector for the rule
-         * @param {String}  style     The content of the style rule
-         * @param {Object}  options   Options for the tag
-         *    @param {String}  [options.type]   file type
-         *    @param {Boolean} [options.force]  if true, style tag will be appended to end of head
-         */
-        appendStyleTag: function(selector, style, options){
-            options = Ink.extendObj({
-                type: 'text/css',
-                force: false
-            }, options || {});
-
-            var styles = document.getElementsByTagName("style"),
-                oldStyle = false, setStyle = true, i, l;
-
-            for (i=0, l=styles.length; i<l; i++) {
-                oldStyle = styles[i].innerHTML;
-                if (oldStyle.indexOf(selector) >= 0) {
-                    setStyle = false;
-                }
-            }
-
-            if (setStyle) {
-                var defStyle = document.createElement("style"),
-                    head = document.getElementsByTagName("head")[0],
-                    refTag = false, styleStr = '';
-
-                defStyle.type  = options.type;
-
-                styleStr += selector +" {";
-                styleStr += style;
-                styleStr += "} ";
-
-                if (typeof defStyle.styleSheet !== "undefined") {
-                    defStyle.styleSheet.cssText = styleStr;
-                } else {
-                    defStyle.appendChild(document.createTextNode(styleStr));
-                }
-
-                if (options.force){
-                    head.appendChild(defStyle);
-                } else {
-                    refTag = this._getRefTag(head);
-                    if (refTag){
-                        head.insertBefore(defStyle, refTag);
-                    }
-                }
-            }
-        },
-
-        /**
-         * Adds a link tag for a stylesheet to the head section of a page
-         *
-         * @method appendStylesheet
-         * @param {String}  path     File path
-         * @param {Object}  options  Options for the tag
-         *    @param {String}   [options.media='screen']    media type
-         *    @param {String}   [options.type='text/css']   file type
-         *    @param {Boolean}  [options.force=false]       if true, tag will be appended to end of head
-         */
-        appendStylesheet: function(path, options){
-            options = Ink.extendObj({
-                media: 'screen',
-                type: 'text/css',
-                force: false
-            }, options || {});
-
-            var refTag,
-                style = document.createElement("link"),
-                head = document.getElementsByTagName("head")[0];
-
-            style.media = options.media;
-            style.type = options.type;
-            style.href = path;
-            style.rel = "Stylesheet";
-
-            if (options.force){
-                head.appendChild(style);
-            }
-            else {
-                refTag = this._getRefTag(head);
-                if (refTag){
-                    head.insertBefore(style, refTag);
-                }
-            }
-        },
-
-        /**
-         * Loads CSS via LINK element inclusion in HEAD (skips append if already there)
-         *
-         * Works similarly to appendStylesheet but:
-         *   a) supports all browsers;
-         *   b) supports optional callback which gets invoked once the CSS has been applied
-         *
-         * @method appendStylesheetCb
-         * @param {String}            cssURI      URI of the CSS to load, if empty ignores and just calls back directly
-         * @param {Function(cssURI)}  [callback]  optional callback which will be called once the CSS is loaded
-         */
-        _loadingCSSFiles: {},
-        _loadedCSSFiles:  {},
-        appendStylesheetCb: function(url, callback) {
-            if (!url) {
-                return callback(url);
-            }
-
-            if (this._loadedCSSFiles[url]) {
-                return callback(url);
-            }
-
-            var cbs = this._loadingCSSFiles[url];
-            if (cbs) {
-                return cbs.push(callback);
-            }
-
-            this._loadingCSSFiles[url] = [callback];
-
-            var linkEl = document.createElement('link');
-            linkEl.type = 'text/css';
-            linkEl.rel  = 'stylesheet';
-            linkEl.href = url;
-
-            var headEl = document.getElementsByTagName('head')[0];
-            headEl.appendChild(linkEl);
-
-            var imgEl = document.createElement('img');
-            /*
-            var _self = this;
-            (function(_url) {
-                imgEl.onerror = function() {
-                    //var url = this;
-                    var url = _url;
-                    _self._loadedCSSFiles[url] = true;
-                    var callbacks = _self._loadingCSSFiles[url];
-                    for (var i = 0, f = callbacks.length; i < f; ++i) {
-                        callbacks[i](url);
-                    }
-                    delete _self._loadingCSSFiles[url];
-                };
-            })(url);
-            */
-            imgEl.onerror = Ink.bindEvent(function(event, _url) {
-                //var url = this;
-                var url = _url;
-                this._loadedCSSFiles[url] = true;
-                var callbacks = this._loadingCSSFiles[url];
-                for (var i = 0, f = callbacks.length; i < f; ++i) {
-                    callbacks[i](url);
-                }
-                delete this._loadingCSSFiles[url];
-            }, this, url);
-            imgEl.src = url;
-        },
-
-        /**
-         * Converts decimal to hexadecimal values, for use with colors
-         *
-         * @method decToHex
-         * @param {String} dec Either a single decimal value,
-         * an rgb(r, g, b) string or an Object with r, g and b properties
-         * @return Hexadecimal value
-         */
-        decToHex: function(dec) {
-            var normalizeTo2 = function(val) {
-                if (val.length === 1) {
-                    val = '0' + val;
-                }
-                val = val.toUpperCase();
-                return val;
-            };
-
-            if (typeof dec === 'object') {
-                var rDec = normalizeTo2(parseInt(dec.r, 10).toString(16));
-                var gDec = normalizeTo2(parseInt(dec.g, 10).toString(16));
-                var bDec = normalizeTo2(parseInt(dec.b, 10).toString(16));
-                return rDec+gDec+bDec;
-            }
-            else {
-                dec += '';
-                var rgb = dec.match(/\((\d+),\s?(\d+),\s?(\d+)\)/);
-                if (rgb !== null) {
-                    return  normalizeTo2(parseInt(rgb[1], 10).toString(16)) +
-                            normalizeTo2(parseInt(rgb[2], 10).toString(16)) +
-                            normalizeTo2(parseInt(rgb[3], 10).toString(16));
-                }
-                else {
-                    return normalizeTo2(parseInt(dec, 10).toString(16));
-                }
-            }
-        },
-
-        /**
-         * Converts hexadecimal values to decimal, for use with colors
-         *
-         * @method hexToDec
-         * @param {String}  hex  hexadecimal value with 6, 3, 2 or 1 characters
-         * @return {Number} Object with properties r, g, b if length of number is >= 3 or decimal value instead.
-         */
-        hexToDec: function(hex){
-            if (hex.indexOf('#') === 0) {
-                hex = hex.substr(1);
-            }
-            if (hex.length === 6) { // will return object RGB
-                return {
-                    r: parseInt(hex.substr(0,2), 16),
-                    g: parseInt(hex.substr(2,2), 16),
-                    b: parseInt(hex.substr(4,2), 16)
-                };
-            }
-            else if (hex.length === 3) { // will return object RGB
-                return {
-                    r: parseInt(hex.charAt(0) + hex.charAt(0), 16),
-                    g: parseInt(hex.charAt(1) + hex.charAt(1), 16),
-                    b: parseInt(hex.charAt(2) + hex.charAt(2), 16)
-                };
-            }
-            else if (hex.length <= 2) { // will return int
-                return parseInt(hex, 16);
-            }
-        },
-
-        /**
-         * use this to obtain the value of a CSS property (searched from loaded CSS documents)
-         *
-         * @method getPropertyFromStylesheet
-         * @param {String}  selector  a CSS rule. must be an exact match
-         * @param {String}  property  a CSS property
-         * @return {String} value of the found property, or null if it wasn't matched
-         */
-        getPropertyFromStylesheet: function(selector, property) {
-            var rule = this.getRuleFromStylesheet(selector);
-            if (rule) {
-                return rule.style[property];
-            }
-            return null;
-        },
-
-        getPropertyFromStylesheet2: function(selector, property) {
-            var rules = this.getRulesFromStylesheet(selector);
-            /*
-            rules.forEach(function(rule) {
-                var x = rule.style[property];
-                if (x !== null && x !== undefined) {
-                    return x;
-                }
-            });
-            */
-            var x;
-            for(var i=0, t=rules.length; i < t; i++) {
-                x = rules[i].style[property];
-                if (x !== null && x !== undefined) {
-                    return x;
-                }
-            }
-            return null;
-        },
-
-        getRuleFromStylesheet: function(selector) {
-            var sheet, rules, ri, rf, rule;
-            var s = document.styleSheets;
-            if (!s) {
-                return null;
-            }
-
-            for (var si = 0, sf = document.styleSheets.length; si < sf; ++si) {
-                sheet = document.styleSheets[si];
-                rules = sheet.rules ? sheet.rules : sheet.cssRules;
-                if (!rules) { return null; }
-
-                for (ri = 0, rf = rules.length; ri < rf; ++ri) {
-                    rule = rules[ri];
-                    if (!rule.selectorText) { continue; }
-                    if (rule.selectorText === selector) {
-                        return rule;
-                    }
-                }
-            }
-
-            return null;
-        },
-
-        getRulesFromStylesheet: function(selector) {
-            var res = [];
-            var sheet, rules, ri, rf, rule;
-            var s = document.styleSheets;
-            if (!s) { return res; }
-
-            for (var si = 0, sf = document.styleSheets.length; si < sf; ++si) {
-                sheet = document.styleSheets[si];
-                rules = sheet.rules ? sheet.rules : sheet.cssRules;
-                if (!rules) {
-                    return null;
-                }
-
-                for (ri = 0, rf = rules.length; ri < rf; ++ri) {
-                    rule = rules[ri];
-                    if (!rule.selectorText) { continue; }
-                    if (rule.selectorText === selector) {
-                        res.push(rule);
-                    }
-                }
-            }
-
-            return res;
-        },
-
-        getPropertiesFromRule: function(selector) {
-            var rule = this.getRuleFromStylesheet(selector);
-            var props = {};
-            var prop, i, f;
-
-            /*if (typeof rule.style.length === 'snumber') {
-                for (i = 0, f = rule.style.length; i < f; ++i) {
-                    prop = this._camelCase( rule.style[i]   );
-                    props[prop] = rule.style[prop];
-                }
-            }
-            else {  // HANDLES IE 8, FIREFOX RULE JOINING... */
-                rule = rule.style.cssText;
-                var parts = rule.split(';');
-                var steps, val, pre, pos;
-                for (i = 0, f = parts.length; i < f; ++i) {
-                    if (parts[i].charAt(0) === ' ') {
-                        parts[i] = parts[i].substring(1);
-                    }
-                    steps = parts[i].split(':');
-                    prop = this._camelCase( steps[0].toLowerCase()  );
-                    val = steps[1];
-                    if (val) {
-                        val = val.substring(1);
-
-                        if (prop === 'padding' || prop === 'margin' || prop === 'borderWidth') {
-
-                            if (prop === 'borderWidth') {   pre = 'border'; pos = 'Width';  }
-                            else {                          pre = prop;     pos = '';       }
-
-                            if (val.indexOf(' ') !== -1) {
-                                val = val.split(' ');
-                                props[pre + 'Top'   + pos]  = val[0];
-                                props[pre + 'Bottom'+ pos]  = val[0];
-                                props[pre + 'Left'  + pos]  = val[1];
-                                props[pre + 'Right' + pos]  = val[1];
-                            }
-                            else {
-                                props[pre + 'Top'   + pos]  = val;
-                                props[pre + 'Bottom'+ pos]  = val;
-                                props[pre + 'Left'  + pos]  = val;
-                                props[pre + 'Right' + pos]  = val;
-                            }
-                        }
-                        else if (prop === 'borderRadius') {
-                            if (val.indexOf(' ') !== -1) {
-                                val = val.split(' ');
-                                props.borderTopLeftRadius       = val[0];
-                                props.borderBottomRightRadius   = val[0];
-                                props.borderTopRightRadius      = val[1];
-                                props.borderBottomLeftRadius    = val[1];
-                            }
-                            else {
-                                props.borderTopLeftRadius       = val;
-                                props.borderTopRightRadius      = val;
-                                props.borderBottomLeftRadius    = val;
-                                props.borderBottomRightRadius   = val;
-                            }
-                        }
-                        else {
-                            props[prop] = val;
-                        }
-                    }
-                }
-            //}
-            //console.log(props);
-
-            return props;
-        },
-
-        /**
-         * Changes the font size of the elements which match the given CSS rule
-         * For this function to work, the CSS file must be in the same domain than the host page, otherwise JS can't access it.
-         *
-         * @method changeFontSize
-         * @param {String}  selector  CSS selector rule
-         * @param {Number}  delta     number of pixels to change on font-size
-         * @param {String}  [op]      supported operations are '+' and '*'. defaults to '+'
-         * @param {Number}  [minVal]  if result gets smaller than minVal, change does not occurr
-         * @param {Number}  [maxVal]  if result gets bigger  than maxVal, change does not occurr
-         */
-        changeFontSize: function(selector, delta, op, minVal, maxVal) {
-            var that = this;
-            Ink.requireModules(['Ink.Dom.Selector_1'], function(Selector) {
-                var e;
-                if      (typeof selector !== 'string') { e = '1st argument must be a CSS selector rule.'; }
-                else if (typeof delta    !== 'number') { e = '2nd argument must be a number.'; }
-                else if (op !== undefined && op !== '+' && op !== '*') { e = '3rd argument must be one of "+", "*".'; }
-                else if (minVal !== undefined && (typeof minVal !== 'number' || minVal <= 0)) { e = '4th argument must be a positive number.'; }
-                else if (maxVal !== undefined && (typeof maxVal !== 'number' || maxVal < maxVal)) { e = '5th argument must be a positive number greater than minValue.'; }
-                if (e) { throw new TypeError(e); }
-
-                var val, el, els = Selector.select(selector);
-                if (minVal === undefined) { minVal = 1; }
-                op = (op === '*') ? function(a,b){return a*b;} : function(a,b){return a+b;};
-                for (var i = 0, f = els.length; i < f; ++i) {
-                    el = els[i];
-                    val = parseFloat( that.getStyle(el, 'fontSize'));
-                    val = op(val, delta);
-                    if (val < minVal) { continue; }
-                    if (typeof maxVal === 'number' && val > maxVal) { continue; }
-                    el.style.fontSize = val + 'px';
-                }
-            });
-        }
-
-    };
-
-    return DomCss;
-
-});
-
-/**
- * @author inkdev AT sapo.pt
- */
-
-Ink.createModule('Ink.Dom.Element', 1, [], function() {
-
-    'use strict';
-
-    /**
-     * @module Ink.Dom.Element_1
-     */
-
-    /**
-     * @class Ink.Dom.Element
-     */
-
-    var Element = {
-
-        /**
-         * Shortcut for `document.getElementById`
-         *
-         * @method get
-         * @param {String|DOMElement} elm   Either an ID of an element, or an element.
-         * @return {DOMElement|null} The DOM element with the given id or null when it was not found
-         */
-        get: function(elm) {
-            if(typeof elm !== 'undefined') {
-                if(typeof elm === 'string') {
-                    return document.getElementById(elm);
-                }
-                return elm;
-            }
-            return null;
-        },
-
-        /**
-         * Creates a DOM element
-         *
-         * @method create
-         * @param {String} tag        tag name
-         * @param {Object} properties  object with properties to be set on the element
-         */
-        create: function(tag, properties) {
-            var el = document.createElement(tag);
-            //Ink.extendObj(el, properties);
-            for(var property in properties) {
-                if(properties.hasOwnProperty(property)) {
-                    if(property === 'className') {
-                        property = 'class';
-                    }
-                    el.setAttribute(property, properties[property]);
-                }
-            }
-            return el;
-        },
-
-        /**
-         * Removes a DOM Element from the DOM
-         *
-         * @method remove
-         * @param {DOMElement} elm  The element to remove
-         */
-        remove: function(el) {
-            var parEl;
-            if (el && (parEl = el.parentNode)) {
-                parEl.removeChild(el);
-            }
-        },
-
-        /**
-         * Scrolls the window to an element
-         *
-         * @method scrollTo
-         * @param {DOMElement|String} elm  Element where to scroll
-         */
-        scrollTo: function(elm) {
-            elm = this.get(elm);
-            if(elm) {
-                if (elm.scrollIntoView) {
-                    return elm.scrollIntoView();
-                }
-
-                var elmOffset = {},
-                    elmTop = 0, elmLeft = 0;
-
-                do {
-                    elmTop += elm.offsetTop || 0;
-                    elmLeft += elm.offsetLeft || 0;
-
-                    elm = elm.offsetParent;
-                } while(elm);
-
-                elmOffset = {x: elmLeft, y: elmTop};
-
-                window.scrollTo(elmOffset.x, elmOffset.y);
-            }
-        },
-
-        /**
-         * Gets the top cumulative offset for an element
-         *
-         * Requires Ink.Dom.Browser
-         *
-         * @method offsetTop
-         * @param {DOMElement|String} elm  target element
-         * @return {Number} Offset from the target element to the top of the document
-         */
-        offsetTop: function(elm) {
-            return this.offset(elm)[1];
-        },
-
-        /**
-         * Gets the left cumulative offset for an element
-         *
-         * Requires Ink.Dom.Browser
-         *
-         * @method offsetLeft
-         * @param {DOMElement|String} elm  target element
-         * @return {Number} Offset from the target element to the left of the document
-         */
-        offsetLeft: function(elm) {
-            return this.offset(elm)[0];
-        },
-
-        /**
-        * Gets the element offset relative to its closest positioned ancestor
-        *
-        * @method positionedOffset
-        * @param {DOMElement|String} elm  target element
-        * @return {Array} Array with the element offsetleft and offsettop relative to the closest positioned ancestor
-        */
-        positionedOffset: function(element) {
-            var valueTop = 0, valueLeft = 0;
-            element = this.get(element);
-            do {
-                valueTop  += element.offsetTop  || 0;
-                valueLeft += element.offsetLeft || 0;
-                element = element.offsetParent;
-                if (element) {
-                    if (element.tagName.toLowerCase() === 'body') { break;  }
-
-                    var value = element.style.position;
-                    if (!value && element.currentStyle) {
-                        value = element.currentStyle.position;
-                    }
-                    if ((!value || value === 'auto') && typeof getComputedStyle !== 'undefined') {
-                        var css = getComputedStyle(element, null);
-                        value = css ? css.position : null;
-                    }
-                    if (value === 'relative' || value === 'absolute') { break;  }
-                }
-            } while (element);
-            return [valueLeft, valueTop];
-        },
-
-        /**
-         * Gets the cumulative offset for an element
-         *
-         * Returns the top left position of the element on the page
-         *
-         * Requires Ink.Dom.Browser
-         *
-         * @method offset
-         * @param {DOMElement|String}   elm     Target element
-         * @return {[Number, Number]}   Array with pixel distance from the target element to the top left corner of the document
-         */
-        offset: function(el) {
-            /*jshint boss:true */
-            el = Ink.i(el);
-            var bProp = ['border-left-width', 'border-top-width'];
-            var res = [0, 0];
-            var dRes, bRes, parent, cs;
-            var getPropPx = this._getPropPx;
-
-            var InkBrowser = Ink.getModule('Ink.Dom.Browser', 1);
-
-            do {
-                cs = window.getComputedStyle ? window.getComputedStyle(el, null) : el.currentStyle;
-                dRes = [el.offsetLeft | 0, el.offsetTop | 0];
-
-                bRes = [getPropPx(cs, bProp[0]), getPropPx(cs, bProp[1])];
-                if( InkBrowser.OPERA ){
-                    res[0] += dRes[0];
-                    res[1] += dRes[1];
-                } else {
-                    res[0] += dRes[0] + bRes[0];
-                    res[1] += dRes[1] + bRes[1];
-                }
-                parent = el.offsetParent;
-            } while (el = parent);
-
-<<<<<<< HEAD
-/**
- * @module Ink.Util.Url_1
- * @author inkdev AT sapo.pt
- * @version 1
- */
-Ink.createModule('Ink.Util.Url', '1', [], function() {
-=======
-            bRes = [getPropPx(cs, bProp[0]), getPropPx(cs, bProp[1])];
->>>>>>> 247f6ee0
-
-            if (InkBrowser.GECKO) {
-                res[0] += bRes[0];
-                res[1] += bRes[1];
-            }
-            else if( !InkBrowser.OPERA ) {
-                res[0] -= bRes[0];
-                res[1] -= bRes[1];
-            }
-
-<<<<<<< HEAD
-    /**
-     * Utility functions to use with URLs
-     *
-     * @class Ink.Util.Url
-     * @version 1
-     * @static
-     */
-    var Url = {
-
-        /**
-         * Auxiliary string for encoding
-         *
-         * @property _keyStr
-         * @type {String}
-         * @readOnly
-         * @private
-         */
-        _keyStr : 'ABCDEFGHIJKLMNOPQRSTUVWXYZabcdefghijklmnopqrstuvwxyz0123456789+/=',
-
-
-        /**
-         * Get current URL of page
-         *
-         * @method getUrl
-         * @return {String}    Current URL
-         * @public
-         * @static
-         * @example
-         *     Ink.requireModules(['Ink.Util.Url_1'], function( InkUrl ){
-         *         console.log( InkUrl.getUrl() ); // Will return it's window URL
-         *     });
-         */
-        getUrl: function()
-        {
-            return window.location.href;
-        },
-
-        /**
-         * Generates an uri with query string based on the parameters object given
-         *
-         * @method genQueryString
-         * @param {String} uri
-         * @param {Object} params
-         * @return {String} URI with query string set
-         * @public
-         * @static
-         * @example
-         *     Ink.requireModules(['Ink.Util.Url_1'], function( InkUrl ){
-         *         var queryString = InkUrl.genQueryString( 'http://www.sapo.pt/', {
-         *             'param1': 'valueParam1',
-         *             'param2': 'valueParam2'
-         *         });
-         *
-         *         console.log( queryString ); // Result: http://www.sapo.pt/?param1=valueParam1&param2=valueParam2
-         *     });
-         */
-        genQueryString: function(uri, params) {
-            var hasQuestionMark = uri.indexOf('?') !== -1;
-            var sep, pKey, pValue, parts = [uri];
-
-            for (pKey in params) {
-                if (params.hasOwnProperty(pKey)) {
-                    if (!hasQuestionMark) {
-                        sep = '?';
-                        hasQuestionMark = true;
-                    } else {
-                        sep = '&';
-                    }
-                    pValue = params[pKey];
-                    if (typeof pValue !== 'number' && !pValue) {
-                        pValue = '';
-                    }
-                    parts = parts.concat([sep, encodeURIComponent(pKey), '=', encodeURIComponent(pValue)]);
-                }
-            }
-
-            return parts.join('');
-        },
-
-        /**
-         * Get query string of current or passed URL
-         *
-         * @method getQueryString
-         * @param {String} [str] URL String. When not specified it uses the current URL.
-         * @return {Object} Key-Value object with the pairs variable: value
-         * @public
-         * @static
-         * @example
-         *     Ink.requireModules(['Ink.Util.Url_1'], function( InkUrl ){
-         *         var queryStringParams = InkUrl.getQueryString( 'http://www.sapo.pt/?var1=valueVar1&var2=valueVar2' );
-         *         console.log( queryStringParams );
-         *         // Result:
-         *         // {
-         *         //    var1: 'valueVar1',
-         *         //    var2: 'valueVar2'
-         *         // }
-         *     });
-         */
-        getQueryString: function(str)
-        {
-            var url;
-            if(str && typeof(str) !== 'undefined') {
-                url = str;
-            } else {
-                url = this.getUrl();
-            }
-            var aParams = {};
-            if(url.match(/\?(.+)/i)) {
-                var queryStr = url.replace(/^(.*)\?([^\#]+)(\#(.*))?/g, "$2");
-                if(queryStr.length > 0) {
-                    var aQueryStr = queryStr.split(/[;&]/);
-                    for(var i=0; i < aQueryStr.length; i++) {
-                        var pairVar = aQueryStr[i].split('=');
-                        aParams[decodeURIComponent(pairVar[0])] = (typeof(pairVar[1]) !== 'undefined' && pairVar[1]) ? decodeURIComponent(pairVar[1]) : false;
-                    }
-                }
-            }
-            return aParams;
-        },
-
-        /**
-         * Get URL hash
-         *
-         * @method getAnchor
-         * @param {String} [str] URL String. If not set, it will get the current URL.
-         * @return {String|Boolean} Hash in the URL. If there's no hash, returns false.
-         * @public
-         * @static
-         * @example
-         *     Ink.requireModules(['Ink.Util.Url_1'], function( InkUrl ){
-         *         var anchor = InkUrl.getAnchor( 'http://www.sapo.pt/page.php#TEST' );
-         *         console.log( anchor ); // Result: TEST
-         *     });
-         */
-        getAnchor: function(str)
-        {
-            var url;
-            if(str && typeof(str) !== 'undefined') {
-                url = str;
-            } else {
-                url = this.getUrl();
-            }
-            var anchor = false;
-            if(url.match(/#(.+)/)) {
-                anchor = url.replace(/([^#]+)#(.*)/, "$2");
-            }
-            return anchor;
-        },
-
-        /**
-         * Get anchor string of current or passed URL
-         *
-         * @method getAnchorString
-         * @param {String} [string] If not provided it uses the current URL.
-         * @return {Object} Returns a key-value object of the 'variables' available in the hashtag of the URL
-         * @public
-         * @static
-         * @example
-         *     Ink.requireModules(['Ink.Util.Url_1'], function( InkUrl ){
-         *         var hashParams = InkUrl.getAnchorString( 'http://www.sapo.pt/#var1=valueVar1&var2=valueVar2' );
-         *         console.log( hashParams );
-         *         // Result:
-         *         // {
-         *         //    var1: 'valueVar1',
-         *         //    var2: 'valueVar2'
-         *         // }
-         *     });
-         */
-        getAnchorString: function(string)
-        {
-            var url;
-            if(string && typeof(string) !== 'undefined') {
-                url = string;
-            } else {
-                url = this.getUrl();
-            }
-            var aParams = {};
-            if(url.match(/#(.+)/i)) {
-                var anchorStr = url.replace(/^([^#]+)#(.*)?/g, "$2");
-                if(anchorStr.length > 0) {
-                    var aAnchorStr = anchorStr.split(/[;&]/);
-                    for(var i=0; i < aAnchorStr.length; i++) {
-                        var pairVar = aAnchorStr[i].split('=');
-                        aParams[decodeURIComponent(pairVar[0])] = (typeof(pairVar[1]) !== 'undefined' && pairVar[1]) ? decodeURIComponent(pairVar[1]) : false;
-                    }
-                }
-            }
-            return aParams;
-        },
-
-
-        /**
-         * Parse passed URL
-         *
-         * @method parseUrl
-         * @param {String} url URL to be parsed
-         * @return {Object} Parsed URL as a key-value object.
-         * @public
-         * @static
-         * @example
-         *     Ink.requireModules(['Ink.Util.Url_1'], function( InkUrl ){
-         *         var parsedURL = InkUrl.parseUrl( 'http://www.sapo.pt/index.html?var1=value1#anchor' )
-         *         console.log( parsedURL );
-         *         // Result:
-         *         // {
-         *         //   'scheme'    => 'http',
-         *         //   'host'      => 'www.sapo.pt',
-         *         //   'path'      => '/index.html',
-         *         //   'query'     => 'var1=value1',
-         *         //   'fragment'  => 'anchor'
-         *         // }
-         *     });
-         *
-         */
-        parseUrl: function(url)
-        {
-            var aURL = {};
-            if(url && typeof(url) !== 'undefined' && typeof(url) === 'string') {
-                if(url.match(/^([^:]+):\/\//i)) {
-                    var re = /^([^:]+):\/\/([^\/]*)\/?([^\?#]*)\??([^#]*)#?(.*)/i;
-                    if(url.match(re)) {
-                        aURL.scheme   = url.replace(re, "$1");
-                        aURL.host     = url.replace(re, "$2");
-                        aURL.path     = '/'+url.replace(re, "$3");
-                        aURL.query    = url.replace(re, "$4") || false;
-                        aURL.fragment = url.replace(re, "$5") || false;
-                    }
-                } else {
-                    var re1 = new RegExp("^([^\\?]+)\\?([^#]+)#(.*)", "i");
-                    var re2 = new RegExp("^([^\\?]+)\\?([^#]+)#?", "i");
-                    var re3 = new RegExp("^([^\\?]+)\\??", "i");
-                    if(url.match(re1)) {
-                        aURL.scheme   = false;
-                        aURL.host     = false;
-                        aURL.path     = url.replace(re1, "$1");
-                        aURL.query    = url.replace(re1, "$2");
-                        aURL.fragment = url.replace(re1, "$3");
-                    } else if(url.match(re2)) {
-                        aURL.scheme = false;
-                        aURL.host   = false;
-                        aURL.path   = url.replace(re2, "$1");
-                        aURL.query  = url.replace(re2, "$2");
-                        aURL.fragment = false;
-                    } else if(url.match(re3)) {
-                        aURL.scheme   = false;
-                        aURL.host     = false;
-                        aURL.path     = url.replace(re3, "$1");
-                        aURL.query    = false;
-                        aURL.fragment = false;
-                    }
-                }
-                if(aURL.host) {
-                    var regPort = new RegExp("^(.*)\\:(\\d+)$","i");
-                    // check for port
-                    if(aURL.host.match(regPort)) {
-                        var tmpHost1 = aURL.host;
-                        aURL.host = tmpHost1.replace(regPort, "$1");
-                        aURL.port = tmpHost1.replace(regPort, "$2");
-                    } else {
-                        aURL.port = false;
-                    }
-                    // check for user and pass
-                    if(aURL.host.match(/@/i)) {
-                        var tmpHost2 = aURL.host;
-                        aURL.host = tmpHost2.split('@')[1];
-                        var tmpUserPass = tmpHost2.split('@')[0];
-                        if(tmpUserPass.match(/\:/)) {
-                            aURL.user = tmpUserPass.split(':')[0];
-                            aURL.pass = tmpUserPass.split(':')[1];
-                        } else {
-                            aURL.user = tmpUserPass;
-                            aURL.pass = false;
-                        }
-                    }
-                }
-            }
-            return aURL;
-        },
-
-        /**
-         * Get last loaded script element
-         *
-         * @method currentScriptElement
-         * @param {String} [match] String to match against the script src attribute
-         * @return {DOMElement|Boolean} Returns the <script> DOM Element or false if unable to find it.
-         * @public
-         * @static
-         */
-        currentScriptElement: function(match)
-        {
-            var aScripts = document.getElementsByTagName('script');
-            if(typeof(match) === 'undefined') {
-                if(aScripts.length > 0) {
-                    return aScripts[(aScripts.length - 1)];
-                } else {
-                    return false;
-                }
-            } else {
-                var curScript = false;
-                var re = new RegExp(""+match+"", "i");
-                for(var i=0, total = aScripts.length; i < total; i++) {
-                    curScript = aScripts[i];
-                    if(re.test(curScript.src)) {
-                        return curScript;
-                    }
-                }
-                return false;
-            }
-        },
-
-        
-        /*
-        base64Encode: function(string)
-        {
-            /**
-         * --function {String} ?
-         * --Convert a string to BASE 64
-         * @param {String} string - string to convert
-         * @return base64 encoded string
-         *
-         * 
-            if(!SAPO.Utility.String || typeof(SAPO.Utility.String) === 'undefined') {
-                throw "SAPO.Utility.Url.base64Encode depends of SAPO.Utility.String, which has not been referred.";
-            }
-
-            var output = "";
-            var chr1, chr2, chr3, enc1, enc2, enc3, enc4;
-            var i = 0;
-
-            var input = SAPO.Utility.String.utf8Encode(string);
-
-            while (i < input.length) {
-
-                chr1 = input.charCodeAt(i++);
-                chr2 = input.charCodeAt(i++);
-                chr3 = input.charCodeAt(i++);
-
-                enc1 = chr1 >> 2;
-                enc2 = ((chr1 & 3) << 4) | (chr2 >> 4);
-                enc3 = ((chr2 & 15) << 2) | (chr3 >> 6);
-                enc4 = chr3 & 63;
-
-                if (isNaN(chr2)) {
-                    enc3 = enc4 = 64;
-                } else if (isNaN(chr3)) {
-                    enc4 = 64;
-                }
-
-                output = output +
-                this._keyStr.charAt(enc1) + this._keyStr.charAt(enc2) +
-                this._keyStr.charAt(enc3) + this._keyStr.charAt(enc4);
-            }
-            return output;
-=======
-            return res;
-        },
-
-        /**
-         * Gets the scroll of the element
-         *
-         * @method scroll
-         * @param {DOMElement|String} [elm] target element or document.body
-         * @returns {Array} offset values for x and y scroll
-         */
-        scroll: function(elm) {
-            elm = elm ? Ink.i(elm) : document.body;
-            return [
-                ( ( !window.pageXOffset ) ? elm.scrollLeft : window.pageXOffset ),
-                ( ( !window.pageYOffset ) ? elm.scrollTop : window.pageYOffset )
-            ];
-        },
-
-        _getPropPx: function(cs, prop) {
-            var n, c;
-            var val = cs.getPropertyValue ? cs.getPropertyValue(prop) : cs[prop];
-            if (!val) { n = 0; }
-            else {
-                c = val.indexOf('px');
-                if (c === -1) { n = 0; }
-                else {
-                    n = parseInt(val, 10);
-                }
-            }
-
-            //console.log([prop, ' "', val, '" ', n].join(''));
-
-            return n;
-        },
-
-        /**
-         * Alias for offset()
-         *
-         * @method offset2
-         * @deprecated Kept for historic reasons. Use offset() instead.
-         */
-        offset2: function(el) {
-            return this.offset(el);
-        },
-
-        /**
-         * Verifies the existence of an attribute
-         *
-         * @method hasAttribute
-         * @param {Object} elm   target element
-         * @param {String} attr  attribute name
-         * @return {Boolean} Boolean based on existance of attribute
-         */
-        hasAttribute: function(elm, attr){
-            return elm.hasAttribute ? elm.hasAttribute(attr) : !!elm.getAttribute(attr);
-        },
-        /**
-         * Inserts a element immediately after a target element
-         *
-         * @method insertAfter
-         * @param {DOMElement}         newElm     element to be inserted
-         * @param {DOMElement|String}  targetElm  key element
-         */
-        insertAfter: function(newElm, targetElm) {
-            /*jshint boss:true */
-            if (targetElm = this.get(targetElm)) {
-                targetElm.parentNode.insertBefore(newElm, targetElm.nextSibling);
-            }
-        },
-
-        /**
-         * Inserts a element at the top of the childNodes of a target element
-         *
-         * @method insertTop
-         * @param {DOMElement}         newElm     element to be inserted
-         * @param {DOMElement|String}  targetElm  key element
-         */
-        insertTop: function(newElm,targetElm) {  // TODO check first child exists
-            /*jshint boss:true */
-            if (targetElm = this.get(targetElm)) {
-                targetElm.insertBefore(newElm, targetElm.firstChild);
-            }
-        },
-
-        /**
-         * Retreives textContent from node
-         *
-         * @method textContent
-         * @param {DOMNode} node from which to retreive text from. Can be any node type.
-         * @return {String} the text
-         */
-        textContent: function(node){
-            node = Ink.i(node);
-            var text, k, cs, m;
-
-            switch(node && node.nodeType) {
-            case 9: /*DOCUMENT_NODE*/
-                // IE quirks mode does not have documentElement
-                return this.textContent(node.documentElement || node.body && node.body.parentNode || node.body);
-
-            case 1: /*ELEMENT_NODE*/
-                text = node.innerText;
-                if (typeof text !== 'undefined') {
-                    return text;
-                }
-                /* falls through */
-            case 11: /*DOCUMENT_FRAGMENT_NODE*/
-                text = node.textContent;
-                if (typeof text !== 'undefined') {
-                    return text;
-                }
-
-                if (node.firstChild === node.lastChild) {
-                    // Common case: 0 or 1 children
-                    return this.textContent(node.firstChild);
-                }
-
-                text = [];
-                cs = node.childNodes;
-                for (k = 0, m = cs.length; k < m; ++k) {
-                    text.push( this.textContent( cs[k] ) );
-                }
-                return text.join('');
-
-            case 3: /*TEXT_NODE*/
-            case 4: /*CDATA_SECTION_NODE*/
-                return node.nodeValue;
-            }
-            return '';
-        },
-
-        /**
-         * Removes all nodes children and adds the text
-         *
-         * @method setTextContent
-         * @param {DOMNode} node    node to add the text to. Can be any node type.
-         * @param {String}  text    text to be appended to the node.
-         */
-        setTextContent: function(node, text){
-            node = Ink.i(node);
-            switch(node && node.nodeType)
-            {
-            case 1: /*ELEMENT_NODE*/
-                if ('innerText' in node) {
-                    node.innerText = text;
-                    break;
-                }
-                /* falls through */
-            case 11: /*DOCUMENT_FRAGMENT_NODE*/
-                if ('textContent' in node) {
-                    node.textContent = text;
-                    break;
-                }
-                /* falls through */
-            case 9: /*DOCUMENT_NODE*/
-                while(node.firstChild) {
-                    node.removeChild(node.firstChild);
-                }
-                if (text !== '') {
-                    var doc = node.ownerDocument || node;
-                    node.appendChild(doc.createTextNode(text));
-                }
-                break;
-
-            case 3: /*TEXT_NODE*/
-            case 4: /*CDATA_SECTION_NODE*/
-                node.nodeValue = text;
-                break;
-            }
-        },
-
-        /**
-         * Tells if element is a clickable link
-         *
-         * @method isLink
-         * @param {DOMNode} node    node to check if it's link
-         * @return {Boolean}
-         */
-        isLink: function(element){
-            var b = element && element.nodeType === 1 && ((/^a|area$/i).test(element.tagName) ||
-                element.hasAttributeNS && element.hasAttributeNS('http://www.w3.org/1999/xlink','href'));
-            return !!b;
-        },
-
-        /**
-         * Tells if ancestor is ancestor of node
-         *
-         * @method isAncestorOf
-         * @param {DOMNode} ancestor  ancestor node
-         * @param {DOMNode} node      descendant node
-         * @return {Boolean}
-         */
-        isAncestorOf: function(ancestor, node){
-            /*jshint boss:true */
-            if (!node || !ancestor) {
-                return false;
-            }
-            if (node.compareDocumentPosition) {
-                return (ancestor.compareDocumentPosition(node) & 0x10) !== 0;/*Node.DOCUMENT_POSITION_CONTAINED_BY*/
-            }
-            while (node = node.parentNode){
-                if (node === ancestor){
-                    return true;
-                }
-            }
-            return false;
-        },
-
-        /**
-         * Tells if descendant is descendant of node
-         *
-         * @method descendantOf
-         * @param {DOMNode} node        the ancestor
-         * @param {DOMNode} descendant  the descendant
-         * @return {Boolean} true if 'descendant' is descendant of 'node'
-         */
-        descendantOf: function(node, descendant){
-            return node !== descendant && this.isAncestorOf(node, descendant);
-        },
-
-        /**
-         * Get first child in document order of node type 1
-         * @method firstElementChild
-         * @param {DOMNode} elm parent node
-         * @return {DOMNode} the element child
-         */
-        firstElementChild: function(elm){
-            if(!elm) {
-                return null;
-            }
-            if ('firstElementChild' in elm) {
-                return elm.firstElementChild;
-            }
-            var child = elm.firstChild;
-            while(child && child.nodeType !== 1) {
-                child = child.nextSibling;
-            }
-            return child;
-        },
-
-        /**
-         * Get last child in document order of node type 1
-         * @method lastElementChild
-         * @param {DOMNode} elm parent node
-         * @return {DOMNode} the element child
-         */
-        lastElementChild: function(elm){
-            if(!elm) {
-                return null;
-            }
-            if ('lastElementChild' in elm) {
-                return elm.lastElementChild;
-            }
-            var child = elm.lastChild;
-            while(child && child.nodeType !== 1) {
-                child = child.previousSibling;
-            }
-            return child;
-        },
-
-        /**
-         * Get the first element sibling after the node
-         *
-         * @method nextElementSibling
-         * @param {DOMNode} node  current node
-         * @return {DOMNode|Null} the first element sibling after node or null if none is found
-         */
-        nextElementSibling: function(node){
-            var sibling = null;
-
-            if(!node){ return sibling; }
-
-            if("nextElementSibling" in node){
-                return node.nextElementSibling;
-            } else {
-                sibling = node.nextSibling;
-
-                // 1 === Node.ELEMENT_NODE
-                while(sibling && sibling.nodeType !== 1){
-                    sibling = sibling.nextSibling;
-                }
-
-                return sibling;
-            }
-        },
-
-        /**
-         * Get the first element sibling before the node
-         *
-         * @method previousElementSibling
-         * @param {DOMNode}        node  current node
-         * @return {DOMNode|Null} the first element sibling before node or null if none is found
-         */
-        previousElementSibling: function(node){
-            var sibling = null;
-
-            if(!node){ return sibling; }
-
-            if("previousElementSibling" in node){
-                return node.previousElementSibling;
-            } else {
-                sibling = node.previousSibling;
-
-                // 1 === Node.ELEMENT_NODE
-                while(sibling && sibling.nodeType !== 1){
-                    sibling = sibling.previousSibling;
-                }
-
-                return sibling;
-            }
-        },
-
-        /**
-         * Returns the width of the given element, in pixels
-         *
-         * @method elementWidth
-         * @param {DOMElement|string} element target DOM element or target ID
-         * @return {Number} the element's width
-         */
-        elementWidth: function(element) {
-            if(typeof element === "string") {
-                element = document.getElementById(element);
-            }
-            return element.offsetWidth;
-        },
-
-        /**
-         * Returns the height of the given element, in pixels
-         *
-         * @method elementHeight
-         * @param {DOMElement|string} element target DOM element or target ID
-         * @return {Number} the element's height
-         */
-        elementHeight: function(element) {
-            if(typeof element === "string") {
-                element = document.getElementById(element);
-            }
-            return element.offsetHeight;
-        },
-
-        /**
-         * Returns the element's left position in pixels
-         *
-         * @method elementLeft
-         * @param {DOMElement|string} element target DOM element or target ID
-         * @return {Number} element's left position
-         */
-        elementLeft: function(element) {
-            if(typeof element === "string") {
-                element = document.getElementById(element);
-            }
-            return element.offsetLeft;
->>>>>>> 247f6ee0
-        },
-        base64Decode: function(string)
-        {
-         * --function {String} ?
-         * Decode a BASE 64 encoded string
-         * --param {String} string base64 encoded string
-         * --return string decoded
-            if(!SAPO.Utility.String || typeof(SAPO.Utility.String) === 'undefined') {
-                throw "SAPO.Utility.Url.base64Decode depends of SAPO.Utility.String, which has not been referred.";
-            }
-
-<<<<<<< HEAD
-            var output = "";
-            var chr1, chr2, chr3;
-            var enc1, enc2, enc3, enc4;
-            var i = 0;
-
-            var input = string.replace(/[^A-Za-z0-9\+\/\=]/g, "");
-
-            while (i < input.length) {
-
-                enc1 = this._keyStr.indexOf(input.charAt(i++));
-                enc2 = this._keyStr.indexOf(input.charAt(i++));
-                enc3 = this._keyStr.indexOf(input.charAt(i++));
-                enc4 = this._keyStr.indexOf(input.charAt(i++));
-
-                chr1 = (enc1 << 2) | (enc2 >> 4);
-                chr2 = ((enc2 & 15) << 4) | (enc3 >> 2);
-                chr3 = ((enc3 & 3) << 6) | enc4;
-
-                output = output + String.fromCharCode(chr1);
-
-                if (enc3 !== 64) {
-                    output = output + String.fromCharCode(chr2);
-                }
-                if (enc4 !== 64) {
-                    output = output + String.fromCharCode(chr3);
-                }
-            }
-            output = SAPO.Utility.String.utf8Decode(output);
-            return output;
-        },
-        */
-=======
-        /**
-         * Returns the element's top position in pixels
-         *
-         * @method elementTop
-         * @param {DOMElement|string} element target DOM element or target ID
-         * @return {Number} element's top position
-         */
-        elementTop: function(element) {
-            if(typeof element === "string") {
-                element = document.getElementById(element);
-            }
-            return element.offsetTop;
-        },
-
-        /**
-         * Returns the dimensions of the given element, in pixels
-         *
-         * @method elementDimensions
-         * @param {element} element target element
-         * @return {Array} array with element's width and height
-         */
-        elementDimensions: function(element) {
-            element = Ink.i(element);
-            return [element.offsetWidth, element.offsetHeight];
-        },
-
-        /**
-         * Returns the outer (width + margin + padding included) dimensions of an element, in pixels.
-         *
-         * Requires Ink.Dom.Css
-         *
-         * @method uterDimensions
-         * @param {DOMElement} element Target element
-         * @return {Array} Array with element width and height.
-         */
-        outerDimensions: function (element) {
-            var bbox = Element.elementDimensions(element);
-
-            var Css = Ink.getModule('Ink.Dom.Css_1');
-            
-            return [
-                bbox[0] + parseFloat(Css.getStyle(element, 'marginLeft') || 0) + parseFloat(Css.getStyle(element, 'marginRight') || 0),  // w
-                bbox[1] + parseFloat(Css.getStyle(element, 'marginTop') || 0) + parseFloat(Css.getStyle(element, 'marginBottom') || 0)  // h
-            ];
-        },
-
-        /**
-         * Check whether an element is inside the viewport
-         *
-         * @method inViewport
-         * @param {DOMElement} element Element to check
-         * @param {Boolean} [partial=false] Return `true` even if it is only partially visible.
-         * @return {Boolean}
-         */
-        inViewport: function (element, partial) {
-            var rect = Ink.i(element).getBoundingClientRect();
-            if (partial) {
-                return  rect.bottom > 0                        && // from the top
-                        rect.left < Element.viewportWidth()    && // from the right
-                        rect.top < Element.viewportHeight()    && // from the bottom
-                        rect.right  > 0;                          // from the left
-            } else {
-                return  rect.top > 0                           && // from the top
-                        rect.right < Element.viewportWidth()   && // from the right
-                        rect.bottom < Element.viewportHeight() && // from the bottom
-                        rect.left  > 0;                           // from the left
-            }
-        },
-
-        /**
-         * Applies the cloneFrom's dimensions to cloneTo
-         *
-         * @method clonePosition
-         * @param {DOMElement} cloneTo    element to be position cloned
-         * @param {DOMElement} cloneFrom  element to get the cloned position
-         * @return {DOMElement} the element with positionClone
-         */
-        clonePosition: function(cloneTo, cloneFrom){
-            var pos = this.offset(cloneFrom);
-            cloneTo.style.left = pos[0]+'px';
-            cloneTo.style.top = pos[1]+'px';
->>>>>>> 247f6ee0
-
-            return cloneTo;
-        },
-
-        /**
-<<<<<<< HEAD
-         * Debug function ?
-         *
-         * @method _debug
-         * @private
-         * @static
-         */
-        _debug: function() {}
-
-    };
-
-    return Url;
-
-});
-
-/**
- * @module Ink.Util.Swipe_1
- * @author inkdev AT sapo.pt
- * @version 1
- */
-Ink.createModule('Ink.Util.Swipe', '1', ['Ink.Dom.Event_1'], function(Event) {
-
-    'use strict';
-
-    /**
-     * Subscribe swipe gestures!
-     * Supports filtering swipes be any combination of the criteria supported in the options.
-     *
-     * @class Ink.Util.Swipe
-     * @constructor
-     * @version 1
-     *
-     * @param {String|DOMElement} selector
-     * @param {Object} [options] Options for the Swipe detection
-     *     @param {Function}  [options.callback]        Function to be called when a swipe is detected. Default is undefined.
-     *     @param {Number}    [options.forceAxis]       Specify in which axis the swipe will be detected (x or y). Default is both.
-     *     @param {Number}    [options.maxDist]         maximum allowed distance, in pixels
-     *     @param {Number}    [options.maxDuration]     maximum allowed duration, in seconds
-     *     @param {Number}    [options.minDist]         minimum allowed distance, in pixels
-     *     @param {Number}    [options.minDuration]     minimum allowed duration, in seconds
-     *     @param {Boolean}   [options.stopEvents]      Flag that specifies if it should stop events. Default is true.
-     *     @param {Boolean}   [options.storeGesture]    Stores the gesture to be used for other purposes.
-     */
-    var Swipe = function(el, options) {
-
-        this._options = Ink.extendObj({
-            callback:       undefined,
-            forceAxis:      undefined,       // x | y
-            maxDist:        undefined,
-            maxDuration:    undefined,
-            minDist:        undefined,      // in pixels
-            minDuration:    undefined,      // in seconds
-            stopEvents:     true,
-            storeGesture:   false
-        }, options || {});
-
-        this._handlers = {
-            down: Ink.bindEvent(this._onDown, this),
-            move: Ink.bindEvent(this._onMove, this),
-            up:   Ink.bindEvent(this._onUp, this)
-        };
-
-        this._element = Ink.i(el);
-
-        this._init();
-
-    };
-
-    Swipe._supported = ('ontouchstart' in document.documentElement);
-
-    Swipe.prototype = {
-
-        /**
-         * Initialization function. Called by the constructor.
-         *
-         * @method _init
-         * @private
-         */
-        _init: function() {
-            var db = document.body;
-            Event.observe(db, 'touchstart', this._handlers.down);
-            if (this._options.storeGesture) {
-                Event.observe(db, 'touchmove', this._handlers.move);
-            }
-            Event.observe(db, 'touchend', this._handlers.up);
-            this._isOn = false;
-        },
-
-        /**
-         * Function to compare/get the parent of an element.
-         *
-         * @method _isMeOrParent
-         * @param {DOMElement} el Element to be compared with its parent
-         * @param {DOMElement} parentEl Element to be compared used as reference
-         * @return {DOMElement|Boolean} ParentElement of el or false in case it can't.
-         * @private
-         */
-        _isMeOrParent: function(el, parentEl) {
-            if (!el) {
-                return;
-            }
-            do {
-                if (el === parentEl) {
-                    return true;
-                }
-                el = el.parentNode;
-            } while (el);
-            return false;
-        },
-
-        /**
-         * MouseDown/TouchStart event handler
-         *
-         * @method _onDown
-         * @param {EventObject} ev window.event object
-         * @private
-         */
-
-        _onDown: function(ev) {
-            if (event.changedTouches.length !== 1) { return; }
-            if (!this._isMeOrParent(ev.target, this._element)) { return; }
-
-
-            if( this._options.stopEvents === true ){
-                Event.stop(ev);
-            }
-            ev = ev.changedTouches[0];
-            this._isOn = true;
-            this._target = ev.target;
-
-            this._t0 = new Date().valueOf();
-            this._p0 = [ev.pageX, ev.pageY];
-
-            if (this._options.storeGesture) {
-                this._gesture = [this._p0];
-                this._time    = [0];
-            }
-
-        },
-
-        /**
-         * MouseMove/TouchMove event handler
-         *
-         * @method _onMove
-         * @param {EventObject} ev window.event object
-         * @private
-         */
-        _onMove: function(ev) {
-            if (!this._isOn || event.changedTouches.length !== 1) { return; }
-            if( this._options.stopEvents === true ){
-                Event.stop(ev);
-            }
-            ev = ev.changedTouches[0];
-            var t1 = new Date().valueOf();
-            var dt = (t1 - this._t0) * 0.001;
-            this._gesture.push([ev.pageX, ev.pageY]);
-            this._time.push(dt);
-        },
-
-        /**
-         * MouseUp/TouchEnd event handler
-         *
-         * @method _onUp
-         * @param {EventObject} ev window.event object
-         * @private
-         */
-        _onUp: function(ev) {
-            if (!this._isOn || event.changedTouches.length !== 1) { return; }
-
-            if (this._options.stopEvents) {
-                Event.stop(ev);
-            }
-            ev = ev.changedTouches[0];   // TODO SHOULD CHECK IT IS THE SAME TOUCH
-            this._isOn = false;
-
-            var t1 = new Date().valueOf();
-            var p1 = [ev.pageX, ev.pageY];
-            var dt = (t1 - this._t0) * 0.001;
-            var dr = [
-                p1[0] - this._p0[0],
-                p1[1] - this._p0[1]
-            ];
-            var dist = Math.sqrt(dr[0]*dr[0] + dr[1]*dr[1]);
-            var axis = Math.abs(dr[0]) > Math.abs(dr[1]) ? 'x' : 'y';
-
-            var o = this._options;
-            if (o.minDist     && dist <   o.minDist) {     return; }
-            if (o.maxDist     && dist >   o.maxDist) {     return; }
-            if (o.minDuration && dt   <   o.minDuration) { return; }
-            if (o.maxDuration && dt   >   o.maxDuration) { return; }
-            if (o.forceAxis   && axis !== o.forceAxis) {   return; }
-
-            var O = {
-                upEvent:   ev,
-                elementId: this._element.id,
-                duration:  dt,
-                dr:        dr,
-                dist:      dist,
-                axis:      axis,
-                target:    this._target
-            };
-
-            if (this._options.storeGesture) {
-                O.gesture = this._gesture;
-                O.time    = this._time;
-            }
-
-            this._options.callback(this, O);
-        }
-
-    };
-
-    return Swipe;
-
-});
-
-
-/**
- * @module Ink.Util.String_1
- * @author inkdev AT sapo.pt
- * @version 1
- */
-Ink.createModule('Ink.Util.String', '1', [], function() {
-
-    'use strict';
-
-    /**
-     * String Manipulation Utilities
-     *
-     * @class Ink.Util.String
-     * @version 1
-     * @static
-     */
-    var InkUtilString = {
-=======
-         * Slices off a piece of text at the end of the element and adds the ellipsis
-         * so all text fits in the element.
-         *
-         * @method ellipsizeText
-         * @param {DOMElement} element     which text is to add the ellipsis
-         * @param {String}     [ellipsis]  String to append to the chopped text
-         */
-        ellipsizeText: function(element, ellipsis){
-            /*jshint boss:true */
-            if (element = Ink.i(element)){
-                while (element && element.scrollHeight > (element.offsetHeight + 8)) {
-                    element.textContent = element.textContent.replace(/(\s+\S+)\s*$/, ellipsis || '\u2026');
-                }
-            }
-        },
-
-        /**
-         * Searches up the DOM tree for an element fulfilling the boolTest function (returning trueish)
-         *
-         * @method findUpwardsHaving
-         * @param {HtmlElement} element
-         * @param {Function}    boolTest
-         * @return {HtmlElement|false} the matched element or false if did not match
-         */
-        findUpwardsHaving: function(element, boolTest) {
-            while (element && element.nodeType === 1) {
-                if (boolTest(element)) {
-                    return element;
-                }
-                element = element.parentNode;
-            }
-            return false;
-        },
-
-        /**
-         * Śearches up the DOM tree for an element of specified class name
-         *
-         * @method findUpwardsByClass
-         * @param {HtmlElement} element
-         * @param {String}      className
-         * @returns {HtmlElement|false} the matched element or false if did not match
-         */
-        findUpwardsByClass: function(element, className) {
-            var re = new RegExp("(^|\\s)" + className + "(\\s|$)");
-            var tst = function(el) {
-                var cls = el.className;
-                return cls && re.test(cls);
-            };
-            return this.findUpwardsHaving(element, tst);
-        },
-
-        /**
-         * Śearches up the DOM tree for an element of specified tag
-         *
-         * @method findUpwardsByTag
-         * @param {HtmlElement} element
-         * @param {String}      tag
-         * @returns {HtmlElement|false} the matched element or false if did not match
-         */
-        findUpwardsByTag: function(element, tag) {
-            tag = tag.toUpperCase();
-            var tst = function(el) {
-                return el.nodeName && el.nodeName.toUpperCase() === tag;
-            };
-            return this.findUpwardsHaving(element, tst);
-        },
-
-        /**
-         * Śearches up the DOM tree for an element of specified id
-         *
-         * @method findUpwardsById
-         * @param {HtmlElement} element
-         * @param {String}      id
-         * @returns {HtmlElement|false} the matched element or false if did not match
-         */
-        findUpwardsById: function(element, id) {
-            var tst = function(el) {
-                return el.id === id;
-            };
-            return this.findUpwardsHaving(element, tst);
-        },
-
-        /**
-         * Śearches up the DOM tree for an element matching the given selector
-         *
-         * @method findUpwardsBySelector
-         * @param {HtmlElement} element
-         * @param {String}      sel
-         * @returns {HtmlElement|false} the matched element or false if did not match
-         */
-        findUpwardsBySelector: function(element, sel) {
-            if (typeof Ink.Dom === 'undefined' || typeof Ink.Dom.Selector === 'undefined') {
-                throw new Error('This method requires Ink.Dom.Selector');
-            }
-            var tst = function(el) {
-                return Ink.Dom.Selector.matchesSelector(el, sel);
-            };
-            return this.findUpwardsHaving(element, tst);
-        },
-
-        /**
-         * Returns trimmed text content of descendants
-         *
-         * @method getChildrenText
-         * @param {DOMElement}  el          element being seeked
-         * @param {Boolean}     [removeIt]  whether to remove the found text nodes or not
-         * @return {String} text found
-         */
-        getChildrenText: function(el, removeIt) {
-            var node,
-                j,
-                part,
-                nodes = el.childNodes,
-                jLen = nodes.length,
-                text = '';
-
-            if (!el) {
-                return text;
-            }
-
-            for (j = 0; j < jLen; ++j) {
-                node = nodes[j];
-                if (!node) {    continue;   }
-                if (node.nodeType === 3) {  // TEXT NODE
-                    part = this._trimString( String(node.data) );
-                    if (part.length > 0) {
-                        text += part;
-                        if (removeIt) { el.removeChild(node);   }
-                    }
-                    else {  el.removeChild(node);   }
-                }
-            }
-
-            return text;
-        },
-
-        /**
-         * String trim implementation
-         * Used by getChildrenText
-         *
-         * function _trimString
-         * param {String} text
-         * return {String} trimmed text
-         */
-        _trimString: function(text) {
-            return (String.prototype.trim) ? text.trim() : text.replace(/^\s*/, '').replace(/\s*$/, '');
-        },
-
-        /**
-         * Returns the values of a select element
-         *
-         * @method getSelectValues
-         * @param {DomElement|String} select element
-         * @return {Array} selected values
-         */
-        getSelectValues: function (select) {
-            var selectEl = Ink.i(select);
-            var values = [];
-            for (var i = 0; i < selectEl.options.length; ++i) {
-                values.push( selectEl.options[i].value );
-            }
-            return values;
-        },
-
-
-        /* used by fills */
-        _normalizeData: function(data) {
-            var d, data2 = [];
-            for (var i = 0, f = data.length; i < f; ++i) {
-                d = data[i];
-
-                if (!(d instanceof Array)) {    // if not array, wraps primitive twice:     val -> [val, val]
-                    d = [d, d];
-                }
-                else if (d.length === 1) {      // if 1 element array:                      [val] -> [val, val]
-                    d.push(d[0]);
-                }
-                data2.push(d);
-            }
-            return data2;
-        },
-
-
-        /**
-         * Fills select element with choices
-         *
-         * @method fillSelect
-         * @param {DomElement|String}  container       select element which will get filled
-         * @param {Array}              data            data which will populate the component
-         * @param {Boolean}            [skipEmpty]     true to skip empty option
-         * @param {String|Number}      [defaultValue]  primitive value to select at beginning
-         */
-        fillSelect: function(container, data, skipEmpty, defaultValue) {
-            var containerEl = Ink.i(container);
-            if (!containerEl) {   return; }
-
-            containerEl.innerHTML = '';
-            var d, optionEl;
-
-            if (!skipEmpty) {
-                // add initial empty option
-                optionEl = document.createElement('option');
-                optionEl.setAttribute('value', '');
-                containerEl.appendChild(optionEl);
-            }
-
-            data = this._normalizeData(data);
-
-            for (var i = 0, f = data.length; i < f; ++i) {
-                d = data[i];
-
-                optionEl = document.createElement('option');
-                optionEl.setAttribute('value', d[0]);
-                if (d.length > 2) {
-                    optionEl.setAttribute('extra', d[2]);
-                }
-                optionEl.appendChild( document.createTextNode(d[1]) );
-
-                if (d[0] === defaultValue) {
-                    optionEl.setAttribute('selected', 'selected');
-                }
-
-                containerEl.appendChild(optionEl);
-            }
-        },
-
-
-        /**
-         * Select element on steroids - allows the creation of new values
-         *
-         * @method fillSelect2
-         * @param {DomElement|String} ctn select element which will get filled
-         * @param {Object} opts
-         * @param {Array}                      [opts.data]               data which will populate the component
-         * @param {Boolean}                    [opts.skipEmpty]          if true empty option is not created (defaults to false)
-         * @param {String}                     [opts.emptyLabel]         label to display on empty option
-         * @param {String}                     [opts.createLabel]        label to display on create option
-         * @param {String}                     [opts.optionsGroupLabel]  text to display on group surrounding value options
-         * @param {String}                     [opts.defaultValue]       option to select initially
-         * @param {Function(selEl, addOptFn)}  [opts.onCreate]           callback that gets called once user selects the create option
-         */
-        fillSelect2: function(ctn, opts) {
-            ctn = Ink.i(ctn);
-            ctn.innerHTML = '';
-
-            var defs = {
-                skipEmpty:              false,
-                skipCreate:             false,
-                emptyLabel:             'none',
-                createLabel:            'create',
-                optionsGroupLabel:      'groups',
-                emptyOptionsGroupLabel: 'none exist',
-                defaultValue:           ''
-            };
-            if (!opts) {      throw 'param opts is a requirement!';   }
-            if (!opts.data) { throw 'opts.data is a requirement!';    }
-            opts = Ink.extendObj(defs, opts);
-
-            var optionEl, d;
-
-            var optGroupValuesEl = document.createElement('optgroup');
-            optGroupValuesEl.setAttribute('label', opts.optionsGroupLabel);
-
-            opts.data = this._normalizeData(opts.data);
-
-            if (!opts.skipCreate) {
-                opts.data.unshift(['$create$', opts.createLabel]);
-            }
-
-            if (!opts.skipEmpty) {
-                opts.data.unshift(['', opts.emptyLabel]);
-            }
-
-            for (var i = 0, f = opts.data.length; i < f; ++i) {
-                d = opts.data[i];
-
-                optionEl = document.createElement('option');
-                optionEl.setAttribute('value', d[0]);
-                optionEl.appendChild( document.createTextNode(d[1]) );
-
-                if (d[0] === opts.defaultValue) {   optionEl.setAttribute('selected', 'selected');  }
-
-                if (d[0] === '' || d[0] === '$create$') {
-                    ctn.appendChild(optionEl);
-                }
-                else {
-                    optGroupValuesEl.appendChild(optionEl);
-                }
-            }
-
-            var lastValIsNotOption = function(data) {
-                var lastVal = data[data.length-1][0];
-                return (lastVal === '' || lastVal === '$create$');
-            };
-
-            if (lastValIsNotOption(opts.data)) {
-                optionEl = document.createElement('option');
-                optionEl.setAttribute('value', '$dummy$');
-                optionEl.setAttribute('disabled', 'disabled');
-                optionEl.appendChild(   document.createTextNode(opts.emptyOptionsGroupLabel)    );
-                optGroupValuesEl.appendChild(optionEl);
-            }
-
-            ctn.appendChild(optGroupValuesEl);
-
-            var addOption = function(v, l) {
-                var optionEl = ctn.options[ctn.options.length - 1];
-                if (optionEl.getAttribute('disabled')) {
-                    optionEl.parentNode.removeChild(optionEl);
-                }
-
-                // create it
-                optionEl = document.createElement('option');
-                optionEl.setAttribute('value', v);
-                optionEl.appendChild(   document.createTextNode(l)  );
-                optGroupValuesEl.appendChild(optionEl);
-
-                // select it
-                ctn.options[ctn.options.length - 1].setAttribute('selected', true);
-            };
-
-            if (!opts.skipCreate) {
-                ctn.onchange = function() {
-                    if ((ctn.value === '$create$') && (typeof opts.onCreate === 'function')) {  opts.onCreate(ctn, addOption);  }
-                };
-            }
-        },
->>>>>>> 247f6ee0
-
-
-        /**
-<<<<<<< HEAD
-         * List of special chars
-         * 
-         * @property _chars
-         * @type {Array}
-         * @private
-         * @readOnly
-         * @static
-         */
-        _chars: ['&','à','á','â','ã','ä','å','æ','ç','è','é',
-                'ê','ë','ì','í','î','ï','ð','ñ','ò','ó','ô',
-                'õ','ö','ø','ù','ú','û','ü','ý','þ','ÿ','À',
-                'Á','Â','Ã','Ä','Å','Æ','Ç','È','É','Ê','Ë',
-                'Ì','Í','Î','Ï','Ð','Ñ','Ò','Ó','Ô','Õ','Ö',
-                'Ø','Ù','Ú','Û','Ü','Ý','Þ','€','\"','ß','<',
-                '>','¢','£','¤','¥','¦','§','¨','©','ª','«',
-                '¬','\xad','®','¯','°','±','²','³','´','µ','¶',
-                '·','¸','¹','º','»','¼','½','¾'],
-=======
-         * Creates set of radio buttons, returns wrapper
-         *
-         * @method fillRadios
-         * @param {DomElement|String}  insertAfterEl   element which will precede the input elements
-         * @param {String}             name            name to give to the form field ([] is added if not as suffix already)
-         * @param {Array}              data            data which will populate the component
-         * @param {Boolean}            [skipEmpty]     true to skip empty option
-         * @param {String|Number}      [defaultValue]  primitive value to select at beginning
-         * @param {String}             [splitEl]       name of element to add after each input element (example: 'br')
-         * @return {DOMElement} wrapper element around radio buttons
-         */
-        fillRadios: function(insertAfterEl, name, data, skipEmpty, defaultValue, splitEl) {
-            var afterEl = Ink.i(insertAfterEl);
-            afterEl = afterEl.nextSibling;
-            while (afterEl && afterEl.nodeType !== 1) {
-                afterEl = afterEl.nextSibling;
-            }
-            var containerEl = document.createElement('span');
-            if (afterEl) {
-                afterEl.parentNode.insertBefore(containerEl, afterEl);
-            } else {
-                Ink.i(insertAfterEl).appendChild(containerEl);
-            }
-
-            data = this._normalizeData(data);
-
-            if (name.substring(name.length - 1) !== ']') {
-                name += '[]';
-            }
-
-            var d, inputEl;
-
-            if (!skipEmpty) {
-                // add initial empty option
-                inputEl = document.createElement('input');
-                inputEl.setAttribute('type', 'radio');
-                inputEl.setAttribute('name', name);
-                inputEl.setAttribute('value', '');
-                containerEl.appendChild(inputEl);
-                if (splitEl) {  containerEl.appendChild( document.createElement(splitEl) ); }
-            }
-
-            for (var i = 0; i < data.length; ++i) {
-                d = data[i];
-
-                inputEl = document.createElement('input');
-                inputEl.setAttribute('type', 'radio');
-                inputEl.setAttribute('name', name);
-                inputEl.setAttribute('value', d[0]);
-                containerEl.appendChild(inputEl);
-                containerEl.appendChild( document.createTextNode(d[1]) );
-                if (splitEl) {  containerEl.appendChild( document.createElement(splitEl) ); }
-
-                if (d[0] === defaultValue) {
-                    inputEl.checked = true;
-                }
-            }
-
-            return containerEl;
-        },
->>>>>>> 247f6ee0
-
-
-        /**
-<<<<<<< HEAD
-         * List of the special characters' html entities
-         * 
-         * @property _entities
-         * @type {Array}
-         * @private
-         * @readOnly
-         * @static
-         */
-        _entities: ['amp','agrave','aacute','acirc','atilde','auml','aring',
-                    'aelig','ccedil','egrave','eacute','ecirc','euml','igrave',
-                    'iacute','icirc','iuml','eth','ntilde','ograve','oacute',
-                    'ocirc','otilde','ouml','oslash','ugrave','uacute','ucirc',
-                    'uuml','yacute','thorn','yuml','Agrave','Aacute','Acirc',
-                    'Atilde','Auml','Aring','AElig','Ccedil','Egrave','Eacute',
-                    'Ecirc','Euml','Igrave','Iacute','Icirc','Iuml','ETH','Ntilde',
-                    'Ograve','Oacute','Ocirc','Otilde','Ouml','Oslash','Ugrave',
-                    'Uacute','Ucirc','Uuml','Yacute','THORN','euro','quot','szlig',
-                    'lt','gt','cent','pound','curren','yen','brvbar','sect','uml',
-                    'copy','ordf','laquo','not','shy','reg','macr','deg','plusmn',
-                    'sup2','sup3','acute','micro','para','middot','cedil','sup1',
-                    'ordm','raquo','frac14','frac12','frac34'],
-
-        /**
-         * List of accented chars
-         * 
-         * @property _accentedChars
-         * @type {Array}
-         * @private
-         * @readOnly
-         * @static
-         */
-        _accentedChars:['à','á','â','ã','ä','å',
-                        'è','é','ê','ë',
-                        'ì','í','î','ï',
-                        'ò','ó','ô','õ','ö',
-                        'ù','ú','û','ü',
-                        'ç','ñ',
-                        'À','Á','Â','Ã','Ä','Å',
-                        'È','É','Ê','Ë',
-                        'Ì','Í','Î','Ï',
-                        'Ò','Ó','Ô','Õ','Ö',
-                        'Ù','Ú','Û','Ü',
-                        'Ç','Ñ'],
-
-        /**
-         * List of the accented chars (above), but without the accents
-         * 
-         * @property _accentedRemovedChars
-         * @type {Array}
-         * @private
-         * @readOnly
-         * @static
-         */
-        _accentedRemovedChars:['a','a','a','a','a','a',
-                               'e','e','e','e',
-                               'i','i','i','i',
-                               'o','o','o','o','o',
-                               'u','u','u','u',
-                               'c','n',
-                               'A','A','A','A','A','A',
-                               'E','E','E','E',
-                               'I','I','I','I',
-                               'O','O','O','O','O',
-                               'U','U','U','U',
-                               'C','N'],
-        /**
-         * Object that contains the basic HTML unsafe chars, as keys, and their HTML entities as values
-         * 
-         * @property _htmlUnsafeChars
-         * @type {Object}
-         * @private
-         * @readOnly
-         * @static
-         */
-        _htmlUnsafeChars:{'<':'&lt;','>':'&gt;','&':'&amp;','"':'&quot;',"'":'&apos;'},
-=======
-         * Creates set of checkbox buttons, returns wrapper
-         *
-         * @method fillChecks
-         * @param {DomElement|String}  insertAfterEl   element which will precede the input elements
-         * @param {String}             name            name to give to the form field ([] is added if not as suffix already)
-         * @param {Array}              data            data which will populate the component
-         * @param {Boolean}            [skipEmpty]     true to skip empty option
-         * @param {String|Number}      [defaultValue]  primitive value to select at beginning
-         * @param {String}             [splitEl]       name of element to add after each input element (example: 'br')
-         * @return {DOMElement} wrapper element around checkboxes
-         */
-        fillChecks: function(insertAfterEl, name, data, defaultValue, splitEl) {
-            var afterEl = Ink.i(insertAfterEl);
-            afterEl = afterEl.nextSibling;
-            while (afterEl && afterEl.nodeType !== 1) {
-                afterEl = afterEl.nextSibling;
-            }
-            var containerEl = document.createElement('span');
-            if (afterEl) {
-                afterEl.parentNode.insertBefore(containerEl, afterEl);
-            } else {
-                Ink.i(insertAfterEl).appendChild(containerEl);
-            }
-
-            data = this._normalizeData(data);
-
-            if (name.substring(name.length - 1) !== ']') {
-                name += '[]';
-            }
-
-            var d, inputEl;
-
-            for (var i = 0; i < data.length; ++i) {
-                d = data[i];
-
-                inputEl = document.createElement('input');
-                inputEl.setAttribute('type', 'checkbox');
-                inputEl.setAttribute('name', name);
-                inputEl.setAttribute('value', d[0]);
-                containerEl.appendChild(inputEl);
-                containerEl.appendChild( document.createTextNode(d[1]) );
-                if (splitEl) {  containerEl.appendChild( document.createElement(splitEl) ); }
-
-                if (d[0] === defaultValue) {
-                    inputEl.checked = true;
-                }
-            }
-
-            return containerEl;
-        },
->>>>>>> 247f6ee0
-
-
-        /**
-<<<<<<< HEAD
-         * Convert first letter of a word to upper case <br />
-         * If param as more than one word, it converts first letter of all words that have more than 2 letters
-         *
-         * @method ucFirst
-         * @param {String} string
-         * @param {Boolean} [firstWordOnly=false] capitalize only first word.
-         * @return {String} string camel cased
-         * @public
-         * @static
-         *
-         * @example
-         *      InkString.ucFirst('hello world'); // -> 'Hello World'
-         *      InkString.ucFirst('hello world', true); // -> 'Hello world'
-         */
-        ucFirst: function(string, firstWordOnly) {
-            var replacer = firstWordOnly ? /(^|\s)(\w)(\S{2,})/ : /(^|\s)(\w)(\S{2,})/g;
-            return string ? String(string).replace(replacer, function(_, $1, $2, $3){
-                return $1 + $2.toUpperCase() + $3.toLowerCase();
-            }) : string;
-        },
-
-        /**
-         * Remove spaces and new line from biggin and ends of string
-         *
-         * @method trim
-         * @param {String} string
-         * @return {String} string trimmed
-         * @public
-         * @static
-         */
-        trim: function(string)
-        {
-            if (typeof string === 'string') {
-                return string.replace(/^\s+|\s+$|\n+$/g, '');
-            }
-            return string;
-=======
-         * Returns index of element from parent, -1 if not child of parent...
-         *
-         * @method parentIndexOf
-         * @param {DOMElement}  parentEl  Element to parse
-         * @param {DOMElement}  childEl   Child Element to look for
-         * @return {Number}
-         */
-        parentIndexOf: function(parentEl, childEl) {
-            var node, idx = 0;
-            for (var i = 0, f = parentEl.childNodes.length; i < f; ++i) {
-                node = parentEl.childNodes[i];
-                if (node.nodeType === 1) {  // ELEMENT
-                    if (node === childEl) { return idx; }
-                    ++idx;
-                }
-            }
-            return -1;
-        },
-
-
-        /**
-         * Returns an array of elements - the next siblings
-         *
-         * @method nextSiblings
-         * @param {String|DomElement} elm element
-         * @return {Array} Array of next sibling elements
-         */
-        nextSiblings: function(elm) {
-            if(typeof(elm) === "string") {
-                elm = document.getElementById(elm);
-            }
-            if(typeof(elm) === 'object' && elm !== null && elm.nodeType && elm.nodeType === 1) {
-                var elements = [],
-                    siblings = elm.parentNode.children,
-                    index    = this.parentIndexOf(elm.parentNode, elm);
-
-                for(var i = ++index, len = siblings.length; i<len; i++) {
-                    elements.push(siblings[i]);
-                }
-
-                return elements;
-            }
-            return [];
->>>>>>> 247f6ee0
-        },
-
-
-        /**
-<<<<<<< HEAD
-         * Removes HTML tags of string
-         *
-         * @method stripTags
-         * @param {String} string
-         * @param {String} allowed
-         * @return {String} String stripped from HTML tags, leaving only the allowed ones (if any)
-         * @public
-         * @static
-         * @example
-         *     <script>
-         *          var myvar='isto e um texto <b>bold</b> com imagem <img src=""> e br <br /> um <p>paragrafo</p>';
-         *          SAPO.Utility.String.stripTags(myvar, 'b,u');
-         *     </script>
-         */
-        stripTags: function(string, allowed)
-        {
-            if (allowed && typeof allowed === 'string') {
-                var aAllowed = InkUtilString.trim(allowed).split(',');
-                var aNewAllowed = [];
-                var cleanedTag = false;
-                for(var i=0; i < aAllowed.length; i++) {
-                    if(InkUtilString.trim(aAllowed[i]) !== '') {
-                        cleanedTag = InkUtilString.trim(aAllowed[i].replace(/(\<|\>)/g, '').replace(/\s/, ''));
-                        aNewAllowed.push('(<'+cleanedTag+'\\s[^>]+>|<(\\s|\\/)?(\\s|\\/)?'+cleanedTag+'>)');
-                    }
-                }
-                var strAllowed = aNewAllowed.join('|');
-                var reAllowed = new RegExp(strAllowed, "i");
-
-                var aFoundTags = string.match(new RegExp("<[^>]*>", "g"));
-
-                for(var j=0; j < aFoundTags.length; j++) {
-                    if(!aFoundTags[j].match(reAllowed)) {
-                        string = string.replace((new RegExp(aFoundTags[j], "gm")), '');
-                    }
-                }
-                return string;
-            } else {
-                return string.replace(/\<[^\>]+\>/g, '');
-            }
-        },
-
-        /**
-         * Convert listed characters to HTML entities
-         *
-         * @method htmlEntitiesEncode
-         * @param {String} string
-         * @return {String} string encoded
-         * @public
-         * @static
-         */
-        htmlEntitiesEncode: function(string)
-        {
-            if (string && string.replace) {
-                var re = false;
-                for (var i = 0; i < InkUtilString._chars.length; i++) {
-                    re = new RegExp(InkUtilString._chars[i], "gm");
-                    string = string.replace(re, '&' + InkUtilString._entities[i] + ';');
-=======
-         * Returns an array of elements - the previous siblings
-         *
-         * @method previousSiblings
-         * @param {String|DomElement} elm element
-         * @return {Array} Array of previous sibling elements
-         */
-        previousSiblings: function(elm) {
-            if(typeof(elm) === "string") {
-                elm = document.getElementById(elm);
-            }
-            if(typeof(elm) === 'object' && elm !== null && elm.nodeType && elm.nodeType === 1) {
-                var elements    = [],
-                    siblings    = elm.parentNode.children,
-                    index       = this.parentIndexOf(elm.parentNode, elm);
-
-                for(var i = 0, len = index; i<len; i++) {
-                    elements.push(siblings[i]);
-                }
-
-                return elements;
-            }
-            return [];
-        },
-
-
-        /**
-         * Returns an array of elements - its siblings
-         *
-         * @method siblings
-         * @param {String|DomElement} elm element
-         * @return {Array} Array of sibling elements
-         */
-        siblings: function(elm) {
-            if(typeof(elm) === "string") {
-                elm = document.getElementById(elm);
-            }
-            if(typeof(elm) === 'object' && elm !== null && elm.nodeType && elm.nodeType === 1) {
-                var elements   = [],
-                    siblings   = elm.parentNode.children;
-
-                for(var i = 0, len = siblings.length; i<len; i++) {
-                    if(elm !== siblings[i]) {
-                        elements.push(siblings[i]);
-                    }
-                }
-
-                return elements;
-            }
-            return [];
-        },
-
-        /**
-         * fallback to elem.childElementCount
-         *
-         * @method childElementCount
-         * @param {String|DomElement} elm element
-         * @return {Number} number of child elements
-         */
-        childElementCount: function(elm) {
-            elm = Ink.i(elm);
-            if ('childElementCount' in elm) {
-                return elm.childElementCount;
-            }
-            if (!elm) { return 0; }
-            return this.siblings(elm).length + 1;
-        },
-
-       /**
-        * parses and appends an html string to a container, not destroying its contents
-        *
-        * @method appendHTML
-        * @param {String|DomElement} elm   element
-        * @param {String}            html  markup string
-        */
-        appendHTML: function(elm, html){
-            var temp = document.createElement('div');
-            temp.innerHTML = html;
-            var tempChildren = temp.children;
-            for (var i = 0; i < tempChildren.length; i++){
-                elm.appendChild(tempChildren[i]);
-            }
-        },
-
-        /**
-         * parses and prepends an html string to a container, not destroying its contents
-         *
-         * @method prependHTML
-         * @param {String|DomElement} elm   element
-         * @param {String}            html  markup string
-         */
-        prependHTML: function(elm, html){
-            var temp = document.createElement('div');
-            temp.innerHTML = html;
-            var first = elm.firstChild;
-            var tempChildren = temp.children;
-            for (var i = tempChildren.length - 1; i >= 0; i--){
-                elm.insertBefore(tempChildren[i], first);
-                first = elm.firstChild;
-            }
-        },
-
-        /**
-         * Removes direct children on type text.
-         * Useful to remove nasty layout gaps generated by whitespace on the markup.
-         *
-         * @method removeTextNodeChildren
-         * @param  {DOMElement} el
-         */
-        removeTextNodeChildren: function(el) {
-            var prevEl, toRemove, parent = el;
-            el = el.firstChild;
-            while (el) {
-                toRemove = (el.nodeType === 3);
-                prevEl = el;
-                el = el.nextSibling;
-                if (toRemove) {
-                    parent.removeChild(prevEl);
-                }
-            }
-        },
-
-        /**
-         * Pass an HTML string and receive a documentFragment with the corresponding elements
-         * @method htmlToFragment
-         * @param  {String} html  html string
-         * @return {DocumentFragment} DocumentFragment containing all of the elements from the html string
-         */
-        htmlToFragment: function(html){
-            /*jshint boss:true */
-            /*global Range:false */
-            if(typeof document.createRange === 'function' && typeof Range.prototype.createContextualFragment === 'function'){
-                this.htmlToFragment = function(html){
-                    var range;
-
-                    if(typeof html !== 'string'){ return document.createDocumentFragment(); }
-
-                    range = document.createRange();
-
-                    // set the context to document.body (firefox does this already, webkit doesn't)
-                    range.selectNode(document.body);
-
-                    return range.createContextualFragment(html);
-                };
-            } else {
-                this.htmlToFragment = function(html){
-                    var fragment = document.createDocumentFragment(),
-                        tempElement,
-                        current;
-
-                    if(typeof html !== 'string'){ return fragment; }
-
-                    tempElement = document.createElement('div');
-                    tempElement.innerHTML = html;
-
-                    // append child removes elements from the original parent
-                    while(current = tempElement.firstChild){ // intentional assignment
-                        fragment.appendChild(current);
-                    }
-
-                    return fragment;
-                };
-            }
-
-            return this.htmlToFragment.call(this, html);
-        },
-
-        _camelCase: function(str)
-        {
-            return str ? str.replace(/-(\w)/g, function (_, $1){
-                    return $1.toUpperCase();
-            }) : str;
-        },
-
-        /**
-         * Gets all of the data attributes from an element
-         *
-         * @method data
-         * @param {String|DomElement} selector Element or CSS selector
-         * @return {Object} Object with the data-* properties. If no data-attributes are present, an empty object is returned.
-        */
-        data: function(selector) {
-            var el;
-            if (typeof selector !== 'object' && typeof selector !== 'string') {
-                throw '[Ink.Dom.Element.data] :: Invalid selector defined';
-            }
-
-            if (typeof selector === 'object') {
-                el = selector;
-            }
-            else {
-                var InkDomSelector = Ink.getModule('Ink.Dom.Selector', 1);
-                if (!InkDomSelector) {
-                    throw "[Ink.Dom.Element.data] :: This method requires Ink.Dom.Selector - v1";
-                }
-                el = InkDomSelector.select(selector);
-                if (el.length <= 0) {
-                    throw "[Ink.Dom.Element.data] :: Can't find any element with the specified selector";
->>>>>>> 247f6ee0
-                }
-                el = el[0];
-            }
-            return string;
-        },
-
-<<<<<<< HEAD
-        /**
-         * Convert listed HTML entities to character
-         *
-         * @method htmlEntitiesDecode
-         * @param {String} string
-         * @return {String} string decoded
-         * @public
-         * @static
-         */
-        htmlEntitiesDecode: function(string)
-        {
-            if (string && string.replace) {
-                var re = false;
-                for (var i = 0; i < InkUtilString._entities.length; i++) {
-                    re = new RegExp("&"+InkUtilString._entities[i]+";", "gm");
-                    string = string.replace(re, InkUtilString._chars[i]);
-                }
-                string = string.replace(/&#[^;]+;?/g, function($0){
-                    if ($0.charAt(2) === 'x') {
-                        return String.fromCharCode(parseInt($0.substring(3), 16));
-                    }
-                    else {
-                        return String.fromCharCode(parseInt($0.substring(2), 10));
-=======
-            var dataset = {};
-            var attrs = el.attributes || [];
-
-            var curAttr, curAttrName, curAttrValue;
-            if (attrs) {
-                for (var i = 0, total = attrs.length; i < total; ++i) {
-                    curAttr = attrs[i];
-                    curAttrName = curAttr.name;
-                    curAttrValue = curAttr.value;
-                    if (curAttrName && curAttrName.indexOf('data-') === 0) {
-                        dataset[this._camelCase(curAttrName.replace('data-', ''))] = curAttrValue;
->>>>>>> 247f6ee0
-                    }
-                });
-            }
-<<<<<<< HEAD
-            return string;
-        },
-
-        /**
-         * Encode a string to UTF8
-         *
-         * @method utf8Encode
-         * @param {String} string
-         * @return {String} string utf8 encoded
-         * @public
-         * @static
-         */
-        utf8Encode: function(string)
-        {
-            string = string.replace(/\r\n/g,"\n");
-            var utfstring = "";
-
-            for (var n = 0; n < string.length; n++) {
-
-                var c = string.charCodeAt(n);
-
-                if (c < 128) {
-                    utfstring += String.fromCharCode(c);
-                }
-                else if((c > 127) && (c < 2048)) {
-                    utfstring += String.fromCharCode((c >> 6) | 192);
-                    utfstring += String.fromCharCode((c & 63) | 128);
-                }
-                else {
-                    utfstring += String.fromCharCode((c >> 12) | 224);
-                    utfstring += String.fromCharCode(((c >> 6) & 63) | 128);
-                    utfstring += String.fromCharCode((c & 63) | 128);
-                }
-
-=======
-
-            return dataset;
-        },
-
-        /**
-         * @method moveCursorTo
-         * @param  {Input|Textarea}  el
-         * @param  {Number}          t
-         */
-        moveCursorTo: function(el, t) {
-            if (el.setSelectionRange) {
-                el.setSelectionRange(t, t);
-                //el.focus();
-            }
-            else {
-                var range = el.createTextRange();
-                range.collapse(true);
-                range.moveEnd(  'character', t);
-                range.moveStart('character', t);
-                range.select();
->>>>>>> 247f6ee0
-            }
-            return utfstring;
-        },
-
-        /**
-<<<<<<< HEAD
-         * Make a string shorter without cutting words
-         *
-         * @method shortString
-         * @param {String} str
-         * @param {Number} n - number of chars of the short string
-         * @return {String} string shortened
-         * @public
-         * @static
-         */
-        shortString: function(str,n) {
-          var words = str.split(' ');
-          var resultstr = '';
-          for(var i = 0; i < words.length; i++ ){
-            if((resultstr + words[i] + ' ').length>=n){
-              resultstr += '&hellip;';
-              break;
-              }
-            resultstr += words[i] + ' ';
-=======
-         * @method pageWidth
-         * @return {Number} page width
-         */
-        pageWidth: function() {
-            var xScroll;
-
-            if (window.innerWidth && window.scrollMaxX) {
-                xScroll = window.innerWidth + window.scrollMaxX;
-            } else if (document.body.scrollWidth > document.body.offsetWidth){
-                xScroll = document.body.scrollWidth;
-            } else {
-                xScroll = document.body.offsetWidth;
-            }
-
-            var windowWidth;
-
-            if (window.self.innerWidth) {
-                if(document.documentElement.clientWidth){
-                    windowWidth = document.documentElement.clientWidth;
-                } else {
-                    windowWidth = window.self.innerWidth;
-                }
-            } else if (document.documentElement && document.documentElement.clientWidth) {
-                windowWidth = document.documentElement.clientWidth;
-            } else if (document.body) {
-                windowWidth = document.body.clientWidth;
-            }
-
-            if(xScroll < windowWidth){
-                return xScroll;
-            } else {
-                return windowWidth;
->>>>>>> 247f6ee0
-            }
-          return resultstr;
-        },
-
-        /**
-<<<<<<< HEAD
-         * Truncates a string, breaking words and adding ... at the end
-         *
-         * @method truncateString
-         * @param {String} str
-         * @param {Number} length - length limit for the string. String will be
-         *        at most this big, ellipsis included.
-         * @return {String} string truncated
-         * @public
-         * @static
-         */
-        truncateString: function(str, length) {
-            if(str.length - 1 > length) {
-                return str.substr(0, length - 1) + "\u2026";
-            } else {
-                return str;
-            }
-        },
-
-        /**
-         * Decode a string from UTF8
-         *
-         * @method utf8Decode
-         * @param {String} string
-         * @return {String} string utf8 decoded
-         * @public
-         * @static
-         */
-        utf8Decode: function(utfstring)
-        {
-            var string = "";
-            var i = 0, c = 0, c2 = 0, c3 = 0;
-
-            while ( i < utfstring.length ) {
-
-                c = utfstring.charCodeAt(i);
-
-                if (c < 128) {
-                    string += String.fromCharCode(c);
-                    i++;
-                }
-                else if((c > 191) && (c < 224)) {
-                    c2 = utfstring.charCodeAt(i+1);
-                    string += String.fromCharCode(((c & 31) << 6) | (c2 & 63));
-                    i += 2;
-                }
-                else {
-                    c2 = utfstring.charCodeAt(i+1);
-                    c3 = utfstring.charCodeAt(i+2);
-                    string += String.fromCharCode(((c & 15) << 12) | ((c2 & 63) << 6) | (c3 & 63));
-                    i += 3;
-                }
-
-=======
-         * @method pageHeight
-         * @return {Number} page height
-         */
-        pageHeight: function() {
-            var yScroll;
-
-            if (window.innerHeight && window.scrollMaxY) {
-                yScroll = window.innerHeight + window.scrollMaxY;
-            } else if (document.body.scrollHeight > document.body.offsetHeight){
-                yScroll = document.body.scrollHeight;
-            } else {
-                yScroll = document.body.offsetHeight;
-            }
-
-            var windowHeight;
-
-            if (window.self.innerHeight) {
-                windowHeight = window.self.innerHeight;
-            } else if (document.documentElement && document.documentElement.clientHeight) {
-                windowHeight = document.documentElement.clientHeight;
-            } else if (document.body) {
-                windowHeight = document.body.clientHeight;
->>>>>>> 247f6ee0
-            }
-            return string;
-        },
-
-<<<<<<< HEAD
-        /**
-         * Convert all accented chars to char without accent.
-         *
-         * @method removeAccentedChars
-         * @param {String} string
-         * @return {String} string without accented chars
-         * @public
-         * @static
-         */
-        removeAccentedChars: function(string)
-        {
-            var newString = string;
-            var re = false;
-            for (var i = 0; i < InkUtilString._accentedChars.length; i++) {
-                re = new RegExp(InkUtilString._accentedChars[i], "gm");
-                newString = newString.replace(re, '' + InkUtilString._accentedRemovedChars[i] + '');
-            }
-            return newString;
-        },
-
-        /**
-         * Count the number of occurrences of a specific needle in a haystack
-         *
-         * @method substrCount
-         * @param {String} haystack
-         * @param {String} needle
-         * @return {Number} Number of occurrences
-         * @public
-         * @static
-         */
-        substrCount: function(haystack,needle)
-        {
-            return haystack ? haystack.split(needle).length - 1 : 0;
-        },
-
-        /**
-         * Eval a JSON string to a JS object
-         *
-         * @method evalJSON
-         * @param {String} strJSON
-         * @param {Boolean} sanitize
-         * @return {Object} JS Object
-         * @public
-         * @static
-         */
-        evalJSON: function(strJSON, sanitize) {
-            /* jshint evil:true */
-            if( (typeof sanitize === 'undefined' || sanitize === null) || InkUtilString.isJSON(strJSON)) {
-                try {
-                    if(typeof(JSON) !== "undefined" && typeof(JSON.parse) !== 'undefined'){
-                        return JSON.parse(strJSON);
-                    }
-                    return eval('('+strJSON+')');
-                } catch(e) {
-                    throw new Error('ERROR: Bad JSON string...');
-                }
-            }
-        },
-
-        /**
-         * Checks if a string is a valid JSON object (string encoded)
-         *
-         * @method isJSON
-         * @param {String} str
-         * @return {Boolean}
-         * @public
-         * @static
-         */
-        isJSON: function(str)
-        {
-            str = str.replace(/\\./g, '@').replace(/"[^"\\\n\r]*"/g, '');
-            return (/^[,:{}\[\]0-9.\-+Eaeflnr-u \n\r\t]*$/).test(str);
-        },
-
-        /**
-         * Escapes unsafe html chars to their entities
-         *
-         * @method htmlEscapeUnsafe
-         * @param {String} str String to escape
-         * @return {String} Escaped string
-         * @public
-         * @static
-         */
-        htmlEscapeUnsafe: function(str){
-            var chars = InkUtilString._htmlUnsafeChars;
-            return str != null ? String(str).replace(/[<>&'"]/g,function(c){return chars[c];}) : str;
-        },
-
-        /**
-         * Normalizes whitespace in string.
-         * String is trimmed and sequences of many
-         * Whitespaces are collapsed.
-         *
-         * @method normalizeWhitespace
-         * @param {String} str String to normalize
-         * @return {String} string normalized
-         * @public
-         * @static
-         */
-        normalizeWhitespace: function(str){
-            return str != null ? InkUtilString.trim(String(str).replace(/\s+/g,' ')) : str;
-        },
-
-        /**
-         * Converts string to unicode
-         *
-         * @method toUnicode
-         * @param {String} str
-         * @return {String} string unicoded
-         * @public
-         * @static
-         */
-        toUnicode: function(str)
-        {
-            if (typeof str === 'string') {
-                var unicodeString = '';
-                var inInt = false;
-                var theUnicode = false;
-                var total = str.length;
-                var i=0;
-
-                while(i < total)
-                {
-                    inInt = str.charCodeAt(i);
-                    if( (inInt >= 32 && inInt <= 126) ||
-                            inInt == 8 ||
-                            inInt == 9 ||
-                            inInt == 10 ||
-                            inInt == 12 ||
-                            inInt == 13 ||
-                            inInt == 32 ||
-                            inInt == 34 ||
-                            inInt == 47 ||
-                            inInt == 58 ||
-                            inInt == 92) {
-
-                        /*
-                        if(inInt == 34 || inInt == 92 || inInt == 47) {
-                            theUnicode = '\\'+str.charAt(i);
-                        } else {
-                        }
-                        */
-                        if(inInt == 8) {
-                            theUnicode = '\\b';
-                        } else if(inInt == 9) {
-                            theUnicode = '\\t';
-                        } else if(inInt == 10) {
-                            theUnicode = '\\n';
-                        } else if(inInt == 12) {
-                            theUnicode = '\\f';
-                        } else if(inInt == 13) {
-                            theUnicode = '\\r';
-                        } else {
-                            theUnicode = str.charAt(i);
-                        }
-                    } else {
-                        theUnicode = str.charCodeAt(i).toString(16)+''.toUpperCase();
-                        while (theUnicode.length < 4) {
-                            theUnicode = '0' + theUnicode;
-                        }
-                        theUnicode = '\\u' + theUnicode;
-                    }
-                    unicodeString += theUnicode;
-
-                    i++;
-                }
-                return unicodeString;
-            }
-        },
-
-        /**
-         * Escapes a unicode character. returns \xXX if hex smaller than 0x100, otherwise \uXXXX
-         *
-         * @method escape
-         * @param {String} c Char
-         * @return {String} escaped char
-         * @public
-         * @static
-         */
-
-        /**
-         * @param {String} c char
-         */
-        escape: function(c) {
-            var hex = (c).charCodeAt(0).toString(16).split('');
-            if (hex.length < 3) {
-                while (hex.length < 2) { hex.unshift('0'); }
-                hex.unshift('x');
-            }
-            else {
-                while (hex.length < 4) { hex.unshift('0'); }
-                hex.unshift('u');
-            }
-
-            hex.unshift('\\');
-            return hex.join('');
-        },
-
-        /**
-         * Unescapes a unicode character escape sequence
-         *
-         * @method unescape
-         * @param {String} es Escape sequence
-         * @return {String} String des-unicoded
-         * @public
-         * @static
-         */
-        unescape: function(es) {
-            var idx = es.lastIndexOf('0');
-            idx = idx === -1 ? 2 : Math.min(idx, 2);
-            //console.log(idx);
-            var hexNum = es.substring(idx);
-            //console.log(hexNum);
-            var num = parseInt(hexNum, 16);
-            return String.fromCharCode(num);
-        },
-
-        /**
-         * Escapes a string to unicode characters
-         *
-         * @method escapeText
-         * @param {String} txt
-         * @param {Array} [whiteList]
-         * @return {String} Escaped to Unicoded string
-         * @public
-         * @static
-         */
-        escapeText: function(txt, whiteList) {
-            if (whiteList === undefined) {
-                whiteList = ['[', ']', '\'', ','];
-            }
-            var txt2 = [];
-            var c, C;
-            for (var i = 0, f = txt.length; i < f; ++i) {
-                c = txt[i];
-                C = c.charCodeAt(0);
-                if (C < 32 || C > 126 && whiteList.indexOf(c) === -1) {
-                    c = InkUtilString.escape(c);
-                }
-                txt2.push(c);
-            }
-            return txt2.join('');
-        },
-
-        /**
-         * Regex to check escaped strings
-         *
-         * @property escapedCharRegex
-         * @type {Regex}
-         * @public
-         * @readOnly
-         * @static
-         */
-        escapedCharRegex: /(\\x[0-9a-fA-F]{2})|(\\u[0-9a-fA-F]{4})/g,
-
-        /**
-         * Unescapes a string
-         *
-         * @method unescapeText
-         * @param {String} txt
-         * @return {String} Unescaped string
-         * @public
-         * @static
-         */
-        unescapeText: function(txt) {
-            /*jshint boss:true */
-            var m;
-            while (m = InkUtilString.escapedCharRegex.exec(txt)) {
-                m = m[0];
-                txt = txt.replace(m, InkUtilString.unescape(m));
-                InkUtilString.escapedCharRegex.lastIndex = 0;
-            }
-            return txt;
-        },
-
-        /**
-         * Compares two strings
-         *
-         * @method strcmp
-         * @param {String} str1
-         * @param {String} str2
-         * @return {Number}
-         * @public
-         * @static
-         */
-        strcmp: function(str1, str2) {
-            return ((str1 === str2) ? 0 : ((str1 > str2) ? 1 : -1));
-        },
-
-        /**
-         * Splits long string into string of, at most, maxLen (that is, all but last have length maxLen,
-         * last can measure maxLen or less)
-         *
-         * @method packetize
-         * @param {String} string string to divide
-         * @param {Number} maxLen packet size
-         * @return {Array} string divided
-         * @public
-         * @static
-         */
-        packetize: function(str, maxLen) {
-            var len = str.length;
-            var parts = new Array( Math.ceil(len / maxLen) );
-            var chars = str.split('');
-            var sz, i = 0;
-            while (len) {
-                sz = Math.min(maxLen, len);
-                parts[i++] = chars.splice(0, sz).join('');
-                len -= sz;
-            }
-            return parts;
-        }
-    };
-
-    return InkUtilString;
-=======
-            if(yScroll < windowHeight){
-                return windowHeight;
-            } else {
-                return yScroll;
-            }
-        },
-
-       /**
-         * @method viewportWidth
-         * @return {Number} viewport width
-         */
-        viewportWidth: function() {
-            if(typeof window.innerWidth !== "undefined") {
-                return window.innerWidth;
-            }
-            if (document.documentElement && typeof document.documentElement.offsetWidth !== "undefined") {
-                return document.documentElement.offsetWidth;
-            }
-        },
-
-        /**
-         * @method viewportHeight
-         * @return {Number} viewport height
-         */
-        viewportHeight: function() {
-            if (typeof window.innerHeight !== "undefined") {
-                return window.innerHeight;
-            }
-            if (document.documentElement && typeof document.documentElement.offsetHeight !== "undefined") {
-                return document.documentElement.offsetHeight;
-            }
-        },
-
-        /**
-         * @method scrollWidth
-         * @return {Number} scroll width
-         */
-        scrollWidth: function() {
-            if (typeof window.self.pageXOffset !== 'undefined') {
-                return window.self.pageXOffset;
-            }
-            if (typeof document.documentElement !== 'undefined' && typeof document.documentElement.scrollLeft !== 'undefined') {
-                return document.documentElement.scrollLeft;
-            }
-            return document.body.scrollLeft;
-        },
-
-        /**
-         * @method scrollHeight
-         * @return {Number} scroll height
-         */
-        scrollHeight: function() {
-            if (typeof window.self.pageYOffset !== 'undefined') {
-                return window.self.pageYOffset;
-            }
-            if (typeof document.documentElement !== 'undefined' && typeof document.documentElement.scrollTop !== 'undefined') {
-                return document.documentElement.scrollTop;
-            }
-            return document.body.scrollTop;
-        }
-    };
-
-    return Element;
-
-});
-
-/**
  * @module Ink.Dom.Browser_1
  * @author inkdev AT sapo.pt
  * @version 1
@@ -8310,9 +7006,1310 @@
     };
 
     Browser.init();
->>>>>>> 247f6ee0
 
     return Browser;
+});
+
+/**
+ * @module Ink.Util.Url_1
+ * @author inkdev AT sapo.pt
+ * @version 1
+ */
+Ink.createModule('Ink.Util.Url', '1', [], function() {
+
+    'use strict';
+
+    /**
+     * Utility functions to use with URLs
+     *
+     * @class Ink.Util.Url
+     * @version 1
+     * @static
+     */
+    var Url = {
+
+        /**
+         * Auxiliary string for encoding
+         *
+         * @property _keyStr
+         * @type {String}
+         * @readOnly
+         * @private
+         */
+        _keyStr : 'ABCDEFGHIJKLMNOPQRSTUVWXYZabcdefghijklmnopqrstuvwxyz0123456789+/=',
+
+
+        /**
+         * Get current URL of page
+         *
+         * @method getUrl
+         * @return {String}    Current URL
+         * @public
+         * @static
+         * @example
+         *     Ink.requireModules(['Ink.Util.Url_1'], function( InkUrl ){
+         *         console.log( InkUrl.getUrl() ); // Will return it's window URL
+         *     });
+         */
+        getUrl: function()
+        {
+            return window.location.href;
+        },
+
+        /**
+         * Generates an uri with query string based on the parameters object given
+         *
+         * @method genQueryString
+         * @param {String} uri
+         * @param {Object} params
+         * @return {String} URI with query string set
+         * @public
+         * @static
+         * @example
+         *     Ink.requireModules(['Ink.Util.Url_1'], function( InkUrl ){
+         *         var queryString = InkUrl.genQueryString( 'http://www.sapo.pt/', {
+         *             'param1': 'valueParam1',
+         *             'param2': 'valueParam2'
+         *         });
+         *
+         *         console.log( queryString ); // Result: http://www.sapo.pt/?param1=valueParam1&param2=valueParam2
+         *     });
+         */
+        genQueryString: function(uri, params) {
+            var hasQuestionMark = uri.indexOf('?') !== -1;
+            var sep, pKey, pValue, parts = [uri];
+
+            for (pKey in params) {
+                if (params.hasOwnProperty(pKey)) {
+                    if (!hasQuestionMark) {
+                        sep = '?';
+                        hasQuestionMark = true;
+                    } else {
+                        sep = '&';
+                    }
+                    pValue = params[pKey];
+                    if (typeof pValue !== 'number' && !pValue) {
+                        pValue = '';
+                    }
+                    parts = parts.concat([sep, encodeURIComponent(pKey), '=', encodeURIComponent(pValue)]);
+                }
+            }
+
+            return parts.join('');
+        },
+
+        /**
+         * Get query string of current or passed URL
+         *
+         * @method getQueryString
+         * @param {String} [str] URL String. When not specified it uses the current URL.
+         * @return {Object} Key-Value object with the pairs variable: value
+         * @public
+         * @static
+         * @example
+         *     Ink.requireModules(['Ink.Util.Url_1'], function( InkUrl ){
+         *         var queryStringParams = InkUrl.getQueryString( 'http://www.sapo.pt/?var1=valueVar1&var2=valueVar2' );
+         *         console.log( queryStringParams );
+         *         // Result:
+         *         // {
+         *         //    var1: 'valueVar1',
+         *         //    var2: 'valueVar2'
+         *         // }
+         *     });
+         */
+        getQueryString: function(str)
+        {
+            var url;
+            if(str && typeof(str) !== 'undefined') {
+                url = str;
+            } else {
+                url = this.getUrl();
+            }
+            var aParams = {};
+            if(url.match(/\?(.+)/i)) {
+                var queryStr = url.replace(/^(.*)\?([^\#]+)(\#(.*))?/g, "$2");
+                if(queryStr.length > 0) {
+                    var aQueryStr = queryStr.split(/[;&]/);
+                    for(var i=0; i < aQueryStr.length; i++) {
+                        var pairVar = aQueryStr[i].split('=');
+                        aParams[decodeURIComponent(pairVar[0])] = (typeof(pairVar[1]) !== 'undefined' && pairVar[1]) ? decodeURIComponent(pairVar[1]) : false;
+                    }
+                }
+            }
+            return aParams;
+        },
+
+        /**
+         * Get URL hash
+         *
+         * @method getAnchor
+         * @param {String} [str] URL String. If not set, it will get the current URL.
+         * @return {String|Boolean} Hash in the URL. If there's no hash, returns false.
+         * @public
+         * @static
+         * @example
+         *     Ink.requireModules(['Ink.Util.Url_1'], function( InkUrl ){
+         *         var anchor = InkUrl.getAnchor( 'http://www.sapo.pt/page.php#TEST' );
+         *         console.log( anchor ); // Result: TEST
+         *     });
+         */
+        getAnchor: function(str)
+        {
+            var url;
+            if(str && typeof(str) !== 'undefined') {
+                url = str;
+            } else {
+                url = this.getUrl();
+            }
+            var anchor = false;
+            if(url.match(/#(.+)/)) {
+                anchor = url.replace(/([^#]+)#(.*)/, "$2");
+            }
+            return anchor;
+        },
+
+        /**
+         * Get anchor string of current or passed URL
+         *
+         * @method getAnchorString
+         * @param {String} [string] If not provided it uses the current URL.
+         * @return {Object} Returns a key-value object of the 'variables' available in the hashtag of the URL
+         * @public
+         * @static
+         * @example
+         *     Ink.requireModules(['Ink.Util.Url_1'], function( InkUrl ){
+         *         var hashParams = InkUrl.getAnchorString( 'http://www.sapo.pt/#var1=valueVar1&var2=valueVar2' );
+         *         console.log( hashParams );
+         *         // Result:
+         *         // {
+         *         //    var1: 'valueVar1',
+         *         //    var2: 'valueVar2'
+         *         // }
+         *     });
+         */
+        getAnchorString: function(string)
+        {
+            var url;
+            if(string && typeof(string) !== 'undefined') {
+                url = string;
+            } else {
+                url = this.getUrl();
+            }
+            var aParams = {};
+            if(url.match(/#(.+)/i)) {
+                var anchorStr = url.replace(/^([^#]+)#(.*)?/g, "$2");
+                if(anchorStr.length > 0) {
+                    var aAnchorStr = anchorStr.split(/[;&]/);
+                    for(var i=0; i < aAnchorStr.length; i++) {
+                        var pairVar = aAnchorStr[i].split('=');
+                        aParams[decodeURIComponent(pairVar[0])] = (typeof(pairVar[1]) !== 'undefined' && pairVar[1]) ? decodeURIComponent(pairVar[1]) : false;
+                    }
+                }
+            }
+            return aParams;
+        },
+
+
+        /**
+         * Parse passed URL
+         *
+         * @method parseUrl
+         * @param {String} url URL to be parsed
+         * @return {Object} Parsed URL as a key-value object.
+         * @public
+         * @static
+         * @example
+         *     Ink.requireModules(['Ink.Util.Url_1'], function( InkUrl ){
+         *         var parsedURL = InkUrl.parseUrl( 'http://www.sapo.pt/index.html?var1=value1#anchor' )
+         *         console.log( parsedURL );
+         *         // Result:
+         *         // {
+         *         //   'scheme'    => 'http',
+         *         //   'host'      => 'www.sapo.pt',
+         *         //   'path'      => '/index.html',
+         *         //   'query'     => 'var1=value1',
+         *         //   'fragment'  => 'anchor'
+         *         // }
+         *     });
+         *
+         */
+        parseUrl: function(url)
+        {
+            var aURL = {};
+            if(url && typeof(url) !== 'undefined' && typeof(url) === 'string') {
+                if(url.match(/^([^:]+):\/\//i)) {
+                    var re = /^([^:]+):\/\/([^\/]*)\/?([^\?#]*)\??([^#]*)#?(.*)/i;
+                    if(url.match(re)) {
+                        aURL.scheme   = url.replace(re, "$1");
+                        aURL.host     = url.replace(re, "$2");
+                        aURL.path     = '/'+url.replace(re, "$3");
+                        aURL.query    = url.replace(re, "$4") || false;
+                        aURL.fragment = url.replace(re, "$5") || false;
+                    }
+                } else {
+                    var re1 = new RegExp("^([^\\?]+)\\?([^#]+)#(.*)", "i");
+                    var re2 = new RegExp("^([^\\?]+)\\?([^#]+)#?", "i");
+                    var re3 = new RegExp("^([^\\?]+)\\??", "i");
+                    if(url.match(re1)) {
+                        aURL.scheme   = false;
+                        aURL.host     = false;
+                        aURL.path     = url.replace(re1, "$1");
+                        aURL.query    = url.replace(re1, "$2");
+                        aURL.fragment = url.replace(re1, "$3");
+                    } else if(url.match(re2)) {
+                        aURL.scheme = false;
+                        aURL.host   = false;
+                        aURL.path   = url.replace(re2, "$1");
+                        aURL.query  = url.replace(re2, "$2");
+                        aURL.fragment = false;
+                    } else if(url.match(re3)) {
+                        aURL.scheme   = false;
+                        aURL.host     = false;
+                        aURL.path     = url.replace(re3, "$1");
+                        aURL.query    = false;
+                        aURL.fragment = false;
+                    }
+                }
+                if(aURL.host) {
+                    var regPort = new RegExp("^(.*)\\:(\\d+)$","i");
+                    // check for port
+                    if(aURL.host.match(regPort)) {
+                        var tmpHost1 = aURL.host;
+                        aURL.host = tmpHost1.replace(regPort, "$1");
+                        aURL.port = tmpHost1.replace(regPort, "$2");
+                    } else {
+                        aURL.port = false;
+                    }
+                    // check for user and pass
+                    if(aURL.host.match(/@/i)) {
+                        var tmpHost2 = aURL.host;
+                        aURL.host = tmpHost2.split('@')[1];
+                        var tmpUserPass = tmpHost2.split('@')[0];
+                        if(tmpUserPass.match(/\:/)) {
+                            aURL.user = tmpUserPass.split(':')[0];
+                            aURL.pass = tmpUserPass.split(':')[1];
+                        } else {
+                            aURL.user = tmpUserPass;
+                            aURL.pass = false;
+                        }
+                    }
+                }
+            }
+            return aURL;
+        },
+
+        /**
+         * Get last loaded script element
+         *
+         * @method currentScriptElement
+         * @param {String} [match] String to match against the script src attribute
+         * @return {DOMElement|Boolean} Returns the <script> DOM Element or false if unable to find it.
+         * @public
+         * @static
+         */
+        currentScriptElement: function(match)
+        {
+            var aScripts = document.getElementsByTagName('script');
+            if(typeof(match) === 'undefined') {
+                if(aScripts.length > 0) {
+                    return aScripts[(aScripts.length - 1)];
+                } else {
+                    return false;
+                }
+            } else {
+                var curScript = false;
+                var re = new RegExp(""+match+"", "i");
+                for(var i=0, total = aScripts.length; i < total; i++) {
+                    curScript = aScripts[i];
+                    if(re.test(curScript.src)) {
+                        return curScript;
+                    }
+                }
+                return false;
+            }
+        },
+
+        
+        /*
+        base64Encode: function(string)
+        {
+            /**
+         * --function {String} ?
+         * --Convert a string to BASE 64
+         * @param {String} string - string to convert
+         * @return base64 encoded string
+         *
+         * 
+            if(!SAPO.Utility.String || typeof(SAPO.Utility.String) === 'undefined') {
+                throw "SAPO.Utility.Url.base64Encode depends of SAPO.Utility.String, which has not been referred.";
+            }
+
+            var output = "";
+            var chr1, chr2, chr3, enc1, enc2, enc3, enc4;
+            var i = 0;
+
+            var input = SAPO.Utility.String.utf8Encode(string);
+
+            while (i < input.length) {
+
+                chr1 = input.charCodeAt(i++);
+                chr2 = input.charCodeAt(i++);
+                chr3 = input.charCodeAt(i++);
+
+                enc1 = chr1 >> 2;
+                enc2 = ((chr1 & 3) << 4) | (chr2 >> 4);
+                enc3 = ((chr2 & 15) << 2) | (chr3 >> 6);
+                enc4 = chr3 & 63;
+
+                if (isNaN(chr2)) {
+                    enc3 = enc4 = 64;
+                } else if (isNaN(chr3)) {
+                    enc4 = 64;
+                }
+
+                output = output +
+                this._keyStr.charAt(enc1) + this._keyStr.charAt(enc2) +
+                this._keyStr.charAt(enc3) + this._keyStr.charAt(enc4);
+            }
+            return output;
+        },
+        base64Decode: function(string)
+        {
+         * --function {String} ?
+         * Decode a BASE 64 encoded string
+         * --param {String} string base64 encoded string
+         * --return string decoded
+            if(!SAPO.Utility.String || typeof(SAPO.Utility.String) === 'undefined') {
+                throw "SAPO.Utility.Url.base64Decode depends of SAPO.Utility.String, which has not been referred.";
+            }
+
+            var output = "";
+            var chr1, chr2, chr3;
+            var enc1, enc2, enc3, enc4;
+            var i = 0;
+
+            var input = string.replace(/[^A-Za-z0-9\+\/\=]/g, "");
+
+            while (i < input.length) {
+
+                enc1 = this._keyStr.indexOf(input.charAt(i++));
+                enc2 = this._keyStr.indexOf(input.charAt(i++));
+                enc3 = this._keyStr.indexOf(input.charAt(i++));
+                enc4 = this._keyStr.indexOf(input.charAt(i++));
+
+                chr1 = (enc1 << 2) | (enc2 >> 4);
+                chr2 = ((enc2 & 15) << 4) | (enc3 >> 2);
+                chr3 = ((enc3 & 3) << 6) | enc4;
+
+                output = output + String.fromCharCode(chr1);
+
+                if (enc3 !== 64) {
+                    output = output + String.fromCharCode(chr2);
+                }
+                if (enc4 !== 64) {
+                    output = output + String.fromCharCode(chr3);
+                }
+            }
+            output = SAPO.Utility.String.utf8Decode(output);
+            return output;
+        },
+        */
+
+
+        /**
+         * Debug function ?
+         *
+         * @method _debug
+         * @private
+         * @static
+         */
+        _debug: function() {}
+
+    };
+
+    return Url;
+
+});
+
+/**
+ * @module Ink.Util.Swipe_1
+ * @author inkdev AT sapo.pt
+ * @version 1
+ */
+Ink.createModule('Ink.Util.Swipe', '1', ['Ink.Dom.Event_1'], function(Event) {
+
+    'use strict';
+
+    /**
+     * Subscribe swipe gestures!
+     * Supports filtering swipes be any combination of the criteria supported in the options.
+     *
+     * @class Ink.Util.Swipe
+     * @constructor
+     * @version 1
+     *
+     * @param {String|DOMElement} selector
+     * @param {Object} [options] Options for the Swipe detection
+     *     @param {Function}  [options.callback]        Function to be called when a swipe is detected. Default is undefined.
+     *     @param {Number}    [options.forceAxis]       Specify in which axis the swipe will be detected (x or y). Default is both.
+     *     @param {Number}    [options.maxDist]         maximum allowed distance, in pixels
+     *     @param {Number}    [options.maxDuration]     maximum allowed duration, in seconds
+     *     @param {Number}    [options.minDist]         minimum allowed distance, in pixels
+     *     @param {Number}    [options.minDuration]     minimum allowed duration, in seconds
+     *     @param {Boolean}   [options.stopEvents]      Flag that specifies if it should stop events. Default is true.
+     *     @param {Boolean}   [options.storeGesture]    Stores the gesture to be used for other purposes.
+     */
+    var Swipe = function(el, options) {
+
+        this._options = Ink.extendObj({
+            callback:       undefined,
+            forceAxis:      undefined,       // x | y
+            maxDist:        undefined,
+            maxDuration:    undefined,
+            minDist:        undefined,      // in pixels
+            minDuration:    undefined,      // in seconds
+            stopEvents:     true,
+            storeGesture:   false
+        }, options || {});
+
+        this._handlers = {
+            down: Ink.bindEvent(this._onDown, this),
+            move: Ink.bindEvent(this._onMove, this),
+            up:   Ink.bindEvent(this._onUp, this)
+        };
+
+        this._element = Ink.i(el);
+
+        this._init();
+
+    };
+
+    Swipe._supported = ('ontouchstart' in document.documentElement);
+
+    Swipe.prototype = {
+
+        /**
+         * Initialization function. Called by the constructor.
+         *
+         * @method _init
+         * @private
+         */
+        _init: function() {
+            var db = document.body;
+            Event.observe(db, 'touchstart', this._handlers.down);
+            if (this._options.storeGesture) {
+                Event.observe(db, 'touchmove', this._handlers.move);
+            }
+            Event.observe(db, 'touchend', this._handlers.up);
+            this._isOn = false;
+        },
+
+        /**
+         * Function to compare/get the parent of an element.
+         *
+         * @method _isMeOrParent
+         * @param {DOMElement} el Element to be compared with its parent
+         * @param {DOMElement} parentEl Element to be compared used as reference
+         * @return {DOMElement|Boolean} ParentElement of el or false in case it can't.
+         * @private
+         */
+        _isMeOrParent: function(el, parentEl) {
+            if (!el) {
+                return;
+            }
+            do {
+                if (el === parentEl) {
+                    return true;
+                }
+                el = el.parentNode;
+            } while (el);
+            return false;
+        },
+
+        /**
+         * MouseDown/TouchStart event handler
+         *
+         * @method _onDown
+         * @param {EventObject} ev window.event object
+         * @private
+         */
+
+        _onDown: function(ev) {
+            if (event.changedTouches.length !== 1) { return; }
+            if (!this._isMeOrParent(ev.target, this._element)) { return; }
+
+
+            if( this._options.stopEvents === true ){
+                Event.stop(ev);
+            }
+            ev = ev.changedTouches[0];
+            this._isOn = true;
+            this._target = ev.target;
+
+            this._t0 = new Date().valueOf();
+            this._p0 = [ev.pageX, ev.pageY];
+
+            if (this._options.storeGesture) {
+                this._gesture = [this._p0];
+                this._time    = [0];
+            }
+
+        },
+
+        /**
+         * MouseMove/TouchMove event handler
+         *
+         * @method _onMove
+         * @param {EventObject} ev window.event object
+         * @private
+         */
+        _onMove: function(ev) {
+            if (!this._isOn || event.changedTouches.length !== 1) { return; }
+            if( this._options.stopEvents === true ){
+                Event.stop(ev);
+            }
+            ev = ev.changedTouches[0];
+            var t1 = new Date().valueOf();
+            var dt = (t1 - this._t0) * 0.001;
+            this._gesture.push([ev.pageX, ev.pageY]);
+            this._time.push(dt);
+        },
+
+        /**
+         * MouseUp/TouchEnd event handler
+         *
+         * @method _onUp
+         * @param {EventObject} ev window.event object
+         * @private
+         */
+        _onUp: function(ev) {
+            if (!this._isOn || event.changedTouches.length !== 1) { return; }
+
+            if (this._options.stopEvents) {
+                Event.stop(ev);
+            }
+            ev = ev.changedTouches[0];   // TODO SHOULD CHECK IT IS THE SAME TOUCH
+            this._isOn = false;
+
+            var t1 = new Date().valueOf();
+            var p1 = [ev.pageX, ev.pageY];
+            var dt = (t1 - this._t0) * 0.001;
+            var dr = [
+                p1[0] - this._p0[0],
+                p1[1] - this._p0[1]
+            ];
+            var dist = Math.sqrt(dr[0]*dr[0] + dr[1]*dr[1]);
+            var axis = Math.abs(dr[0]) > Math.abs(dr[1]) ? 'x' : 'y';
+
+            var o = this._options;
+            if (o.minDist     && dist <   o.minDist) {     return; }
+            if (o.maxDist     && dist >   o.maxDist) {     return; }
+            if (o.minDuration && dt   <   o.minDuration) { return; }
+            if (o.maxDuration && dt   >   o.maxDuration) { return; }
+            if (o.forceAxis   && axis !== o.forceAxis) {   return; }
+
+            var O = {
+                upEvent:   ev,
+                elementId: this._element.id,
+                duration:  dt,
+                dr:        dr,
+                dist:      dist,
+                axis:      axis,
+                target:    this._target
+            };
+
+            if (this._options.storeGesture) {
+                O.gesture = this._gesture;
+                O.time    = this._time;
+            }
+
+            this._options.callback(this, O);
+        }
+
+    };
+
+    return Swipe;
+
+});
+
+
+/**
+ * @module Ink.Util.String_1
+ * @author inkdev AT sapo.pt
+ * @version 1
+ */
+Ink.createModule('Ink.Util.String', '1', [], function() {
+
+    'use strict';
+
+    /**
+     * String Manipulation Utilities
+     *
+     * @class Ink.Util.String
+     * @version 1
+     * @static
+     */
+    var InkUtilString = {
+
+        /**
+         * List of special chars
+         * 
+         * @property _chars
+         * @type {Array}
+         * @private
+         * @readOnly
+         * @static
+         */
+        _chars: ['&','à','á','â','ã','ä','å','æ','ç','è','é',
+                'ê','ë','ì','í','î','ï','ð','ñ','ò','ó','ô',
+                'õ','ö','ø','ù','ú','û','ü','ý','þ','ÿ','À',
+                'Á','Â','Ã','Ä','Å','Æ','Ç','È','É','Ê','Ë',
+                'Ì','Í','Î','Ï','Ð','Ñ','Ò','Ó','Ô','Õ','Ö',
+                'Ø','Ù','Ú','Û','Ü','Ý','Þ','€','\"','ß','<',
+                '>','¢','£','¤','¥','¦','§','¨','©','ª','«',
+                '¬','\xad','®','¯','°','±','²','³','´','µ','¶',
+                '·','¸','¹','º','»','¼','½','¾'],
+
+        /**
+         * List of the special characters' html entities
+         * 
+         * @property _entities
+         * @type {Array}
+         * @private
+         * @readOnly
+         * @static
+         */
+        _entities: ['amp','agrave','aacute','acirc','atilde','auml','aring',
+                    'aelig','ccedil','egrave','eacute','ecirc','euml','igrave',
+                    'iacute','icirc','iuml','eth','ntilde','ograve','oacute',
+                    'ocirc','otilde','ouml','oslash','ugrave','uacute','ucirc',
+                    'uuml','yacute','thorn','yuml','Agrave','Aacute','Acirc',
+                    'Atilde','Auml','Aring','AElig','Ccedil','Egrave','Eacute',
+                    'Ecirc','Euml','Igrave','Iacute','Icirc','Iuml','ETH','Ntilde',
+                    'Ograve','Oacute','Ocirc','Otilde','Ouml','Oslash','Ugrave',
+                    'Uacute','Ucirc','Uuml','Yacute','THORN','euro','quot','szlig',
+                    'lt','gt','cent','pound','curren','yen','brvbar','sect','uml',
+                    'copy','ordf','laquo','not','shy','reg','macr','deg','plusmn',
+                    'sup2','sup3','acute','micro','para','middot','cedil','sup1',
+                    'ordm','raquo','frac14','frac12','frac34'],
+
+        /**
+         * List of accented chars
+         * 
+         * @property _accentedChars
+         * @type {Array}
+         * @private
+         * @readOnly
+         * @static
+         */
+        _accentedChars:['à','á','â','ã','ä','å',
+                        'è','é','ê','ë',
+                        'ì','í','î','ï',
+                        'ò','ó','ô','õ','ö',
+                        'ù','ú','û','ü',
+                        'ç','ñ',
+                        'À','Á','Â','Ã','Ä','Å',
+                        'È','É','Ê','Ë',
+                        'Ì','Í','Î','Ï',
+                        'Ò','Ó','Ô','Õ','Ö',
+                        'Ù','Ú','Û','Ü',
+                        'Ç','Ñ'],
+
+        /**
+         * List of the accented chars (above), but without the accents
+         * 
+         * @property _accentedRemovedChars
+         * @type {Array}
+         * @private
+         * @readOnly
+         * @static
+         */
+        _accentedRemovedChars:['a','a','a','a','a','a',
+                               'e','e','e','e',
+                               'i','i','i','i',
+                               'o','o','o','o','o',
+                               'u','u','u','u',
+                               'c','n',
+                               'A','A','A','A','A','A',
+                               'E','E','E','E',
+                               'I','I','I','I',
+                               'O','O','O','O','O',
+                               'U','U','U','U',
+                               'C','N'],
+        /**
+         * Object that contains the basic HTML unsafe chars, as keys, and their HTML entities as values
+         * 
+         * @property _htmlUnsafeChars
+         * @type {Object}
+         * @private
+         * @readOnly
+         * @static
+         */
+        _htmlUnsafeChars:{'<':'&lt;','>':'&gt;','&':'&amp;','"':'&quot;',"'":'&apos;'},
+
+        /**
+         * Convert first letter of a word to upper case <br />
+         * If param as more than one word, it converts first letter of all words that have more than 2 letters
+         *
+         * @method ucFirst
+         * @param {String} string
+         * @param {Boolean} [firstWordOnly=false] capitalize only first word.
+         * @return {String} string camel cased
+         * @public
+         * @static
+         *
+         * @example
+         *      InkString.ucFirst('hello world'); // -> 'Hello World'
+         *      InkString.ucFirst('hello world', true); // -> 'Hello world'
+         */
+        ucFirst: function(string, firstWordOnly) {
+            var replacer = firstWordOnly ? /(^|\s)(\w)(\S{2,})/ : /(^|\s)(\w)(\S{2,})/g;
+            return string ? String(string).replace(replacer, function(_, $1, $2, $3){
+                return $1 + $2.toUpperCase() + $3.toLowerCase();
+            }) : string;
+        },
+
+        /**
+         * Remove spaces and new line from biggin and ends of string
+         *
+         * @method trim
+         * @param {String} string
+         * @return {String} string trimmed
+         * @public
+         * @static
+         */
+        trim: function(string)
+        {
+            if (typeof string === 'string') {
+                return string.replace(/^\s+|\s+$|\n+$/g, '');
+            }
+            return string;
+        },
+
+        /**
+         * Removes HTML tags of string
+         *
+         * @method stripTags
+         * @param {String} string
+         * @param {String} allowed
+         * @return {String} String stripped from HTML tags, leaving only the allowed ones (if any)
+         * @public
+         * @static
+         * @example
+         *     <script>
+         *          var myvar='isto e um texto <b>bold</b> com imagem <img src=""> e br <br /> um <p>paragrafo</p>';
+         *          SAPO.Utility.String.stripTags(myvar, 'b,u');
+         *     </script>
+         */
+        stripTags: function(string, allowed)
+        {
+            if (allowed && typeof allowed === 'string') {
+                var aAllowed = InkUtilString.trim(allowed).split(',');
+                var aNewAllowed = [];
+                var cleanedTag = false;
+                for(var i=0; i < aAllowed.length; i++) {
+                    if(InkUtilString.trim(aAllowed[i]) !== '') {
+                        cleanedTag = InkUtilString.trim(aAllowed[i].replace(/(\<|\>)/g, '').replace(/\s/, ''));
+                        aNewAllowed.push('(<'+cleanedTag+'\\s[^>]+>|<(\\s|\\/)?(\\s|\\/)?'+cleanedTag+'>)');
+                    }
+                }
+                var strAllowed = aNewAllowed.join('|');
+                var reAllowed = new RegExp(strAllowed, "i");
+
+                var aFoundTags = string.match(new RegExp("<[^>]*>", "g"));
+
+                for(var j=0; j < aFoundTags.length; j++) {
+                    if(!aFoundTags[j].match(reAllowed)) {
+                        string = string.replace((new RegExp(aFoundTags[j], "gm")), '');
+                    }
+                }
+                return string;
+            } else {
+                return string.replace(/\<[^\>]+\>/g, '');
+            }
+        },
+
+        /**
+         * Convert listed characters to HTML entities
+         *
+         * @method htmlEntitiesEncode
+         * @param {String} string
+         * @return {String} string encoded
+         * @public
+         * @static
+         */
+        htmlEntitiesEncode: function(string)
+        {
+            if (string && string.replace) {
+                var re = false;
+                for (var i = 0; i < InkUtilString._chars.length; i++) {
+                    re = new RegExp(InkUtilString._chars[i], "gm");
+                    string = string.replace(re, '&' + InkUtilString._entities[i] + ';');
+                }
+            }
+            return string;
+        },
+
+        /**
+         * Convert listed HTML entities to character
+         *
+         * @method htmlEntitiesDecode
+         * @param {String} string
+         * @return {String} string decoded
+         * @public
+         * @static
+         */
+        htmlEntitiesDecode: function(string)
+        {
+            if (string && string.replace) {
+                var re = false;
+                for (var i = 0; i < InkUtilString._entities.length; i++) {
+                    re = new RegExp("&"+InkUtilString._entities[i]+";", "gm");
+                    string = string.replace(re, InkUtilString._chars[i]);
+                }
+                string = string.replace(/&#[^;]+;?/g, function($0){
+                    if ($0.charAt(2) === 'x') {
+                        return String.fromCharCode(parseInt($0.substring(3), 16));
+                    }
+                    else {
+                        return String.fromCharCode(parseInt($0.substring(2), 10));
+                    }
+                });
+            }
+            return string;
+        },
+
+        /**
+         * Encode a string to UTF8
+         *
+         * @method utf8Encode
+         * @param {String} string
+         * @return {String} string utf8 encoded
+         * @public
+         * @static
+         */
+        utf8Encode: function(string)
+        {
+            string = string.replace(/\r\n/g,"\n");
+            var utfstring = "";
+
+            for (var n = 0; n < string.length; n++) {
+
+                var c = string.charCodeAt(n);
+
+                if (c < 128) {
+                    utfstring += String.fromCharCode(c);
+                }
+                else if((c > 127) && (c < 2048)) {
+                    utfstring += String.fromCharCode((c >> 6) | 192);
+                    utfstring += String.fromCharCode((c & 63) | 128);
+                }
+                else {
+                    utfstring += String.fromCharCode((c >> 12) | 224);
+                    utfstring += String.fromCharCode(((c >> 6) & 63) | 128);
+                    utfstring += String.fromCharCode((c & 63) | 128);
+                }
+
+            }
+            return utfstring;
+        },
+
+        /**
+         * Make a string shorter without cutting words
+         *
+         * @method shortString
+         * @param {String} str
+         * @param {Number} n - number of chars of the short string
+         * @return {String} string shortened
+         * @public
+         * @static
+         */
+        shortString: function(str,n) {
+          var words = str.split(' ');
+          var resultstr = '';
+          for(var i = 0; i < words.length; i++ ){
+            if((resultstr + words[i] + ' ').length>=n){
+              resultstr += '&hellip;';
+              break;
+              }
+            resultstr += words[i] + ' ';
+            }
+          return resultstr;
+        },
+
+        /**
+         * Truncates a string, breaking words and adding ... at the end
+         *
+         * @method truncateString
+         * @param {String} str
+         * @param {Number} length - length limit for the string. String will be
+         *        at most this big, ellipsis included.
+         * @return {String} string truncated
+         * @public
+         * @static
+         */
+        truncateString: function(str, length) {
+            if(str.length - 1 > length) {
+                return str.substr(0, length - 1) + "\u2026";
+            } else {
+                return str;
+            }
+        },
+
+        /**
+         * Decode a string from UTF8
+         *
+         * @method utf8Decode
+         * @param {String} string
+         * @return {String} string utf8 decoded
+         * @public
+         * @static
+         */
+        utf8Decode: function(utfstring)
+        {
+            var string = "";
+            var i = 0, c = 0, c2 = 0, c3 = 0;
+
+            while ( i < utfstring.length ) {
+
+                c = utfstring.charCodeAt(i);
+
+                if (c < 128) {
+                    string += String.fromCharCode(c);
+                    i++;
+                }
+                else if((c > 191) && (c < 224)) {
+                    c2 = utfstring.charCodeAt(i+1);
+                    string += String.fromCharCode(((c & 31) << 6) | (c2 & 63));
+                    i += 2;
+                }
+                else {
+                    c2 = utfstring.charCodeAt(i+1);
+                    c3 = utfstring.charCodeAt(i+2);
+                    string += String.fromCharCode(((c & 15) << 12) | ((c2 & 63) << 6) | (c3 & 63));
+                    i += 3;
+                }
+
+            }
+            return string;
+        },
+
+        /**
+         * Convert all accented chars to char without accent.
+         *
+         * @method removeAccentedChars
+         * @param {String} string
+         * @return {String} string without accented chars
+         * @public
+         * @static
+         */
+        removeAccentedChars: function(string)
+        {
+            var newString = string;
+            var re = false;
+            for (var i = 0; i < InkUtilString._accentedChars.length; i++) {
+                re = new RegExp(InkUtilString._accentedChars[i], "gm");
+                newString = newString.replace(re, '' + InkUtilString._accentedRemovedChars[i] + '');
+            }
+            return newString;
+        },
+
+        /**
+         * Count the number of occurrences of a specific needle in a haystack
+         *
+         * @method substrCount
+         * @param {String} haystack
+         * @param {String} needle
+         * @return {Number} Number of occurrences
+         * @public
+         * @static
+         */
+        substrCount: function(haystack,needle)
+        {
+            return haystack ? haystack.split(needle).length - 1 : 0;
+        },
+
+        /**
+         * Eval a JSON string to a JS object
+         *
+         * @method evalJSON
+         * @param {String} strJSON
+         * @param {Boolean} sanitize
+         * @return {Object} JS Object
+         * @public
+         * @static
+         */
+        evalJSON: function(strJSON, sanitize) {
+            /* jshint evil:true */
+            if( (typeof sanitize === 'undefined' || sanitize === null) || InkUtilString.isJSON(strJSON)) {
+                try {
+                    if(typeof(JSON) !== "undefined" && typeof(JSON.parse) !== 'undefined'){
+                        return JSON.parse(strJSON);
+                    }
+                    return eval('('+strJSON+')');
+                } catch(e) {
+                    throw new Error('ERROR: Bad JSON string...');
+                }
+            }
+        },
+
+        /**
+         * Checks if a string is a valid JSON object (string encoded)
+         *
+         * @method isJSON
+         * @param {String} str
+         * @return {Boolean}
+         * @public
+         * @static
+         */
+        isJSON: function(str)
+        {
+            str = str.replace(/\\./g, '@').replace(/"[^"\\\n\r]*"/g, '');
+            return (/^[,:{}\[\]0-9.\-+Eaeflnr-u \n\r\t]*$/).test(str);
+        },
+
+        /**
+         * Escapes unsafe html chars to their entities
+         *
+         * @method htmlEscapeUnsafe
+         * @param {String} str String to escape
+         * @return {String} Escaped string
+         * @public
+         * @static
+         */
+        htmlEscapeUnsafe: function(str){
+            var chars = InkUtilString._htmlUnsafeChars;
+            return str != null ? String(str).replace(/[<>&'"]/g,function(c){return chars[c];}) : str;
+        },
+
+        /**
+         * Normalizes whitespace in string.
+         * String is trimmed and sequences of many
+         * Whitespaces are collapsed.
+         *
+         * @method normalizeWhitespace
+         * @param {String} str String to normalize
+         * @return {String} string normalized
+         * @public
+         * @static
+         */
+        normalizeWhitespace: function(str){
+            return str != null ? InkUtilString.trim(String(str).replace(/\s+/g,' ')) : str;
+        },
+
+        /**
+         * Converts string to unicode
+         *
+         * @method toUnicode
+         * @param {String} str
+         * @return {String} string unicoded
+         * @public
+         * @static
+         */
+        toUnicode: function(str)
+        {
+            if (typeof str === 'string') {
+                var unicodeString = '';
+                var inInt = false;
+                var theUnicode = false;
+                var total = str.length;
+                var i=0;
+
+                while(i < total)
+                {
+                    inInt = str.charCodeAt(i);
+                    if( (inInt >= 32 && inInt <= 126) ||
+                            inInt == 8 ||
+                            inInt == 9 ||
+                            inInt == 10 ||
+                            inInt == 12 ||
+                            inInt == 13 ||
+                            inInt == 32 ||
+                            inInt == 34 ||
+                            inInt == 47 ||
+                            inInt == 58 ||
+                            inInt == 92) {
+
+                        /*
+                        if(inInt == 34 || inInt == 92 || inInt == 47) {
+                            theUnicode = '\\'+str.charAt(i);
+                        } else {
+                        }
+                        */
+                        if(inInt == 8) {
+                            theUnicode = '\\b';
+                        } else if(inInt == 9) {
+                            theUnicode = '\\t';
+                        } else if(inInt == 10) {
+                            theUnicode = '\\n';
+                        } else if(inInt == 12) {
+                            theUnicode = '\\f';
+                        } else if(inInt == 13) {
+                            theUnicode = '\\r';
+                        } else {
+                            theUnicode = str.charAt(i);
+                        }
+                    } else {
+                        theUnicode = str.charCodeAt(i).toString(16)+''.toUpperCase();
+                        while (theUnicode.length < 4) {
+                            theUnicode = '0' + theUnicode;
+                        }
+                        theUnicode = '\\u' + theUnicode;
+                    }
+                    unicodeString += theUnicode;
+
+                    i++;
+                }
+                return unicodeString;
+            }
+        },
+
+        /**
+         * Escapes a unicode character. returns \xXX if hex smaller than 0x100, otherwise \uXXXX
+         *
+         * @method escape
+         * @param {String} c Char
+         * @return {String} escaped char
+         * @public
+         * @static
+         */
+
+        /**
+         * @param {String} c char
+         */
+        escape: function(c) {
+            var hex = (c).charCodeAt(0).toString(16).split('');
+            if (hex.length < 3) {
+                while (hex.length < 2) { hex.unshift('0'); }
+                hex.unshift('x');
+            }
+            else {
+                while (hex.length < 4) { hex.unshift('0'); }
+                hex.unshift('u');
+            }
+
+            hex.unshift('\\');
+            return hex.join('');
+        },
+
+        /**
+         * Unescapes a unicode character escape sequence
+         *
+         * @method unescape
+         * @param {String} es Escape sequence
+         * @return {String} String des-unicoded
+         * @public
+         * @static
+         */
+        unescape: function(es) {
+            var idx = es.lastIndexOf('0');
+            idx = idx === -1 ? 2 : Math.min(idx, 2);
+            //console.log(idx);
+            var hexNum = es.substring(idx);
+            //console.log(hexNum);
+            var num = parseInt(hexNum, 16);
+            return String.fromCharCode(num);
+        },
+
+        /**
+         * Escapes a string to unicode characters
+         *
+         * @method escapeText
+         * @param {String} txt
+         * @param {Array} [whiteList]
+         * @return {String} Escaped to Unicoded string
+         * @public
+         * @static
+         */
+        escapeText: function(txt, whiteList) {
+            if (whiteList === undefined) {
+                whiteList = ['[', ']', '\'', ','];
+            }
+            var txt2 = [];
+            var c, C;
+            for (var i = 0, f = txt.length; i < f; ++i) {
+                c = txt[i];
+                C = c.charCodeAt(0);
+                if (C < 32 || C > 126 && whiteList.indexOf(c) === -1) {
+                    c = InkUtilString.escape(c);
+                }
+                txt2.push(c);
+            }
+            return txt2.join('');
+        },
+
+        /**
+         * Regex to check escaped strings
+         *
+         * @property escapedCharRegex
+         * @type {Regex}
+         * @public
+         * @readOnly
+         * @static
+         */
+        escapedCharRegex: /(\\x[0-9a-fA-F]{2})|(\\u[0-9a-fA-F]{4})/g,
+
+        /**
+         * Unescapes a string
+         *
+         * @method unescapeText
+         * @param {String} txt
+         * @return {String} Unescaped string
+         * @public
+         * @static
+         */
+        unescapeText: function(txt) {
+            /*jshint boss:true */
+            var m;
+            while (m = InkUtilString.escapedCharRegex.exec(txt)) {
+                m = m[0];
+                txt = txt.replace(m, InkUtilString.unescape(m));
+                InkUtilString.escapedCharRegex.lastIndex = 0;
+            }
+            return txt;
+        },
+
+        /**
+         * Compares two strings
+         *
+         * @method strcmp
+         * @param {String} str1
+         * @param {String} str2
+         * @return {Number}
+         * @public
+         * @static
+         */
+        strcmp: function(str1, str2) {
+            return ((str1 === str2) ? 0 : ((str1 > str2) ? 1 : -1));
+        },
+
+        /**
+         * Splits long string into string of, at most, maxLen (that is, all but last have length maxLen,
+         * last can measure maxLen or less)
+         *
+         * @method packetize
+         * @param {String} string string to divide
+         * @param {Number} maxLen packet size
+         * @return {Array} string divided
+         * @public
+         * @static
+         */
+        packetize: function(str, maxLen) {
+            var len = str.length;
+            var parts = new Array( Math.ceil(len / maxLen) );
+            var chars = str.split('');
+            var sz, i = 0;
+            while (len) {
+                sz = Math.min(maxLen, len);
+                parts[i++] = chars.splice(0, sz).join('');
+                len -= sz;
+            }
+            return parts;
+        }
+    };
+
+    return InkUtilString;
+
 });
 
 /**
@@ -8323,7 +8320,6 @@
 
 Ink.createModule('Ink.Util.Json', '1', [], function() {
     'use strict';
-<<<<<<< HEAD
 
     var function_call = Function.prototype.call;
     var cx = /[\u0000\u00ad\u0600-\u0604\u070f\u17b4\u17b5\u200c-\u200f\u2028-\u202f\u2060-\u206f\ufeff\ufff0-\uffff]/g;
@@ -8524,207 +8520,6 @@
             this._convertToUnicode = !!convertToUnicode;
             if(!this._convertToUnicode && this._nativeJSON) {
                 return this._nativeJSON.stringify(input);
-=======
-
-    var function_call = Function.prototype.call;
-    var cx = /[\u0000\u00ad\u0600-\u0604\u070f\u17b4\u17b5\u200c-\u200f\u2028-\u202f\u2060-\u206f\ufeff\ufff0-\uffff]/g;
-
-    function twoDigits(n) {
-        var r = '' + n;
-        if (r.length === 1) {
-            return '0' + r;
-        } else {
-            return r;
-        }
-    }
-
-    var date_toISOString = Date.prototype.toISOString ?
-        Ink.bind(function_call, Date.prototype.toISOString) :
-        function(date) {
-            // Adapted from https://developer.mozilla.org/en-US/docs/Web/JavaScript/Reference/Global_Objects/Date/toISOString
-            return date.getUTCFullYear()
-                + '-' + twoDigits( date.getUTCMonth() + 1 )
-                + '-' + twoDigits( date.getUTCDate() )
-                + 'T' + twoDigits( date.getUTCHours() )
-                + ':' + twoDigits( date.getUTCMinutes() )
-                + ':' + twoDigits( date.getUTCSeconds() )
-                + '.' + String( (date.getUTCMilliseconds()/1000).toFixed(3) ).slice( 2, 5 )
-                + 'Z';
-        };
-
-    /**
-     * Use this class to convert JSON strings to JavaScript objects
-     * `(Json.parse)` and also to do the opposite operation `(Json.stringify)`.
-     * Internally, the standard JSON implementation is used if available
-     * Otherwise, the functions mimic the standard implementation.
-     *
-     * Here's how to produce JSON from an existing object:
-     * 
-     *      Ink.requireModules(['Ink.Util.Json_1'], function (Json) {
-     *          var obj = {
-     *              key1: 'value1',
-     *              key2: 'value2',
-     *              keyArray: ['arrayValue1', 'arrayValue2', 'arrayValue3']
-     *          };
-     *          Json.stringify(obj);  // The above object as a JSON string
-     *      });
-     *
-     * And here is how to parse JSON:
-     *
-     *      Ink.requireModules(['Ink.Util.Json_1'], function (Json) {
-     *          var source = '{"key": "value", "array": [true, null, false]}';
-     *          Json.parse(source);  // The above JSON string as an object
-     *      });
-     * @class Ink.Util.Json
-     * @static
-     * 
-     */
-    var InkJson = {
-        _nativeJSON: window.JSON || null,
-
-        _convertToUnicode: false,
-
-        // Escape characters so as to embed them in JSON strings
-        _escape: function (theString) {
-            var _m = { '\b': '\\b', '\t': '\\t', '\n': '\\n', '\f': '\\f', '\r': '\\r', '"': '\\"',  '\\': '\\\\' };
-
-            if (/["\\\x00-\x1f]/.test(theString)) {
-                theString = theString.replace(/([\x00-\x1f\\"])/g, function(a, b) {
-                    var c = _m[b];
-                    if (c) {
-                        return c;
-                    }
-                    c = b.charCodeAt();
-                    return '\\u00' + Math.floor(c / 16).toString(16) + (c % 16).toString(16);
-                });
-            }
-
-            return theString;
-        },
-
-        // A character conversion map
-        _toUnicode: function (theString)
-        {
-            if(!this._convertToUnicode) {
-                return this._escape(theString);
-            } else {
-                var unicodeString = '';
-                var inInt = false;
-                var theUnicode = false;
-                var i = 0;
-                var total = theString.length;
-                while(i < total) {
-                    inInt = theString.charCodeAt(i);
-                    if( (inInt >= 32 && inInt <= 126) ||
-                            //(inInt >= 48 && inInt <= 57) ||
-                            //(inInt >= 65 && inInt <= 90) ||
-                            //(inInt >= 97 && inInt <= 122) ||
-                            inInt === 8 ||
-                            inInt === 9 ||
-                            inInt === 10 ||
-                            inInt === 12 ||
-                            inInt === 13 ||
-                            inInt === 32 ||
-                            inInt === 34 ||
-                            inInt === 47 ||
-                            inInt === 58 ||
-                            inInt === 92) {
-
-                        if(inInt === 34 || inInt === 92 || inInt === 47) {
-                            theUnicode = '\\'+theString.charAt(i);
-                        } else if(inInt === 8) {
-                            theUnicode = '\\b';
-                        } else if(inInt === 9) {
-                            theUnicode = '\\t';
-                        } else if(inInt === 10) {
-                            theUnicode = '\\n';
-                        } else if(inInt === 12) {
-                            theUnicode = '\\f';
-                        } else if(inInt === 13) {
-                            theUnicode = '\\r';
-                        } else {
-                            theUnicode = theString.charAt(i);
-                        }
-                    } else {
-                        if(this._convertToUnicode) {
-                            theUnicode = theString.charCodeAt(i).toString(16)+''.toUpperCase();
-                            while (theUnicode.length < 4) {
-                                theUnicode = '0' + theUnicode;
-                            }
-                            theUnicode = '\\u' + theUnicode;
-                        } else {
-                            theUnicode = theString.charAt(i);
-                        }
-                    }
-                    unicodeString += theUnicode;
-
-                    i++;
-                }
-
-                return unicodeString;
-            }
-
-        },
-
-        _stringifyValue: function(param) {
-            if (typeof param === 'string') {
-                return '"' + this._toUnicode(param) + '"';
-            } else if (typeof param === 'number' && (isNaN(param) || !isFinite(param))) {  // Unusable numbers go null
-                return 'null';
-            } else if (typeof param === 'undefined' || param === null) {  // And so does undefined
-                return 'null';
-            } else if (typeof param.toJSON === 'function') {
-                var t = param.toJSON();
-                if (typeof t === 'string') {
-                    return '"' + this._escape(t) + '"';
-                } else {
-                    return this._escape(t.toString());
-                }
-            } else if (typeof param === 'number' || typeof param === 'boolean') {  // These ones' toString methods return valid JSON.
-                return '' + param;
-            } else if (typeof param === 'function') {
-                return 'null';  // match JSON.stringify
-            } else if (param.constructor === Date) {
-                throw ''
-                return '"' + this._escape(date_toISOString(param)) + '"';
-            } else if (param.constructor === Array) {
-                var arrayString = '';
-                for (var i = 0, len = param.length; i < len; i++) {
-                    if (i > 0) {
-                        arrayString += ',';
-                    }
-                    arrayString += this._stringifyValue(param[i]);
-                }
-                return '[' + arrayString + ']';
-            } else {  // Object
-                var objectString = '';
-                for (var k in param)  {
-                    if ({}.hasOwnProperty.call(param, k)) {
-                        if (objectString !== '') {
-                            objectString += ',';
-                        }
-                        objectString += '"' + this._escape(k) + '": ' + this._stringifyValue(param[k]);
-                    }
-                }
-                return '{' + objectString + '}';
-            }
-        },
-
-        /**
-         * serializes a JSON object into a string.
-         *
-         * @method stringify
-         * @param {Object}      input               Data to be serialized into JSON
-         * @param {Boolean}     convertToUnicode    When `true`, converts string contents to unicode \uXXXX
-         * @return {String}     serialized string
-         *
-         * @example
-         *      Json.stringify({a:1.23}); // -> string: '{"a": 1.23}'
-         */
-        stringify: function(input, convertToUnicode) {
-            this._convertToUnicode = !!convertToUnicode;
-            if(!this._convertToUnicode && this._nativeJSON) {
-                return this._nativeJSON.stringify(input);
             }
             return this._stringifyValue(input);  // And recurse.
         },
@@ -8756,294 +8551,6 @@
             var j;
 
             function walk(holder, key) {
-
-// The walk method is used to recursively walk the resulting structure so
-// that modifications can be made.
-
-                var k, v, value = holder[key];
-                if (value && typeof value === 'object') {
-                    for (k in value) {
-                        if (Object.prototype.hasOwnProperty.call(value, k)) {
-                            v = walk(value, k);
-                            if (v !== undefined) {
-                                value[k] = v;
-                            } else {
-                                delete value[k];
-                            }
-                        }
-                    }
-                }
-                return reviver.call(holder, key, value);
-            }
-
-
-// Parsing happens in four stages. In the first stage, we replace certain
-// Unicode characters with escape sequences. JavaScript handles many characters
-// incorrectly, either silently deleting them, or treating them as line endings.
-
-            text = String(text);
-            cx.lastIndex = 0;
-            if (cx.test(text)) {
-                text = text.replace(cx, function (a) {
-                    return '\\u' +
-                        ('0000' + a.charCodeAt(0).toString(16)).slice(-4);
-                });
-            }
-
-// In the second stage, we run the text against regular expressions that look
-// for non-JSON patterns. We are especially concerned with '()' and 'new'
-// because they can cause invocation, and '=' because it can cause mutation.
-// But just to be safe, we want to reject all unexpected forms.
-
-// We split the second stage into 4 regexp operations in order to work around
-// crippling inefficiencies in IE's and Safari's regexp engines. First we
-// replace the JSON backslash pairs with '@' (a non-JSON character). Second, we
-// replace all simple value tokens with ']' characters. Third, we delete all
-// open brackets that follow a colon or comma or that begin the text. Finally,
-// we look to see that the remaining characters are only whitespace or ']' or
-// ',' or ':' or '{' or '}'. If that is so, then the text is safe for eval.
-
-            if (/^[\],:{}\s]*$/
-                    .test(text.replace(/\\(?:["\\\/bfnrt]|u[0-9a-fA-F]{4})/g, '@')
-                        .replace(/"[^"\\\n\r]*"|true|false|null|-?\d+(?:\.\d*)?(?:[eE][+\-]?\d+)?/g, ']')
-                        .replace(/(?:^|:|,)(?:\s*\[)+/g, ''))) {
-
-// In the third stage we use the eval function to compile the text into a
-// JavaScript structure. The '{' operator is subject to a syntactic ambiguity
-// in JavaScript: it can begin a block or an object literal. We wrap the text
-// in parens to eliminate the ambiguity.
-
-                j = eval('(' + text + ')');
-
-// In the optional fourth stage, we recursively walk the new structure, passing
-// each name/value pair to a reviver function for possible transformation.
-
-                return typeof reviver === 'function'
-                    ? walk({'': j}, '')
-                    : j;
-            }
-
-// If the text is not JSON parseable, then a SyntaxError is thrown.
-
-            throw new SyntaxError('JSON.parse');
-        }
-    };
-
-    return InkJson;
-});
-
-/**
- * @module Ink.Util.Array_1
- * @author inkdev AT sapo.pt
- * @version 1
- */
-Ink.createModule('Ink.Util.Array', '1', [], function() {
-
-    'use strict';
-
-    var arrayProto = Array.prototype;
-
-    /**
-     * Utility functions to use with Arrays
-     *
-     * @class Ink.Util.Array
-     * @version 1
-     * @static
-     */
-    var InkArray = {
-
-        /**
-         * Checks if value exists in array
-         *
-         * @method inArray
-         * @param {Mixed} value
-         * @param {Array} arr
-         * @return {Boolean}    True if value exists in the array
-         * @public
-         * @static
-         * @example
-         *     Ink.requireModules(['Ink.Util.Array_1'], function( InkArray ){
-         *         var testArray = [ 'value1', 'value2', 'value3' ];
-         *         if( InkArray.inArray( 'value2', testArray ) === true ){
-         *             console.log( "Yep it's in the array." );
-         *         } else {
-         *             console.log( "No it's NOT in the array." );
-         *         }
-         *     });
-         */
-        inArray: function(value, arr) {
-            if (typeof arr === 'object') {
-                for (var i = 0, f = arr.length; i < f; ++i) {
-                    if (arr[i] === value) {
-                        return true;
-                    }
-                }
-            }
-            return false;
-        },
-
-        /**
-         * Sorts an array of object by an object property
-         *
-         * @method sortMulti
-         * @param {Array} arr array of objects to sort
-         * @param {String} key property to sort by
-         * @return {Array|Boolean} False if it's not an array, returns a sorted array if it's an array.
-         * @public
-         * @static
-         * @example
-         *     Ink.requireModules(['Ink.Util.Array_1'], function( InkArray ){
-         *         var testArray = [
-         *             { 'myKey': 'value1' },
-         *             { 'myKey': 'value2' },
-         *             { 'myKey': 'value3' }
-         *         ];
-         *
-         *         InkArray.sortMulti( testArray, 'myKey' );
-         *     });
-         */
-        sortMulti: function(arr, key) {
-            if (typeof arr === 'undefined' || arr.constructor !== Array) { return false; }
-            if (typeof key !== 'string') { return arr.sort(); }
-            if (arr.length > 0) {
-                if (typeof(arr[0][key]) === 'undefined') { return false; }
-                arr.sort(function(a, b){
-                    var x = a[key];
-                    var y = b[key];
-                    return ((x < y) ? -1 : ((x > y) ? 1 : 0));
-                });
-            }
-            return arr;
-        },
-
-        /**
-         * Returns the associated key of an array value
-         *
-         * @method keyValue
-         * @param {String} value Value to search for
-         * @param {Array} arr Array where the search will run
-         * @param {Boolean} [first] Flag that determines if the search stops at first occurrence. It also returns an index number instead of an array of indexes.
-         * @return {Boolean|Number|Array} False if not exists | number if exists and 3rd input param is true | array if exists and 3rd input param is not set or it is !== true
-         * @public
-         * @static
-         * @example
-         *     Ink.requireModules(['Ink.Util.Array_1'], function( InkArray ){
-         *         var testArray = [ 'value1', 'value2', 'value3', 'value2' ];
-         *         console.log( InkArray.keyValue( 'value2', testArray, true ) ); // Result: 1
-         *         console.log( InkArray.keyValue( 'value2', testArray ) ); // Result: [1, 3]
-         *     });
-         */
-        keyValue: function(value, arr, first) {
-            if (typeof value !== 'undefined' && typeof arr === 'object' && this.inArray(value, arr)) {
-                var aKeys = [];
-                for (var i = 0, f = arr.length; i < f; ++i) {
-                    if (arr[i] === value) {
-                        if (typeof first !== 'undefined' && first === true) {
-                            return i;
-                        } else {
-                            aKeys.push(i);
-                        }
-                    }
-                }
-                return aKeys;
-            }
-            return false;
-        },
-
-        /**
-         * Returns the array shuffled, false if the param is not an array
-         *
-         * @method shuffle
-         * @param {Array} arr Array to shuffle
-         * @return {Boolean|Number|Array} False if not an array | Array shuffled
-         * @public
-         * @static
-         * @example
-         *     Ink.requireModules(['Ink.Util.Array_1'], function( InkArray ){
-         *         var testArray = [ 'value1', 'value2', 'value3', 'value2' ];
-         *         console.log( InkArray.shuffle( testArray ) ); // Result example: [ 'value3', 'value2', 'value2', 'value1' ]
-         *     });
-         */
-        shuffle: function(arr) {
-            if (typeof(arr) !== 'undefined' && arr.constructor !== Array) { return false; }
-            var total   = arr.length,
-                tmp1    = false,
-                rnd     = false;
-
-            while (total--) {
-                rnd        = Math.floor(Math.random() * (total + 1));
-                tmp1       = arr[total];
-                arr[total] = arr[rnd];
-                arr[rnd]   = tmp1;
-            }
-            return arr;
-        },
-
-        /**
-         * Runs a function through each of the elements of an array
-         *
-         * @method forEach
-         * @param {Array} arr Array to be cycled/iterated
-         * @param {Function} cb The function receives as arguments the value, index and array.
-         * @return {Array} Array iterated.
-         * @public
-         * @static
-         * @example
-         *     Ink.requireModules(['Ink.Util.Array_1'], function( InkArray ){
-         *         var testArray = [ 'value1', 'value2', 'value3', 'value2' ];
-         *         InkArray.forEach( testArray, function( value, index, arr ){
-         *             console.log( 'The value is: ' + value + ' | The index is: ' + index );
-         *         });
-         *     });
-         */
-        forEach: function(array, callback, context) {
-            if (arrayProto.forEach) {
-                return arrayProto.forEach.call(array, callback, context);
-            }
-            for (var i = 0, len = array.length >>> 0; i < len; i++) {
-                callback.call(context, array[i], i, array);
->>>>>>> 247f6ee0
-            }
-            return this._stringifyValue(input);  // And recurse.
-        },
-        
-        /**
-<<<<<<< HEAD
-         * @method parse
-         * @param text      {String}    Input string
-         * @param reviver   {Function}  Function receiving `(key, value)`, and `this`=(containing object), used to walk objects.
-         * 
-         * @example
-         * Simple example:
-         *
-         *      Json.parse('{"a": "3","numbers":false}',
-         *          function (key, value) {
-         *              if (!this.numbers && key === 'a') {
-         *                  return "NO NUMBERS";
-         *              } else {
-         *                  return value;
-         *              }
-         *          }); // -> object: {a: 'NO NUMBERS', numbers: false}
-         */
-        /* From https://github.com/douglascrockford/JSON-js/blob/master/json.js */
-        parse: function (text, reviver) {
-            /*jshint evil:true*/
-
-// The parse method takes a text and an optional reviver function, and returns
-// a JavaScript value if the text is a valid JSON text.
-
-            var j;
-
-            function walk(holder, key) {
-=======
-         * Alias for backwards compatibility. See forEach
-         *
-         * @method forEach
-         */
-        each: function () {
-            InkArray.forEach.apply(InkArray, [].slice.call(arguments));
-        },
->>>>>>> 247f6ee0
 
 // The walk method is used to recursively walk the resulting structure so
 // that modifications can be made.
@@ -9198,7 +8705,6 @@
             return this;
         },
         /**
-<<<<<<< HEAD
          * Adds translation strings for this helper to use.
          *
          * @method append
@@ -9214,34 +8720,10 @@
             this._dicts.push( dict );
 
             this._dict = Ink.extendObj(this._dict , dict[ this._lang ] );
-=======
-         * Run a `map` function for each item in the array. The function will receive each item as argument and its return value will change the corresponding array item.
-         * @method map
-         * @param {Array} array     The array to map over
-         * @param {Function} map    The map function. Will take `(item, index, array)` and `this` will be the `context` argument.
-         * @param {Object} [context]    Object to be `this` in the map function.
-         *
-         * @example
-         *      InkArray.map([1, 2, 3, 4], function (item) {
-         *          return item + 1;
-         *      }); // -> [2, 3, 4, 5]
-         */
-        map: function (array, callback, context) {
-            if (arrayProto.map) {
-                return arrayProto.map.call(array, callback, context);
-            }
-            var mapped = new Array(len);
-            for (var i = 0, len = array.length >>> 0; i < len; i++) {
-                mapped[i] = callback.call(context, array[i], i, array);
-            }
-            return mapped;
-        },
->>>>>>> 247f6ee0
 
             return this;
         },
         /**
-<<<<<<< HEAD
          * Get the language code
          *
          * @returns {String} the language code for this instance
@@ -9265,82 +8747,10 @@
                     this._dict = Ink.extendObj( this._dict , this._dicts[ i ][ lang ] || { } );
                 }
             }
-=======
-         * Run a test function through all the input array. Items which pass the test function (for which the test function returned `true`) are kept in the array. Other items are removed.
-         * @param {Array} array
-         * @param {Function} test       A test function taking `(item, index, array)`
-         * @param {Object} [context]    Object to be `this` in the test function.
-         * @return filtered array
-         *
-         * @example
-         *      InkArray.filter([1, 2, 3, 4, 5], function (val) {
-         *          return val > 2;
-         *      })  // -> [3, 4, 5]
-         */
-        filter: function (array, test, context) {
-            if (arrayProto.filter) {
-                return arrayProto.filter.call(array, test, context);
-            }
-            var filtered = [],
-                val = null;
-            for (var i = 0, len = array.length; i < len; i++) {
-                val = array[i]; // it might be mutated
-                if (test.call(context, val, i, array)) {
-                    filtered.push(val);
-                }
-            }
-            return filtered;
-        },
-
-        /**
-         * Runs a callback function, which should return true or false.
-         * If one of the 'runs' returns true, it will return. Otherwise if none returns true, it will return false.
-         * See more at: https://developer.mozilla.org/en-US/docs/JavaScript/Reference/Global_Objects/Array/some (MDN)
-         *
-         * @method some
-         * @param {Array} arr The array you walk to iterate through
-         * @param {Function} cb The callback that will be called on the array's elements. It receives the value, the index and the array as arguments.
-         * @param {Object} Context object of the callback function
-         * @return {Boolean} True if the callback returns true at any point, false otherwise
-         * @public
-         * @static
-         * @example
-         *     Ink.requireModules(['Ink.Util.Array_1'], function( InkArray ){
-         *         var testArray1 = [ 10, 20, 50, 100, 30 ];
-         *         var testArray2 = [ 1, 2, 3, 4, 5 ];
-         *
-         *         function myTestFunction( value, index, arr ){
-         *             if( value > 90 ){
-         *                 return true;
-         *             }
-         *             return false;
-         *         }
-         *         console.log( InkArray.some( testArray1, myTestFunction, null ) ); // Result: true
-         *         console.log( InkArray.some( testArray2, myTestFunction, null ) ); // Result: false
-         *     });
-         */
-        some: function(arr, cb, context){
-
-            if (arr === null){
-                throw new TypeError('First argument is invalid.');
-            }
-
-            var t = Object(arr);
-            var len = t.length >>> 0;
-            if (typeof cb !== "function"){ throw new TypeError('Second argument must be a function.'); }
-
-            for (var i = 0; i < len; i++) {
-                if (i in t && cb.call(context, t[i], i, t)){ return true; }
-            }
-
-            return false;
-        },
->>>>>>> 247f6ee0
 
             return this;
         },
         /**
-<<<<<<< HEAD
          * Get the testMode
          *
          * @returns {Boolean} the testMode for this instance
@@ -10237,414 +9647,6 @@
                 case "Y":  /* A full numeric representation of a year, 4 digits; 1999  */
                     result[i] = jsDate.getFullYear();
                     break;
-=======
-         * Returns an array containing every item that is shared between the two given arrays
-         *
-         * @method intersect
-         * @param {Array} arr Array1 to be intersected with Array2
-         * @param {Array} arr Array2 to be intersected with Array1
-         * @return {Array} Empty array if one of the arrays is false (or do not intersect) | Array with the intersected values
-         * @public
-         * @static
-         * @example
-         *     Ink.requireModules(['Ink.Util.Array_1'], function( InkArray ){
-         *         var testArray1 = [ 'value1', 'value2', 'value3' ];
-         *         var testArray2 = [ 'value2', 'value3', 'value4', 'value5', 'value6' ];
-         *         console.log( InkArray.intersect( testArray1,testArray2 ) ); // Result: [ 'value2', 'value3' ]
-         *     });
-         */
-        intersect: function(arr1, arr2) {
-            if (!arr1 || !arr2 || arr1 instanceof Array === false || arr2 instanceof Array === false) {
-                return [];
-            }
-
-            var shared = [];
-            for (var i = 0, I = arr1.length; i<I; ++i) {
-                for (var j = 0, J = arr2.length; j < J; ++j) {
-                    if (arr1[i] === arr2[j]) {
-                        shared.push(arr1[i]);
-                    }
-                }
-            }
-
-            return shared;
-        },
-
-        /**
-         * Convert lists type to type array
-         *
-         * @method convert
-         * @param {Array} arr Array to be converted
-         * @return {Array} Array resulting of the conversion
-         * @public
-         * @static
-         * @example
-         *     Ink.requireModules(['Ink.Util.Array_1'], function( InkArray ){
-         *         var testArray = [ 'value1', 'value2' ];
-         *         testArray.myMethod = function(){
-         *             console.log('stuff');
-         *         }
-         *
-         *         console.log( InkArray.convert( testArray ) ); // Result: [ 'value1', 'value2' ]
-         *     });
-         */
-        convert: function(arr) {
-            return arrayProto.slice.call(arr || [], 0);
-        },
-
-        /**
-         * Insert value into the array on specified idx
-         *
-         * @method insert
-         * @param {Array} arr Array where the value will be inserted
-         * @param {Number} idx Index of the array where the value should be inserted
-         * @param {Mixed} value Value to be inserted
-         * @public
-         * @static
-         * @example
-         *     Ink.requireModules(['Ink.Util.Array_1'], function( InkArray ){
-         *         var testArray = [ 'value1', 'value2' ];
-         *         console.log( InkArray.insert( testArray, 1, 'value3' ) ); // Result: [ 'value1', 'value3', 'value2' ]
-         *     });
-         */
-        insert: function(arr, idx, value) {
-            arr.splice(idx, 0, value);
-        },
-
-        /**
-         * Remove a range of values from the array
-         *
-         * @method remove
-         * @param {Array} arr Array where the value will be inserted
-         * @param {Number} from Index of the array where the removal will start removing.
-         * @param {Number} rLen Number of items to be removed from the index onwards.
-         * @return {Array} An array with the remaining values
-         * @public
-         * @static
-         * @example
-         *     Ink.requireModules(['Ink.Util.Array_1'], function( InkArray ){
-         *         var testArray = [ 'value1', 'value2', 'value3', 'value4', 'value5' ];
-         *         console.log( InkArray.remove( testArray, 1, 3 ) ); // Result: [ 'value1', 'value4', 'value5' ]
-         *     });
-         */
-        remove: function(arr, from, rLen){
-            var output = [];
-
-            for(var i = 0, iLen = arr.length; i < iLen; i++){
-                if(i >= from && i < from + rLen){
-                    continue;
-                }
-
-                output.push(arr[i]);
-            }
-
-            return output;
-        }
-    };
-
-    return InkArray;
-
-});
-
-
-
-/**
- * @module Ink.Util.Date_1
- * @author inkdev AT sapo.pt
- * @version 1
- */
-Ink.createModule('Ink.Util.Date', '1', [], function() {
-
-    'use strict';
-
-    /**
-     * Class to provide the same features that php date does
-     *
-     * @class Ink.Util.Date
-     * @version 1
-     * @static
-     */
-    var InkDate = {
-
-        /**
-         * Function that returns the string representation of the month [PT only]
-         *
-         * @method _months
-         * @param {Number} index Month javascript (0 to 11)
-         * @return {String} The month's name
-         * @private
-         * @static
-         * @example
-         *     console.log( InkDate._months(0) ); // Result: Janeiro
-         */
-        _months: function(index){
-            var _m = ['Janeiro', 'Fevereiro', 'Março', 'Abril', 'Maio', 'Junho', 'Julho', 'Agosto', 'Setembro', 'Outubro', 'Novembro', 'Dezembro'];
-            return _m[index];
-        },
-
-        /**
-         * Function that returns the month [PT only] ( 0 to 11 )
-         *
-         * @method _iMonth
-         * @param {String} month Month javascript (0 to 11)
-         * @return {Number} The month's number
-         * @private
-         * @static
-         * @example
-         *     console.log( InkDate._iMonth('maio') ); // Result: 4
-         */
-        _iMonth : function( month )
-        {
-            if ( Number( month ) ) { return +month - 1; }
-            return {
-                'janeiro'   : 0  ,
-                'jan'       : 0  ,
-                'fevereiro' : 1  ,
-                'fev'       : 1  ,
-                'março'     : 2  ,
-                'mar'       : 2  ,
-                'abril'     : 3  ,
-                'abr'       : 3  ,
-                'maio'      : 4  ,
-                'mai'       : 4  ,
-                'junho'     : 5  ,
-                'jun'       : 5  ,
-                'julho'     : 6  ,
-                'jul'       : 6  ,
-                'agosto'    : 7  ,
-                'ago'       : 7  ,
-                'setembro'  : 8  ,
-                'set'       : 8  ,
-                'outubro'   : 9  ,
-                'out'       : 9  ,
-                'novembro'  : 10 ,
-                'nov'       : 10 ,
-                'dezembro'  : 11 ,
-                'dez'       : 11
-            }[ month.toLowerCase( ) ];
-        } ,
-
-        /**
-         * Function that returns the representation the day of the week [PT Only]
-         *
-         * @method _wDays
-         * @param {Number} index Week's day index
-         * @return {String} The week's day name
-         * @private
-         * @static
-         * @example
-         *     console.log( InkDate._wDays(0) ); // Result: Domingo
-         */
-        _wDays: function(index){
-            var _d = ['Domingo', 'Segunda', 'Terça', 'Quarta', 'Quinta', 'Sexta', 'Sábado'];
-            return _d[index];
-        },
-
-        /**
-         * Function that returns day of the week in javascript 1 to 7
-         *
-         * @method _iWeek
-         * @param {String} week Week's day name
-         * @return {Number} The week's day index
-         * @private
-         * @static
-         * @example
-         *     console.log( InkDate._iWeek('quarta') ); // Result: 3
-         */
-        _iWeek: function( week )
-        {
-            if ( Number( week ) ) { return +week || 7; }
-            return {
-                'segunda' : 1  ,
-                'seg'     : 1  ,
-                'terça'   : 2  ,
-                'ter'     : 2  ,
-                'quarta'  : 3  ,
-                'qua'     : 3  ,
-                'quinta'  : 4  ,
-                'qui'     : 4  ,
-                'sexta'   : 5  ,
-                'sex'     : 5  ,
-                'sábado'  : 6  ,
-                'sáb'     : 6  ,
-                'domingo' : 7  ,
-                'dom'     : 7
-            }[ week.toLowerCase( ) ];
-        },
-
-        /**
-         * Function that returns the number of days of a given month (m) on a given year (y)
-         *
-         * @method _daysInMonth
-         * @param {Number} _m Month
-         * @param {Number} _y Year
-         * @return {Number} Number of days of a give month on a given year
-         * @private
-         * @static
-         * @example
-         *     console.log( InkDate._daysInMonth(2,2013) ); // Result: 28
-         */
-        _daysInMonth: function(_m,_y){
-            var nDays;
-
-            if(_m===1 || _m===3 || _m===5 || _m===7 || _m===8 || _m===10 || _m===12)
-            {
-                nDays= 31;
-            }
-            else if ( _m===4 || _m===6 || _m===9 || _m===11)
-            {
-                nDays = 30;
-            }
-            else
-            {
-                if((_y%400===0) || (_y%4===0 && _y%100!==0))
-                {
-                    nDays = 29;
-                }
-                else
-                {
-                    nDays = 28;
-                }
-            }
-            return nDays;
-        },
-
-        /**
-         * Function that works exactly as php date() function
-         * Works like PHP 5.2.2 <a href="http://php.net/manual/en/function.date.php" target="_blank">PHP Date function</a>
-         *
-         * @method get
-         * @param {String}        format - as the string in which the date it will be formatted - mandatory
-         * @param {Date} [_date] - the date to format. If undefined it will do it on now() date. Can receive unix timestamp or a date object
-         * @return {String} Formatted date
-         * @public
-         * @static
-         * @example
-         *     <script>
-         *         Ink.requireModules( ['Ink.Util.Date_1'], function( InkDate ){
-         *             console.log( InkDate.get('Y-m-d') ); // Result (at the time of writing): 2013-05-07
-         *         });
-         *     </script>
-         */
-        get: function(format, _date){
-            /*jshint maxcomplexity:50 */
-            if(typeof(format) === 'undefined' || format === ''){
-                format = "Y-m-d";
-            }
-
-
-            var iFormat = format.split("");
-            var result = new Array(iFormat.length);
-            var escapeChar = "\\";
-            var jsDate;
-
-        if (typeof(_date) === 'undefined'){
-            jsDate = new Date();
-        } else if (typeof(_date)==='number'){
-            jsDate = new Date(_date*1000);
-        } else {
-            jsDate = new Date(_date);
-        }
-
-        var jsFirstDay, jsThisDay, jsHour;
-        /* This switch is presented in the same order as in php date function (PHP 5.2.2) */
-        for (var i = 0; i < iFormat.length; i++) {
-           switch(iFormat[i]) {
-                case escapeChar:
-                    result[i] = iFormat[i+1];
-                    i++;
-                    break;
-
-
-                /* DAY */
-                case "d":   /* Day of the month, 2 digits with leading zeros; ex: 01 to 31  */
-                    var jsDay = jsDate.getDate();
-                    result[i] = (String(jsDay).length > 1) ? jsDay : "0" + jsDay;
-                    break;
-
-                case "D":   /* A textual representation of a day, three letters; Seg to Dom */
-                    result[i] = this._wDays(jsDate.getDay()).substring(0, 3);
-                    break;
-
-                case "j":  /* Day of the month without leading zeros; ex: 1 to 31  */
-                    result[i] = jsDate.getDate();
-                    break;
-
-                case "l":   /* A full textual representation of the day of the week; Domingo to Sabado  */
-                    result[i] = this._wDays(jsDate.getDay());
-                    break;
-
-                case "N":  /* ISO-8601 numeric representation of the day of the week; 1 (Segunda) to 7 (Domingo)  */
-                    result[i] = jsDate.getDay() || 7;
-                    break;
-
-                case "S":  /* English ordinal suffix for the day of the month, 2 characters; st, nd, rd or th. Works well with j */
-                    var temp     = jsDate.getDate();
-                    var suffixes = ["st", "nd", "rd"];
-                    var suffix   = "";
-
-                    if (temp >= 11 && temp <= 13) {
-                        result[i] = "th";
-                    } else {
-                        result[i]  = (suffix = suffixes[String(temp).substr(-1) - 1]) ? (suffix) : ("th");
-                    }
-                    break;
-
-                case "w":    /* Numeric representation of the day of the week; 0 (for Sunday) through 6 (for Saturday) */
-                    result[i] = jsDate.getDay();
-                    break;
-
-                case "z":    /* The day of the year (starting from 0); 0 to 365 */
-                    jsFirstDay = Date.UTC(jsDate.getFullYear(), 0, 0);
-                    jsThisDay = Date.UTC(jsDate.getFullYear(), jsDate.getMonth(), jsDate.getDate());
-                    result[i] = Math.floor((jsThisDay - jsFirstDay) / (1000 * 60 * 60 * 24));
-                    break;
-
-                /* WEEK */
-                case "W":    /* ISO-8601 week number of year, weeks starting on Monday; ex: 42 (the 42nd week in the year)  */
-                    var jsYearStart = new Date( jsDate.getFullYear( ) , 0 , 1 );
-                    jsFirstDay = jsYearStart.getDay() || 7;
-
-                    var days = Math.floor( ( jsDate - jsYearStart ) / ( 24 * 60 * 60 * 1000 ) + 1 );
-
-                    result[ i ] = Math.ceil( ( days - ( 8 - jsFirstDay ) ) / 7 ) + 1;
-                    break;
-
-
-                /* MONTH */
-                case "F":   /* A full textual representation of a month, such as Janeiro or Marco; Janeiro a Dezembro */
-                    result[i] = this._months(jsDate.getMonth());
-                    break;
-
-                case "m":   /* Numeric representation of a month, with leading zeros; 01 to 12  */
-                    var jsMonth = String(jsDate.getMonth() + 1);
-                    result[i] = (jsMonth.length > 1) ? jsMonth : "0" + jsMonth;
-                    break;
-
-                case "M":   /* A short textual representation of a month, three letters; Jan a Dez */
-                    result[i] = this._months(jsDate.getMonth()).substring(0,3);
-                    break;
-
-                case "n":   /* Numeric representation of a month, without leading zeros; 1 a 12  */
-                    result[i] = jsDate.getMonth() + 1;
-                    break;
-
-                case "t":   /* Number of days in the given month; ex: 28 */
-                    result[i] = this._daysInMonth(jsDate.getMonth()+1,jsDate.getYear());
-                    break;
-
-                /* YEAR */
-                case "L":   /* Whether it's a leap year; 1 if it is a leap year, 0 otherwise.  */
-                    var jsYear = jsDate.getFullYear();
-                    result[i] = (jsYear % 4) ? false : ( (jsYear % 100) ?  true : ( (jsYear % 400) ? false : true  ) );
-                    break;
-
-                case "o":  /* ISO-8601 year number. This has the same value as Y, except that if the ISO week number (W) belongs to the previous or next year, that year is used instead.  */
-                    throw '"o" not implemented!';
-
-                case "Y":  /* A full numeric representation of a year, 4 digits; 1999  */
-                    result[i] = jsDate.getFullYear();
-                    break;
 
                 case "y":  /* A two digit representation of a year; 99  */
                     result[i] = String(jsDate.getFullYear()).substring(2);
@@ -11127,490 +10129,6 @@
     return InkDate;
 
 });
->>>>>>> 247f6ee0
-
-                case "y":  /* A two digit representation of a year; 99  */
-                    result[i] = String(jsDate.getFullYear()).substring(2);
-                    break;
-
-                /* TIME */
-                case "a":   /* Lowercase Ante meridiem and Post meridiem; am or pm */
-                    result[i] = (jsDate.getHours() < 12) ? "am" : "pm";
-                    break;
-
-                case "A":   /* Uppercase Ante meridiem and Post meridiem; AM or PM  */
-                    result[i] = (jsDate.getHours < 12) ? "AM" : "PM";
-                    break;
-
-                case "B":  /* Swatch Internet time; 000 through 999  */
-                    throw '"B" not implemented!';
-
-                case "g":   /* 12-hour format of an hour without leading zeros;  1 to 12 */
-                    jsHour = jsDate.getHours();
-                    result[i] = (jsHour <= 12) ? jsHour : (jsHour - 12);
-                    break;
-
-                case "G":   /* 24-hour format of an hour without leading zeros; 1 to 23 */
-                    result[i] = String(jsDate.getHours());
-                    break;
-
-                case "h":   /* 12-hour format of an hour with leading zeros; 01 to 12 */
-                    jsHour = String(jsDate.getHours());
-                    jsHour = (jsHour <= 12) ? jsHour : (jsHour - 12);
-                    result[i] = (jsHour.length > 1) ? jsHour : "0" + jsHour;
-                    break;
-
-                case "H":   /* 24-hour format of an hour with leading zeros; 01 to 24 */
-                    jsHour = String(jsDate.getHours());
-                    result[i] = (jsHour.length > 1) ? jsHour : "0" + jsHour;
-                    break;
-
-                case "i":   /* Minutes with leading zeros; 00 to 59 */
-                    var jsMinute  = String(jsDate.getMinutes());
-                    result[i] = (jsMinute.length > 1) ? jsMinute : "0" + jsMinute;
-                    break;
-
-                case "s":   /* Seconds with leading zeros; 00 to 59; */
-                    var jsSecond  = String(jsDate.getSeconds());
-                    result[i]  = (jsSecond.length > 1) ? jsSecond : "0" + jsSecond;
-                    break;
-
-                case "u":  /* Microseconds */
-                    throw '"u" not implemented!';
-
-
-                /* TIMEZONE */
-
-                case "e": /* Timezone identifier  */
-                    throw '"e" not implemented!';
-
-                case "I":   /*  "1" if Daylight Savings Time, "0" otherwise. Works only on the northern hemisphere */
-                    jsFirstDay = new Date(jsDate.getFullYear(), 0, 1);
-                    result[i] = (jsDate.getTimezoneOffset() !== jsFirstDay.getTimezoneOffset()) ? (1) : (0);
-                    break;
-
-                case "O":  /* Difference to Greenwich time (GMT) in hours */
-                    var jsMinZone = jsDate.getTimezoneOffset();
-                    var jsMinutes = jsMinZone % 60;
-                    jsHour = String(((jsMinZone - jsMinutes) / 60) * -1);
-
-                    if (jsHour.charAt(0) !== "-") {
-                        jsHour = "+" + jsHour;
-                    }
-
-                    jsHour = (jsHour.length === 3) ? (jsHour) : (jsHour.replace(/([+\-])(\d)/, "$1" + 0 + "$2"));
-                    result[i]  = jsHour + jsMinutes + "0";
-                    break;
-
-                case "P": /* Difference to Greenwich time (GMT) with colon between hours and minutes */
-                    throw '"P" not implemented!';
-
-                case "T": /* Timezone abbreviation */
-                    throw '"T" not implemented!';
-
-                case "Z": /* Timezone offset in seconds. The offset for timezones west of UTC is always negative, and for those east of UTC is always positive. */
-                    result[i] = jsDate.getTimezoneOffset() * 60;
-                    break;
-
-
-                /* FULL DATE/TIME  */
-
-                case "c": /* ISO 8601 date */
-                    throw '"c" not implemented!';
-
-                case "r": /* RFC 2822 formatted date  */
-                    var jsDayName = this._wDays(jsDate.getDay()).substr(0, 3);
-                    var jsMonthName = this._months(jsDate.getMonth()).substr(0, 3);
-                    result[i] = jsDayName + ", " + jsDate.getDate() + " " + jsMonthName + this.get(" Y H:i:s O",jsDate);
-                    break;
-
-                case "U":  /* Seconds since the Unix Epoch (January 1 1970 00:00:00 GMT)  */
-                    result[i] = Math.floor(jsDate.getTime() / 1000);
-                    break;
-
-                default:
-                    result[i] = iFormat[i];
-            }
-        }
-
-        return result.join('');
-
-        },
-
-        /**
-         * Functions that works like php date() function but return a date based on the formatted string
-         * Works like PHP 5.2.2 <a href="http://php.net/manual/en/function.date.php" target="_blank">PHP Date function</a>
-         *
-         * @method set
-         * @param {String} [format] As the string in which the date it will be formatted. By default is 'Y-m-d'
-         * @param {String} str_date The date formatted - Mandatory.
-         * @return {Date} Date object based on the formatted date
-         * @public
-         * @static
-         */
-        set : function( format , str_date ) {
-            if ( typeof str_date === 'undefined' ) { return ; }
-            if ( typeof format === 'undefined' || format === '' ) { format = "Y-m-d"; }
-
-            var iFormat = format.split("");
-            var result = new Array( iFormat.length );
-            var escapeChar = "\\";
-            var mList;
-
-            var objIndex = {
-                year  : undefined ,
-                month : undefined ,
-                day   : undefined ,
-                dayY  : undefined ,
-                dayW  : undefined ,
-                week  : undefined ,
-                hour  : undefined ,
-                hourD : undefined ,
-                min   : undefined ,
-                sec   : undefined ,
-                msec  : undefined ,
-                ampm  : undefined ,
-                diffM : undefined ,
-                diffH : undefined ,
-                date  : undefined
-            };
-
-            var matches = 0;
-
-<<<<<<< HEAD
-            /* This switch is presented in the same order as in php date function (PHP 5.2.2) */
-            for ( var i = 0; i < iFormat.length; i++) {
-                switch( iFormat[ i ] ) {
-                    case escapeChar:
-                        result[i]      = iFormat[ i + 1 ];
-                        i++;
-                        break;
-
-                    /* DAY */
-                    case "d":   /* Day of the month, 2 digits with leading zeros; ex: 01 to 31  */
-                        result[ i ]    = '(\\d{2})';
-                        objIndex.day   = { original : i , match : matches++ };
-                        break;
-
-                    case "j":  /* Day of the month without leading zeros; ex: 1 to 31  */
-                        result[ i ]    = '(\\d{1,2})';
-                        objIndex.day   = { original : i , match : matches++ };
-                        break;
-
-                    case "D":   /* A textual representation of a day, three letters; Seg to Dom */
-                        result[ i ]    = '([\\wá]{3})';
-                        objIndex.dayW  = { original : i , match : matches++ };
-                        break;
-
-                    case "l":   /* A full textual representation of the day of the week; Domingo to Sabado  */
-                        result[i]      = '([\\wá]{5,7})';
-                        objIndex.dayW  = { original : i , match : matches++ };
-                        break;
-
-                    case "N":  /* ISO-8601 numeric representation of the day of the week; 1 (Segunda) to 7 (Domingo)  */
-                        result[ i ]    = '(\\d)';
-                        objIndex.dayW  = { original : i , match : matches++ };
-                        break;
-
-                    case "w":    /* Numeric representation of the day of the week; 0 (for Sunday) through 6 (for Saturday) */
-                        result[ i ]    = '(\\d)';
-                        objIndex.dayW  = { original : i , match : matches++ };
-                        break;
-
-                    case "S":  /* English ordinal suffix for the day of the month, 2 characters; st, nd, rd or th. Works well with j */
-                        result[ i ]    = '\\w{2}';
-                        break;
-
-                    case "z":    /* The day of the year (starting from 0); 0 to 365 */
-                        result[ i ]    = '(\\d{1,3})';
-                        objIndex.dayY  = { original : i , match : matches++ };
-                        break;
-
-                    /* WEEK */
-                    case "W":    /* ISO-8601 week number of year, weeks starting on Monday; ex: 42 (the 42nd week in the year)  */
-                        result[ i ]    = '(\\d{1,2})';
-                        objIndex.week  = { original : i , match : matches++ };
-                        break;
-
-                    /* MONTH */
-                    case "F":   /* A full textual representation of a month, such as Janeiro or Marco; Janeiro a Dezembro */
-                        result[ i ]    = '([\\wç]{4,9})';
-                        objIndex.month = { original : i , match : matches++ };
-                        break;
-
-                    case "M":   /* A short textual representation of a month, three letters; Jan a Dez */
-                        result[ i ]    = '(\\w{3})';
-                        objIndex.month = { original : i , match : matches++ };
-                        break;
-
-                    case "m":   /* Numeric representation of a month, with leading zeros; 01 to 12  */
-                        result[ i ]    = '(\\d{2})';
-                        objIndex.month = { original : i , match : matches++ };
-                        break;
-
-                    case "n":   /* Numeric representation of a month, without leading zeros; 1 a 12  */
-                        result[ i ]    = '(\\d{1,2})';
-                        objIndex.month = { original : i , match : matches++ };
-                        break;
-
-                    case "t":   /* Number of days in the given month; ex: 28 */
-                        result[ i ]    = '\\d{2}';
-                        break;
-
-                    /* YEAR */
-                    case "L":   /* Whether it's a leap year; 1 if it is a leap year, 0 otherwise.  */
-                        result[ i ]    = '\\w{4,5}';
-                        break;
-
-                    case "o":  /* ISO-8601 year number. This has the same value as Y, except that if the ISO week number (W) belongs to the previous or next year, that year is used instead.  */
-                        throw '"o" not implemented!';
-
-                    case "Y":  /* A full numeric representation of a year, 4 digits; 1999  */
-                        result[ i ]    = '(\\d{4})';
-                        objIndex.year  = { original : i , match : matches++ };
-                        break;
-
-                    case "y":  /* A two digit representation of a year; 99  */
-                        result[ i ]    = '(\\d{2})';
-                        if ( typeof objIndex.year === 'undefined' || iFormat[ objIndex.year.original ] !== 'Y' ) {
-                            objIndex.year = { original : i , match : matches++ };
-                        }
-                        break;
-
-                    /* TIME */
-                    case "a":   /* Lowercase Ante meridiem and Post meridiem; am or pm */
-                        result[ i ]    = '(am|pm)';
-                        objIndex.ampm  = { original : i , match : matches++ };
-                        break;
-
-                    case "A":   /* Uppercase Ante meridiem and Post meridiem; AM or PM  */
-                        result[ i ]    = '(AM|PM)';
-                        objIndex.ampm  = { original : i , match : matches++ };
-                        break;
-
-                    case "B":  /* Swatch Internet time; 000 through 999  */
-                        throw '"B" not implemented!';
-
-                    case "g":   /* 12-hour format of an hour without leading zeros;  1 to 12 */
-                        result[ i ]    = '(\\d{1,2})';
-                        objIndex.hourD = { original : i , match : matches++ };
-                        break;
-
-                    case "G":   /* 24-hour format of an hour without leading zeros; 1 to 23 */
-                        result[ i ]    = '(\\d{1,2})';
-                        objIndex.hour  = { original : i , match : matches++ };
-                        break;
-
-                    case "h":   /* 12-hour format of an hour with leading zeros; 01 to 12 */
-                        result[ i ]    = '(\\d{2})';
-                        objIndex.hourD = { original : i , match : matches++ };
-                        break;
-
-                    case "H":   /* 24-hour format of an hour with leading zeros; 01 to 24 */
-                        result[ i ]    = '(\\d{2})';
-                        objIndex.hour  = { original : i , match : matches++ };
-                        break;
-
-                    case "i":   /* Minutes with leading zeros; 00 to 59 */
-                        result[ i ]    = '(\\d{2})';
-                        objIndex.min   = { original : i , match : matches++ };
-                        break;
-
-                    case "s":   /* Seconds with leading zeros; 00 to 59; */
-                        result[ i ]    = '(\\d{2})';
-                        objIndex.sec   = { original : i , match : matches++ };
-                        break;
-
-                    case "u":  /* Microseconds */
-                        throw '"u" not implemented!';
-
-                    /* TIMEZONE */
-                    case "e": /* Timezone identifier  */
-                        throw '"e" not implemented!';
-
-                    case "I":   /*  "1" if Daylight Savings Time, "0" otherwise. Works only on the northern hemisphere */
-                        result[i]      = '\\d';
-                        break;
-
-                    case "O":  /* Difference to Greenwich time (GMT) in hours */
-                        result[ i ]    = '([-+]\\d{4})';
-                        objIndex.diffH = { original : i , match : matches++ };
-                        break;
-
-                    case "P": /* Difference to Greenwich time (GMT) with colon between hours and minutes */
-                        throw '"P" not implemented!';
-
-                    case "T": /* Timezone abbreviation */
-                        throw '"T" not implemented!';
-
-                    case "Z": /* Timezone offset in seconds. The offset for timezones west of UTC is always negative, and for those east of UTC is always positive. */
-                        result[ i ]    = '(\\-?\\d{1,5})';
-                        objIndex.diffM = { original : i , match : matches++ };
-                        break;
-
-                    /* FULL DATE/TIME  */
-                    case "c": /* ISO 8601 date */
-                        throw '"c" not implemented!';
-
-                    case "r": /* RFC 2822 formatted date  */
-                        result[ i ]    = '([\\wá]{3}, \\d{1,2} \\w{3} \\d{4} \\d{2}:\\d{2}:\\d{2} [+\\-]\\d{4})';
-                        objIndex.date  = { original : i , match : matches++ };
-                        break;
-
-                    case "U":  /* Seconds since the Unix Epoch (January 1 1970 00:00:00 GMT)  */
-                        result[ i ]    = '(\\d{1,13})';
-                        objIndex.date  = { original : i , match : matches++ };
-                        break;
-
-                    default:
-                        result[ i ]    = iFormat[ i ];
-                }
-            }
-
-            var pattr = new RegExp( result.join('') );
-
-            try {
-                mList = str_date.match( pattr );
-                if ( !mList ) { return; }
-            }
-            catch ( e ) { return ; }
-
-            var _haveDatetime = typeof objIndex.date  !== 'undefined';
-
-            var _haveYear     = typeof objIndex.year  !== 'undefined';
-
-            var _haveYDay     = typeof objIndex.dayY  !== 'undefined';
-
-            var _haveDay      = typeof objIndex.day   !== 'undefined';
-            var _haveMonth    = typeof objIndex.month !== 'undefined';
-            var _haveMonthDay =  _haveMonth && _haveDay;
-            var _haveOnlyDay  = !_haveMonth && _haveDay;
-
-            var _haveWDay     = typeof objIndex.dayW  !== 'undefined';
-            var _haveWeek     = typeof objIndex.week  !== 'undefined';
-            var _haveWeekWDay =  _haveWeek && _haveWDay;
-            var _haveOnlyWDay = !_haveWeek && _haveWDay;
-
-            var _validDate    = _haveYDay || _haveMonthDay || !_haveYear && _haveOnlyDay || _haveWeekWDay || !_haveYear && _haveOnlyWDay;
-            var _noDate       = !_haveYear && !_haveYDay && !_haveDay && !_haveMonth && !_haveWDay && !_haveWeek;
-
-            var _haveHour12   = typeof objIndex.hourD !== 'undefined' && typeof objIndex.ampm !== 'undefined';
-            var _haveHour24   = typeof objIndex.hour  !== 'undefined';
-            var _haveHour     = _haveHour12 || _haveHour24;
-
-            var _haveMin      = typeof objIndex.min   !== 'undefined';
-            var _haveSec      = typeof objIndex.sec   !== 'undefined';
-            var _haveMSec     = typeof objIndex.msec  !== 'undefined';
-
-            var _haveMoreM    = !_noDate || _haveHour;
-            var _haveMoreS    = _haveMoreM || _haveMin;
-
-            var _haveDiffM    = typeof objIndex.diffM !== 'undefined';
-            var _haveDiffH    = typeof objIndex.diffH !== 'undefined';
-            //var _haveGMT      = _haveDiffM || _haveDiffH;
-            var hour;
-            var min;
-
-            if ( _haveDatetime ) {
-                if ( iFormat[ objIndex.date.original ] === 'U' ) {
-                    return new Date( +mList[ objIndex.date.match + 1 ] * 1000 );
-                }
-
-                var dList = mList[ objIndex.date.match + 1 ].match( /\w{3}, (\d{1,2}) (\w{3}) (\d{4}) (\d{2}):(\d{2}):(\d{2}) ([+\-]\d{4})/ );
-                hour  = +dList[ 4 ] + ( +dList[ 7 ].slice( 0 , 3 ) );
-                min   = +dList[ 5 ] + ( dList[ 7 ].slice( 0 , 1 ) + dList[ 7 ].slice( 3 ) ) / 100 * 60;
-
-                return new Date( dList[ 3 ] , this._iMonth( dList[ 2 ] ) , dList[ 1 ] , hour  , min , dList[ 6 ] );
-            }
-
-            var _d = new Date( );
-            var year;
-            var month;
-            var day;
-            var date;
-            var sec;
-            var msec;
-            var gmt;
-
-            if ( !_validDate && !_noDate ) { return ; }
-
-            if ( _validDate ) {
-                if ( _haveYear ) {
-                    var _y = _d.getFullYear( ) - 50 + '';
-                    year   = mList[ objIndex.year.match + 1 ];
-                    if ( iFormat[ objIndex.year.original ] === 'y' ) {
-                        year = +_y.slice( 0 , 2 ) + ( year >= ( _y ).slice( 2 ) ? 0 : 1 ) + year;
-                    }
-                } else {
-                    year = _d.getFullYear();
-                }
-
-                if ( _haveYDay ) {
-                    month = 0;
-                    day   = mList[ objIndex.dayY.match + 1 ];
-                } else if ( _haveDay ) {
-                    if ( _haveMonth ) {
-                        month = this._iMonth( mList[ objIndex.month.match + 1 ] );
-                    } else {
-                        month = _d.getMonth( );
-                    }
-
-                    day = mList[ objIndex.day.match + 1 ];
-                } else {
-                    month = 0;
-
-                    var week;
-                    if ( _haveWeek ) {
-                        week = mList[ objIndex.week.match + 1 ];
-                    } else {
-                        week = this.get( 'W' , _d );
-                    }
-
-                    day = ( week - 2 ) * 7 + ( 8 - ( ( new Date( year , 0 , 1 ) ).getDay( ) || 7 ) ) + this._iWeek( mList[ objIndex.week.match + 1 ] );
-                }
-
-                if ( month === 0 && day > 31 ) {
-                    var aux = new Date( year , month , day );
-                    month   = aux.getMonth( );
-                    day     = aux.getDate( );
-                }
-            }
-            else {
-                year  = _d.getFullYear( );
-                month = _d.getMonth( );
-                day   = _d.getDate( );
-            }
-
-            date = year + '-' + ( month + 1 ) + '-' + day + ' ';
-
-            if      ( _haveHour12 ) { hour = +mList[ objIndex.hourD.match + 1 ] + ( mList[ objIndex.ampm.match + 1 ] === 'pm' ? 12 : 0 ); }
-            else if ( _haveHour24 ) { hour = mList[ objIndex.hour.match + 1 ]; }
-            else if ( _noDate     ) { hour = _d.getHours( ); }
-            else                    { hour = '00'; }
-
-            if      (  _haveMin   ) { min  = mList[ objIndex.min.match + 1 ]; }
-            else if ( !_haveMoreM ) { min  = _d.getMinutes( ); }
-            else                    { min  = '00'; }
-
-            if      (  _haveSec   ) { sec  = mList[ objIndex.sec.match + 1 ]; }
-            else if ( !_haveMoreS ) { sec  = _d.getSeconds( ); }
-            else                    { sec  = '00'; }
-
-            if      ( _haveMSec )   { msec = mList[ objIndex.msec.match + 1 ]; }
-            else                    { msec = '000'; }
-
-            if      ( _haveDiffH )  { gmt  = mList[ objIndex.diffH.match + 1 ]; }
-            else if ( _haveDiffM )  { gmt  = String( -1 * mList[ objIndex.diffM.match + 1 ] / 60 * 100 ).replace( /^(\d)/ , '+$1' ).replace( /(^[\-+])(\d{3}$)/ , '$10$2' ); }
-            else                    { gmt  = '+0000'; }
-
-            return new Date( date + hour + ':' + min + ':' + sec + '.' + msec + gmt );
-        }
-    };
-
-
-    return InkDate;
-
-});
 
 /**
  * @module Ink.Util.Cookie_1
@@ -12046,1525 +10564,8 @@
                 if (! ('area' in bl) ) {
                     bl.area = bl.w * bl.h;
                 }
-=======
-/**
- * @module Ink.Util.I18n_1
- * @author inkdev AT sapo.pt
- */
-
-Ink.createModule('Ink.Util.I18n', '1', [], function () {
-    'use strict';
-
-    var pattrText = /\{(?:(\{.*?})|(?:%s:)?(\d+)|(?:%s)?|([\w-]+))}/g;
-
-    var funcOrVal = function( ret , args ) {
-        if ( typeof ret === 'function' ) {
-            return ret.apply(this, args);
-        } else if (typeof ret !== undefined) {
-            return ret;
-        } else {
-            return '';
-        }
-    };
-
-    /**
-     * Creates a new internationalization helper object
-     *
-     * @class Ink.Util.I18n
-     * @constructor
-     *
-     * @param {Object} dict object mapping language codes (in the form of `pt_PT`, `pt_BR`, `fr`, `en_US`, etc.) to their Object dictionaries.
-     *     @param {Object} dict.(dictionaries...) 
-     * @param {String} [lang='pt_PT'] language code of the target language
-     *
-     * @example
-     *      var dictionaries = {    // This could come from a JSONP request from your server
-     *          'pt_PT': {
-     *              'hello': 'olá',
-     *              'me': 'eu',
-     *              'i have a {} for you': 'tenho um {} para ti' // Old syntax using `{%s}` tokens still available
-     *          },
-     *          'pt_BR': {
-     *              'hello': 'oi',
-     *              'me': 'eu',
-     *              'i have a {} for you': 'tenho um {} para você'
-     *          }
-     *      };
-     *      Ink.requireModules(['Ink.Util.I18n_1'], function (I18n) {
-     *          var i18n = new I18n(dictionaries, 'pt_PT');
-     *          i18n.text('hello');  // returns 'olá'
-     *          i18n.text('i have a {} for you', 'IRON SWORD'); // returns 'tenho um IRON SWORD' para ti
-     *          
-     *          i18n.lang('pt_BR');  // Changes language. pt_BR dictionary is loaded
-     *          i18n.text('hello');  // returns 'oi'
-     *
-     *          i18n.lang('en_US');  // Missing language.
-     *          i18n.text('hello');  // returns 'hello'. If testMode is on, returns '[hello]'
-     *      });
-     *      
-     *  @example
-     *      // The old {%s} syntax from libsapo's i18n is still supported
-     *      i18n.text('hello, {%s}!', 'someone'); // -> 'olá, someone!'
-     */
-    var I18n = function( dict , lang , testMode ) {
-        if ( !( this instanceof I18n ) ) { return new I18n( dict , lang , testMode ); }
-
-        this.reset( )
-            .lang( lang )
-            .testMode( testMode )
-            .append( dict || { } , lang );
-    };
-
-    I18n.prototype = {
-        reset: function( ) {
-            this._dicts    = [ ];
-            this._dict     = { };
-            this._testMode = false;
-            this._lang     = this._gLang;
-
-            return this;
-        },
-        /**
-         * Adds translation strings for this helper to use.
-         *
-         * @method append
-         * @param {Object} dict object containing language objects identified by their language code
-         * @example
-         *     var i18n = new I18n({}, 'pt_PT');
-         *     i18n.append({'pt_PT': {
-         *         'sfraggles': 'braggles'
-         *     }});
-         *     i18n.text('sfraggles') // -> 'braggles'
-         */
-        append: function( dict ) {
-            this._dicts.push( dict );
-
-            this._dict = Ink.extendObj(this._dict , dict[ this._lang ] );
-
-            return this;
-        },
-        /**
-         * Get the language code
-         *
-         * @returns {String} the language code for this instance
-         * @method {String} lang
-         */
-        /**
-         * Set the language. If there are more dictionaries available in cache, they will be loaded.
-         *
-         * @method  lang
-         * @param   lang    {String} Language code to set this instance to.
-         */
-        lang: function( lang ) {
-            if ( !arguments.length ) { return this._lang; }
-
-            if ( lang && this._lang !== lang ) {
-                this._lang = lang;
-
-                this._dict = { };
-
-                for ( var i = 0, l = this._dicts.length; i < l; i++ ) {
-                    this._dict = Ink.extendObj( this._dict , this._dicts[ i ][ lang ] || { } );
-                }
-            }
-
-            return this;
-        },
-        /**
-         * Get the testMode
-         *
-         * @returns {Boolean} the testMode for this instance
-         * @method {Boolean} testMode
-         */
-        /**
-         * Sets or unsets test mode. In test mode, unknown strings are wrapped
-         * in `[ ... ]`. This is useful for debugging your application and
-         * making sure all your translation keys are in place.
-         *
-         * @method testMode
-         * @param {Boolean} bool boolean value to set the test mode to.
-         */
-        testMode: function( bool ) {
-            if ( !arguments.length ) { return !!this._testMode; }
-
-            if ( bool !== undefined  ) { this._testMode = !!bool; }
-
-            return this;
-        },
-
-        /**
-         * Return an arbitrary key from the current language dictionary
-         *
-         * @method getKey
-         * @param {String} key
-         * @return {Any} The object which happened to be in the current language dictionary on the given key.
-         *
-         * @example
-         *      _.getKey('astring'); // -> 'a translated string'
-         *      _.getKey('anobject'); // -> {'a': 'translated object'}
-         *      _.getKey('afunction'); // -> function () { return 'this is a localized function' }
-         */
-        getKey: function( key ) {
-            var ret;
-            var gLang = this._gLang;
-            var lang  = this._lang;
-    
-            if ( key in this._dict ) {
-                ret = this._dict[ key ];
-            } else {
-                I18n.lang( lang );
-    
-                ret = this._gDict[ key ];
-    
-                I18n.lang( gLang );
-            }
-    
-            return ret;
-        },
-
-        /**
-         * Given a translation key, return a translated string, with replaced parameters.
-         * When a translated string is not available, the original string is returned unchanged.
-         *
-         * @method {String} text
-         * @param {String} str key to look for in i18n dictionary (which is returned verbatim if unknown)
-         * @param {Object} [namedParms] named replacements. Replaces {named} with values in this object.
-         * @param {String} [arg1] replacement #1 (replaces first {} and all {1})
-         * @param {String} [arg2] replacement #2 (replaces second {} and all {2})
-         * @param {String} [argn...] replacement #n (replaces nth {} and all {n})
-         *
-         * @example
-         *      _('Gosto muito de {} e o céu é {}.', 'carros', 'azul');
-         *      // returns 'Gosto muito de carros e o céu é azul.'
-         *
-         * @example
-         *      _('O {1} é {2} como {2} é a cor do {3}.', 'carro', 'azul', 'FCP');
-         *      // returns 'O carro é azul como azul é o FCP.'
-         *
-         *  @example
-         *      _('O {person1} dava-se com a {person2}', {person1: 'coisinho', person2: 'coisinha'});
-         *      // -> 'O coisinho dava-se com a coisinha'
-         *
-         *  @example
-         *      // This is a bit more complex
-         *      var i18n = make().lang('pt_PT').append({
-         *          pt_PT: {
-         *              array: [1, 2],
-         *              object: {'a': '-a-', 'b': '-b-'},
-         *              func: function (a, b) {return '[[' + a + ',' + b + ']]';}
-         *          }
-         *      });
-         *      i18n.text('array', 0); // -> '1'
-         *      i18n.text('object', 'a'); // -> '-a-'
-         *      i18n.text('func', 'a', 'b'); // -> '[[a,b]]'
-         */
-        text: function( str /*, replacements...*/ ) {
-            if ( typeof str !== 'string' ) { return; } // Backwards-compat
-
-            var pars = Array.prototype.slice.call( arguments , 1 );
-            var idx = 0;
-            var isObj = typeof pars[ 0 ] === 'object';
-
-            var original = this.getKey( str );
-            if ( original === undefined ) { original = this._testMode ? '[' + str + ']' : str; }
-            if ( typeof original === 'number' ) { original += ''; }
-
-            if (typeof original === 'string') {
-                original = original.replace( pattrText , function( m , $1 , $2 , $3 ) {
-                    var ret =
-                        $1 ? $1 :
-                        $2 ? pars[ $2 - ( isObj ? 0 : 1 ) ] :
-                        $3 ? pars[ 0 ][ $3 ] || '' :
-                             pars[ (idx++) + ( isObj ? 1 : 0 ) ]
-                    return funcOrVal( ret , [idx].concat(pars) );
-                });
-                return original;
-            }
-             
-            return (
-                typeof original === 'function' ? original.apply( this , pars ) :
-                original instanceof Array      ? funcOrVal( original[ pars[ 0 ] ] , pars ) :
-                typeof original === 'object'   ? funcOrVal( original[ pars[ 0 ] ] , pars ) :
-                                                 '');
-        },
-
-        /**
-         * Given a singular string, a plural string, and a number, translates
-         * either the singular or plural string.
-         *
-         * @method ntext
-         * @return {String}
-         *
-         * @param {String} strSin   word to use when count is 1
-         * @param {String} strPlur  word to use otherwise
-         * @param {Number} count    number which defines which word to use
-         * @param [...]             extra arguments, to be passed to `text()`
-         *
-         * @example
-         *     i18n.ntext('platypus', 'platypuses', 1); // returns 'ornitorrinco'
-         *     i18n.ntext('platypus', 'platypuses', 2); // returns 'ornitorrincos'
-         * 
-         * @example
-         *     // The "count" argument is passed to text()
-         *     i18n.ntext('{} platypus', '{} platypuses', 1); // returns '1 ornitorrinco'
-         *     i18n.ntext('{} platypus', '{} platypuses', 2); // returns '2 ornitorrincos'
-         */
-        ntext: function( strSin , strPlur , count ) {
-            var pars = Array.prototype.slice.apply( arguments );
-            var original;
-
-            if ( pars.length === 2 && typeof strPlur === 'number' ) {
-                original = this.getKey( strSin );
-                if ( !( original instanceof Array ) ) { return ''; }
-
-                pars.splice( 0 , 1 );
-                original = original[ strPlur === 1 ? 0 : 1 ];
-            } else {
-                pars.splice( 0 , 2 );
-                original = count === 1 ? strSin : strPlur;
-            }
-
-            return this.text.apply( this , [ original ].concat( pars ) );
-        },
-
-        /**
-         * Returns the ordinal suffix of `num` (For example, 1 > 'st', 2 > 'nd', 5 > 'th', ...).
-         *
-         * This works by using transforms (in the form of Objects or Functions) passed into the
-         * function or found in the special key `_ordinals` in the active language dictionary.
-         *
-         * @method ordinal
-         *
-         * @param {Number}          num             Input number
-         * 
-         * @param {Object|Function} [options={}]
-         *
-         *    Maps for translating. Each of these options' fallback is found in the current
-         *    language's dictionary. The lookup order is the following:
-         *   
-         *        1. `exceptions`
-         *        2. `byLastDigit`
-         *        3. `default`
-         *   
-         *    Each of these may be either an `Object` or a `Function`. If it's a function, it
-         *    is called (with `number` and `digit` for any function except for byLastDigit,
-         *    which is called with the `lastDigit` of the number in question), and if the
-         *    function returns a string, that is used. If it's an object, the property is
-         *    looked up using `[...]`. If what is found is a string, it is used.
-         *
-         * @param {Object|Function} [options.byLastDigit={}]
-         *    If the language requires the last digit to be considered, mappings of last digits
-         *    to ordinal suffixes can be created here.
-         *
-         * @param {Object|Function} [options.exceptions={}]
-         *    Map unique, special cases to their ordinal suffixes.
-         *
-         * @returns {String}        Ordinal suffix for `num`.
-         *
-         * @example
-         *     var i18n = new I18n({
-         *         pt_PT: {  // 1º, 2º, 3º, 4º, ...
-         *             _ordinal: {  // The _ordinals key each translation dictionary is special.
-         *                 'default': "º" // Usually the suffix is "º" in portuguese...
-         *             }
-         *         },
-         *         fr: {  // 1er, 2e, 3e, 4e, ...
-         *             _ordinal: {  // The _ordinals key is special.
-         *                 'default': "e", // Usually the suffix is "e" in french...
-         *                 exceptions: {
-         *                     1: "er"   // ... Except for the number one.
-         *                 }
-         *             }
-         *         },
-         *         en_US: {  // 1st, 2nd, 3rd, 4th, ..., 11th, 12th, ... 21st, 22nd...
-         *             _ordinal: {
-         *                 'default': "th",// Usually the digit is "th" in english...
-         *                 byLastDigit: {
-         *                     1: "st",  // When the last digit is 1, use "th"...
-         *                     2: "nd",  // When the last digit is 2, use "nd"...
-         *                     3: "rd"   // When the last digit is 3, use "rd"...
-         *                 },
-         *                 exceptions: { // But these numbers are special
-         *                     0: "",
-         *                     11: "th",
-         *                     12: "th",
-         *                     13: "th"
-         *                 }
-         *             }
-         *         }
-         *     }, 'pt_PT');
-         *
-         *     i18n.ordinal(1);    // returns 'º'
-         *     i18n.ordinal(2);    // returns 'º'
-         *     i18n.ordinal(11);   // returns 'º'
-         * 
-         *     i18n.lang('fr');
-         *     i18n.ordinal(1);    // returns 'er'
-         *     i18n.ordinal(2);    // returns 'e'
-         *     i18n.ordinal(11);   // returns 'e'
-         *
-         *     i18n.lang('en_US');
-         *     i18n.ordinal(1);    // returns 'st'
-         *     i18n.ordinal(2);    // returns 'nd'
-         *     i18n.ordinal(12);   // returns 'th'
-         *     i18n.ordinal(22);   // returns 'nd'
-         *     i18n.ordinal(3);    // returns 'rd'
-         *     i18n.ordinal(4);    // returns 'th'
-         *     i18n.ordinal(5);    // returns 'th'
-         *
-         **/
-        ordinal: function( num ) {
-            if ( num === undefined ) { return ''; }
-
-            var lastDig = +num.toString( ).slice( -1 );
-
-            var ordDict  = this.getKey( '_ordinals' );
-            if ( ordDict === undefined ) { return ''; }
-
-            if ( typeof ordDict === 'string' ) { return ordDict; }
-
-            var ret;
-
-            if ( typeof ordDict === 'function' ) {
-                ret = ordDict( num , lastDig );
-
-                if ( typeof ret === 'string' ) { return ret; }
-            }
-
-            if ( 'exceptions' in ordDict ) {
-                ret = typeof ordDict.exceptions === 'function' ? ordDict.exceptions( num , lastDig ) :
-                      num in ordDict.exceptions                ? funcOrVal( ordDict.exceptions[ num ] , [num , lastDig] ) :
-                                                                 undefined;
-
-                if ( typeof ret === 'string' ) { return ret; }
-            }
-
-            if ( 'byLastDigit' in ordDict ) {
-                ret = typeof ordDict.byLastDigit === 'function' ? ordDict.byLastDigit( lastDig , num ) :
-                      lastDig in ordDict.byLastDigit            ? funcOrVal( ordDict.byLastDigit[ lastDig ] , [lastDig , num] ) :
-                                                                  undefined;
-
-                if ( typeof ret === 'string' ) { return ret; }
-            }
-
-            if ( 'default' in ordDict ) {
-                ret = funcOrVal( ordDict['default'] , [ num , lastDig ] );
-
-                if ( typeof ret === 'string' ) { return ret; }
-            }
-
-            return '';
-        },
-
-        /**
-         * Returns an alias to `text()`, for convenience. The resulting function is
-         * traditionally assigned to "_".
-         *
-         * @method alias
-         * @returns {Function} an alias to `text()`. You can also access the rest of the translation API through this alias.
-         *
-         * @example
-         *     var i18n = new I18n({
-         *         'pt_PT': {
-         *             'hi': 'olá',
-         *             '{} day': '{} dia',
-         *             '{} days': '{} dias',
-         *             '_ordinals': {
-         *                 'default': 'º'
-         *             }
-         *         }
-         *     }, 'pt_PT');
-         *     var _ = i18n.alias();
-         *     _('hi');  // -> 'olá'
-         *     _('{} days', 3);  // -> '3 dias'
-         *     _.ntext('{} day', '{} days', 2);  // -> '2 dias'
-         *     _.ntext('{} day', '{} days', 1);  // -> '1 dia'
-         *     _.ordinal(3);  // -> 'º'
-         */
-        alias: function( ) {
-            var ret      = Ink.bind( I18n.prototype.text     , this );
-            ret.ntext    = Ink.bind( I18n.prototype.ntext    , this );
-            ret.append   = Ink.bind( I18n.prototype.append   , this );
-            ret.ordinal  = Ink.bind( I18n.prototype.ordinal  , this );
-            ret.testMode = Ink.bind( I18n.prototype.testMode , this );
-
-            return ret;
-        }
-    };
-
-    /**
-     * @static
-     * @method I18n.reset
-     *
-     * Reset I18n global state (global dictionaries, and default language for instances)
-     **/
-    I18n.reset = function( ) {
-        I18n.prototype._gDicts = [ ];
-        I18n.prototype._gDict  = { };
-        I18n.prototype._gLang  = 'pt_PT';
-    };
-    I18n.reset( );
-
-    /**
-     * @static
-     * @method I18n.append
-     *
-     * @param dict {Object}     Dictionary to be added
-     * @param lang {String}     Language to be added to
-     *
-     * Add a dictionary to be used in all I18n instances for the corresponding language
-     */
-    I18n.append = function( dict , lang ) {
-        if ( lang ) {
-            if ( !( lang in dict ) ) {
-                var obj = { };
-
-                obj[ lang ] = dict;
-
-                dict = obj;
-            }
-
-            if ( lang !== I18n.prototype._gLang ) { I18n.lang( lang ); }
-        }
-
-        I18n.prototype._gDicts.push( dict );
-
-        Ink.extendObj( I18n.prototype._gDict , dict[ I18n.prototype._gLang ] );
-    };
-
-    /**
-     * @static
-     * @method I18n.lang
-     * 
-     * @param lang {String} String in the format `"pt_PT"`, `"fr"`, etc.
-     *
-     * Set global default language of I18n instances to `lang`
-     */
-    /**
-     * @static
-     * @method I18n.lang
-     *
-     * Get the current default language of I18n instances.
-     *
-     * @return {String} language code
-     */
-    I18n.lang = function( lang ) {
-        if ( !arguments.length ) { return I18n.prototype._gLang; }
-
-        if ( lang && I18n.prototype._gLang !== lang ) {
-            I18n.prototype._gLang = lang;
-
-            I18n.prototype._gDict = { };
-
-            for ( var i = 0, l = I18n.prototype._gDicts.length; i < l; i++ ) {
-                Ink.extendObj( I18n.prototype._gDict , I18n.prototype._gDicts[ i ][ lang ] || { } );
-            }
-        }
-    };
-    
-    return I18n;
-});
-
-/**
- * @module Ink.Util.Cookie_1
- * @author inkdev AT sapo.pt
- * @version 1
- */
-Ink.createModule('Ink.Util.Cookie', '1', [], function() {
-
-    'use strict';
-
-    /**
-     * Utilities for Cookie handling
-     *
-     * @class Ink.Util.Cookie
-     * @version 1
-     * @static
-     */
-    var Cookie = {
-
-        /**
-         * Gets an object with current page cookies
-         *
-         * @method get
-         * @param {String} name
-         * @return {String|Object} If the name is specified, it returns the value related to that property. Otherwise it returns the full cookie object
-         * @public
-         * @static
-         * @example
-         *     Ink.requireModules(['Ink.Util.Cookie_1'], function( InkCookie ){
-         *         var myCookieValue = InkCookie.get('someVarThere');
-         *         console.log( myCookieValue ); // This will output the value of the cookie 'someVarThere', from the cookie object.
-         *     });
-         */
-        get: function(name)
-        {
-            var cookie = document.cookie || false;
-
-            var _Cookie = {};
-            if(cookie) {
-                cookie = cookie.replace(new RegExp("; ", "g"), ';');
-                var aCookie = cookie.split(';');
-                var aItem = [];
-                if(aCookie.length > 0) {
-                    for(var i=0; i < aCookie.length; i++) {
-                        aItem = aCookie[i].split('=');
-                        if(aItem.length === 2) {
-                            _Cookie[aItem[0]] = decodeURIComponent(aItem[1]);
-                        }
-                        aItem = [];
-                    }
-                }
-            }
-            if(name) {
-                if(typeof(_Cookie[name]) !== 'undefined') {
-                    return _Cookie[name];
-                } else {
-                    return null;
-                }
-            }
-            return _Cookie;
-        },
-
-        /**
-         * Sets a cookie
-         *
-         * @method set
-         * @param {String} name Cookie name
-         * @param {String} value Cookie value
-         * @param {Number} [expires] Number to add to current Date in seconds
-         * @param {String} [path] Path to sets cookie (default '/')
-         * @param {String} [domain] Domain to sets cookie (default current hostname)
-         * @param {Boolean} [secure] True if wants secure, default 'false'
-         * @public
-         * @static
-         * @example
-         *     Ink.requireModules(['Ink.Util.Cookie_1'], function( InkCookie ){
-         *         var expireDate = new Date( 2014,00,01, 0,0,0);
-         *         InkCookie.set( 'someVarThere', 'anyValueHere', expireDate.getTime() );
-         *     });
-         */
-        set: function(name, value, expires, path, domain, secure)
-        {
-            var sName;
-            if(!name || value===false || typeof(name) === 'undefined' || typeof(value) === 'undefined') {
-                return false;
-            } else {
-                sName = name+'='+encodeURIComponent(value);
-            }
-            var sExpires = false;
-            var sPath = false;
-            var sDomain = false;
-            var sSecure = false;
-
-            if(expires && typeof(expires) !== 'undefined' && !isNaN(expires)) {
-                var oDate = new Date();
-                var sDate = (parseInt(Number(oDate.valueOf()), 10) + (Number(parseInt(expires, 10)) * 1000));
-
-                var nDate = new Date(sDate);
-                var expiresString = nDate.toGMTString();
-
-                var re = new RegExp("([^\\s]+)(\\s\\d\\d)\\s(\\w\\w\\w)\\s(.*)");
-                expiresString = expiresString.replace(re, "$1$2-$3-$4");
-
-                sExpires = 'expires='+expiresString;
-            } else {
-                if(typeof(expires) !== 'undefined' && !isNaN(expires) && Number(parseInt(expires, 10))===0) {
-                    sExpires = '';
-                } else {
-                    sExpires = 'expires=Thu, 01-Jan-2037 00:00:01 GMT';
-                }
-            }
-
-            if(path && typeof(path) !== 'undefined') {
-                sPath = 'path='+path;
-            } else {
-                sPath = 'path=/';
-            }
-
-            if(domain && typeof(domain) !== 'undefined') {
-                sDomain = 'domain='+domain;
-            } else {
-                var portClean = new RegExp(":(.*)");
-                sDomain = 'domain='+window.location.host;
-                sDomain = sDomain.replace(portClean,"");
-            }
-
-            if(secure && typeof(secure) !== 'undefined') {
-                sSecure = secure;
-            } else {
-                sSecure = false;
-            }
-
-            document.cookie = sName+'; '+sExpires+'; '+sPath+'; '+sDomain+'; '+sSecure;
-        },
-
-        /**
-         * Delete a cookie
-         *
-         * @method remove
-         * @param {String} cookieName Cookie name
-         * @param {String} [path] Path of the cookie (default '/')
-         * @param {String} [domain] Domain of the cookie (default current hostname)
-         * @public
-         * @static
-         * @example
-         *     Ink.requireModules(['Ink.Util.Cookie_1'], function( InkCookie ){
-         *         InkCookie.remove( 'someVarThere' );
-         *     });
-         */
-        remove: function(cookieName, path, domain)
-        {
-            //var expiresDate = 'Thu, 01-Jan-1970 00:00:01 GMT';
-            var sPath = false;
-            var sDomain = false;
-            var expiresDate = -999999999;
-
-            if(path && typeof(path) !== 'undefined') {
-                sPath = path;
-            } else {
-                sPath = '/';
-            }
-
-            if(domain && typeof(domain) !== 'undefined') {
-                sDomain = domain;
-            } else {
-                sDomain = window.location.host;
-            }
-
-            this.set(cookieName, 'deleted', expiresDate, sPath, sDomain);
-        }
-    };
-
-    return Cookie;
-
-});
-
-/**
- * @module Ink.Util.String_1
- * @author inkdev AT sapo.pt
- * @version 1
- */
-Ink.createModule('Ink.Util.String', '1', [], function() {
-
-    'use strict';
-
-    /**
-     * String Manipulation Utilities
-     *
-     * @class Ink.Util.String
-     * @version 1
-     * @static
-     */
-    var InkUtilString = {
-
-        /**
-         * List of special chars
-         * 
-         * @property _chars
-         * @type {Array}
-         * @private
-         * @readOnly
-         * @static
-         */
-        _chars: ['&','à','á','â','ã','ä','å','æ','ç','è','é',
-                'ê','ë','ì','í','î','ï','ð','ñ','ò','ó','ô',
-                'õ','ö','ø','ù','ú','û','ü','ý','þ','ÿ','À',
-                'Á','Â','Ã','Ä','Å','Æ','Ç','È','É','Ê','Ë',
-                'Ì','Í','Î','Ï','Ð','Ñ','Ò','Ó','Ô','Õ','Ö',
-                'Ø','Ù','Ú','Û','Ü','Ý','Þ','€','\"','ß','<',
-                '>','¢','£','¤','¥','¦','§','¨','©','ª','«',
-                '¬','\xad','®','¯','°','±','²','³','´','µ','¶',
-                '·','¸','¹','º','»','¼','½','¾'],
-
-        /**
-         * List of the special characters' html entities
-         * 
-         * @property _entities
-         * @type {Array}
-         * @private
-         * @readOnly
-         * @static
-         */
-        _entities: ['amp','agrave','aacute','acirc','atilde','auml','aring',
-                    'aelig','ccedil','egrave','eacute','ecirc','euml','igrave',
-                    'iacute','icirc','iuml','eth','ntilde','ograve','oacute',
-                    'ocirc','otilde','ouml','oslash','ugrave','uacute','ucirc',
-                    'uuml','yacute','thorn','yuml','Agrave','Aacute','Acirc',
-                    'Atilde','Auml','Aring','AElig','Ccedil','Egrave','Eacute',
-                    'Ecirc','Euml','Igrave','Iacute','Icirc','Iuml','ETH','Ntilde',
-                    'Ograve','Oacute','Ocirc','Otilde','Ouml','Oslash','Ugrave',
-                    'Uacute','Ucirc','Uuml','Yacute','THORN','euro','quot','szlig',
-                    'lt','gt','cent','pound','curren','yen','brvbar','sect','uml',
-                    'copy','ordf','laquo','not','shy','reg','macr','deg','plusmn',
-                    'sup2','sup3','acute','micro','para','middot','cedil','sup1',
-                    'ordm','raquo','frac14','frac12','frac34'],
-
-        /**
-         * List of accented chars
-         * 
-         * @property _accentedChars
-         * @type {Array}
-         * @private
-         * @readOnly
-         * @static
-         */
-        _accentedChars:['à','á','â','ã','ä','å',
-                        'è','é','ê','ë',
-                        'ì','í','î','ï',
-                        'ò','ó','ô','õ','ö',
-                        'ù','ú','û','ü',
-                        'ç','ñ',
-                        'À','Á','Â','Ã','Ä','Å',
-                        'È','É','Ê','Ë',
-                        'Ì','Í','Î','Ï',
-                        'Ò','Ó','Ô','Õ','Ö',
-                        'Ù','Ú','Û','Ü',
-                        'Ç','Ñ'],
-
-        /**
-         * List of the accented chars (above), but without the accents
-         * 
-         * @property _accentedRemovedChars
-         * @type {Array}
-         * @private
-         * @readOnly
-         * @static
-         */
-        _accentedRemovedChars:['a','a','a','a','a','a',
-                               'e','e','e','e',
-                               'i','i','i','i',
-                               'o','o','o','o','o',
-                               'u','u','u','u',
-                               'c','n',
-                               'A','A','A','A','A','A',
-                               'E','E','E','E',
-                               'I','I','I','I',
-                               'O','O','O','O','O',
-                               'U','U','U','U',
-                               'C','N'],
-        /**
-         * Object that contains the basic HTML unsafe chars, as keys, and their HTML entities as values
-         * 
-         * @property _htmlUnsafeChars
-         * @type {Object}
-         * @private
-         * @readOnly
-         * @static
-         */
-        _htmlUnsafeChars:{'<':'&lt;','>':'&gt;','&':'&amp;','"':'&quot;',"'":'&apos;'},
-
-        /**
-         * Convert first letter of a word to upper case <br />
-         * If param as more than one word, it converts first letter of all words that have more than 2 letters
-         *
-         * @method ucFirst
-         * @param {String} string
-         * @param {Boolean} [firstWordOnly=false] capitalize only first word.
-         * @return {String} string camel cased
-         * @public
-         * @static
-         *
-         * @example
-         *      InkString.ucFirst('hello world'); // -> 'Hello World'
-         *      InkString.ucFirst('hello world', true); // -> 'Hello world'
-         */
-        ucFirst: function(string, firstWordOnly) {
-            var replacer = firstWordOnly ? /(^|\s)(\w)(\S{2,})/ : /(^|\s)(\w)(\S{2,})/g;
-            return string ? String(string).replace(replacer, function(_, $1, $2, $3){
-                return $1 + $2.toUpperCase() + $3.toLowerCase();
-            }) : string;
-        },
-
-        /**
-         * Remove spaces and new line from biggin and ends of string
-         *
-         * @method trim
-         * @param {String} string
-         * @return {String} string trimmed
-         * @public
-         * @static
-         */
-        trim: function(string)
-        {
-            if (typeof string === 'string') {
-                return string.replace(/^\s+|\s+$|\n+$/g, '');
-            }
-            return string;
-        },
-
-        /**
-         * Removes HTML tags of string
-         *
-         * @method stripTags
-         * @param {String} string
-         * @param {String} allowed
-         * @return {String} String stripped from HTML tags, leaving only the allowed ones (if any)
-         * @public
-         * @static
-         * @example
-         *     <script>
-         *          var myvar='isto e um texto <b>bold</b> com imagem <img src=""> e br <br /> um <p>paragrafo</p>';
-         *          SAPO.Utility.String.stripTags(myvar, 'b,u');
-         *     </script>
-         */
-        stripTags: function(string, allowed)
-        {
-            if (allowed && typeof allowed === 'string') {
-                var aAllowed = InkUtilString.trim(allowed).split(',');
-                var aNewAllowed = [];
-                var cleanedTag = false;
-                for(var i=0; i < aAllowed.length; i++) {
-                    if(InkUtilString.trim(aAllowed[i]) !== '') {
-                        cleanedTag = InkUtilString.trim(aAllowed[i].replace(/(\<|\>)/g, '').replace(/\s/, ''));
-                        aNewAllowed.push('(<'+cleanedTag+'\\s[^>]+>|<(\\s|\\/)?(\\s|\\/)?'+cleanedTag+'>)');
-                    }
-                }
-                var strAllowed = aNewAllowed.join('|');
-                var reAllowed = new RegExp(strAllowed, "i");
-
-                var aFoundTags = string.match(new RegExp("<[^>]*>", "g"));
-
-                for(var j=0; j < aFoundTags.length; j++) {
-                    if(!aFoundTags[j].match(reAllowed)) {
-                        string = string.replace((new RegExp(aFoundTags[j], "gm")), '');
-                    }
-                }
-                return string;
-            } else {
-                return string.replace(/\<[^\>]+\>/g, '');
-            }
-        },
-
-        /**
-         * Convert listed characters to HTML entities
-         *
-         * @method htmlEntitiesEncode
-         * @param {String} string
-         * @return {String} string encoded
-         * @public
-         * @static
-         */
-        htmlEntitiesEncode: function(string)
-        {
-            if (string && string.replace) {
-                var re = false;
-                for (var i = 0; i < InkUtilString._chars.length; i++) {
-                    re = new RegExp(InkUtilString._chars[i], "gm");
-                    string = string.replace(re, '&' + InkUtilString._entities[i] + ';');
-                }
-            }
-            return string;
-        },
-
-        /**
-         * Convert listed HTML entities to character
-         *
-         * @method htmlEntitiesDecode
-         * @param {String} string
-         * @return {String} string decoded
-         * @public
-         * @static
-         */
-        htmlEntitiesDecode: function(string)
-        {
-            if (string && string.replace) {
-                var re = false;
-                for (var i = 0; i < InkUtilString._entities.length; i++) {
-                    re = new RegExp("&"+InkUtilString._entities[i]+";", "gm");
-                    string = string.replace(re, InkUtilString._chars[i]);
-                }
-                string = string.replace(/&#[^;]+;?/g, function($0){
-                    if ($0.charAt(2) === 'x') {
-                        return String.fromCharCode(parseInt($0.substring(3), 16));
-                    }
-                    else {
-                        return String.fromCharCode(parseInt($0.substring(2), 10));
-                    }
-                });
-            }
-            return string;
-        },
-
-        /**
-         * Encode a string to UTF8
-         *
-         * @method utf8Encode
-         * @param {String} string
-         * @return {String} string utf8 encoded
-         * @public
-         * @static
-         */
-        utf8Encode: function(string)
-        {
-            string = string.replace(/\r\n/g,"\n");
-            var utfstring = "";
-
-            for (var n = 0; n < string.length; n++) {
-
-                var c = string.charCodeAt(n);
-
-                if (c < 128) {
-                    utfstring += String.fromCharCode(c);
-                }
-                else if((c > 127) && (c < 2048)) {
-                    utfstring += String.fromCharCode((c >> 6) | 192);
-                    utfstring += String.fromCharCode((c & 63) | 128);
-                }
-                else {
-                    utfstring += String.fromCharCode((c >> 12) | 224);
-                    utfstring += String.fromCharCode(((c >> 6) & 63) | 128);
-                    utfstring += String.fromCharCode((c & 63) | 128);
-                }
-
-            }
-            return utfstring;
-        },
-
-        /**
-         * Make a string shorter without cutting words
-         *
-         * @method shortString
-         * @param {String} str
-         * @param {Number} n - number of chars of the short string
-         * @return {String} string shortened
-         * @public
-         * @static
-         */
-        shortString: function(str,n) {
-          var words = str.split(' ');
-          var resultstr = '';
-          for(var i = 0; i < words.length; i++ ){
-            if((resultstr + words[i] + ' ').length>=n){
-              resultstr += '&hellip;';
-              break;
-              }
-            resultstr += words[i] + ' ';
-            }
-          return resultstr;
-        },
-
-        /**
-         * Truncates a string, breaking words and adding ... at the end
-         *
-         * @method truncateString
-         * @param {String} str
-         * @param {Number} length - length limit for the string. String will be
-         *        at most this big, ellipsis included.
-         * @return {String} string truncated
-         * @public
-         * @static
-         */
-        truncateString: function(str, length) {
-            if(str.length - 1 > length) {
-                return str.substr(0, length - 1) + "\u2026";
-            } else {
-                return str;
-            }
-        },
-
-        /**
-         * Decode a string from UTF8
-         *
-         * @method utf8Decode
-         * @param {String} string
-         * @return {String} string utf8 decoded
-         * @public
-         * @static
-         */
-        utf8Decode: function(utfstring)
-        {
-            var string = "";
-            var i = 0, c = 0, c2 = 0, c3 = 0;
-
-            while ( i < utfstring.length ) {
-
-                c = utfstring.charCodeAt(i);
-
-                if (c < 128) {
-                    string += String.fromCharCode(c);
-                    i++;
-                }
-                else if((c > 191) && (c < 224)) {
-                    c2 = utfstring.charCodeAt(i+1);
-                    string += String.fromCharCode(((c & 31) << 6) | (c2 & 63));
-                    i += 2;
-                }
-                else {
-                    c2 = utfstring.charCodeAt(i+1);
-                    c3 = utfstring.charCodeAt(i+2);
-                    string += String.fromCharCode(((c & 15) << 12) | ((c2 & 63) << 6) | (c3 & 63));
-                    i += 3;
-                }
-
-            }
-            return string;
-        },
-
-        /**
-         * Convert all accented chars to char without accent.
-         *
-         * @method removeAccentedChars
-         * @param {String} string
-         * @return {String} string without accented chars
-         * @public
-         * @static
-         */
-        removeAccentedChars: function(string)
-        {
-            var newString = string;
-            var re = false;
-            for (var i = 0; i < InkUtilString._accentedChars.length; i++) {
-                re = new RegExp(InkUtilString._accentedChars[i], "gm");
-                newString = newString.replace(re, '' + InkUtilString._accentedRemovedChars[i] + '');
-            }
-            return newString;
-        },
-
-        /**
-         * Count the number of occurrences of a specific needle in a haystack
-         *
-         * @method substrCount
-         * @param {String} haystack
-         * @param {String} needle
-         * @return {Number} Number of occurrences
-         * @public
-         * @static
-         */
-        substrCount: function(haystack,needle)
-        {
-            return haystack ? haystack.split(needle).length - 1 : 0;
-        },
-
-        /**
-         * Eval a JSON string to a JS object
-         *
-         * @method evalJSON
-         * @param {String} strJSON
-         * @param {Boolean} sanitize
-         * @return {Object} JS Object
-         * @public
-         * @static
-         */
-        evalJSON: function(strJSON, sanitize) {
-            /* jshint evil:true */
-            if( (typeof sanitize === 'undefined' || sanitize === null) || InkUtilString.isJSON(strJSON)) {
-                try {
-                    if(typeof(JSON) !== "undefined" && typeof(JSON.parse) !== 'undefined'){
-                        return JSON.parse(strJSON);
-                    }
-                    return eval('('+strJSON+')');
-                } catch(e) {
-                    throw new Error('ERROR: Bad JSON string...');
-                }
-            }
-        },
-
-        /**
-         * Checks if a string is a valid JSON object (string encoded)
-         *
-         * @method isJSON
-         * @param {String} str
-         * @return {Boolean}
-         * @public
-         * @static
-         */
-        isJSON: function(str)
-        {
-            str = str.replace(/\\./g, '@').replace(/"[^"\\\n\r]*"/g, '');
-            return (/^[,:{}\[\]0-9.\-+Eaeflnr-u \n\r\t]*$/).test(str);
-        },
-
-        /**
-         * Escapes unsafe html chars to their entities
-         *
-         * @method htmlEscapeUnsafe
-         * @param {String} str String to escape
-         * @return {String} Escaped string
-         * @public
-         * @static
-         */
-        htmlEscapeUnsafe: function(str){
-            var chars = InkUtilString._htmlUnsafeChars;
-            return str != null ? String(str).replace(/[<>&'"]/g,function(c){return chars[c];}) : str;
-        },
-
-        /**
-         * Normalizes whitespace in string.
-         * String is trimmed and sequences of many
-         * Whitespaces are collapsed.
-         *
-         * @method normalizeWhitespace
-         * @param {String} str String to normalize
-         * @return {String} string normalized
-         * @public
-         * @static
-         */
-        normalizeWhitespace: function(str){
-            return str != null ? InkUtilString.trim(String(str).replace(/\s+/g,' ')) : str;
-        },
-
-        /**
-         * Converts string to unicode
-         *
-         * @method toUnicode
-         * @param {String} str
-         * @return {String} string unicoded
-         * @public
-         * @static
-         */
-        toUnicode: function(str)
-        {
-            if (typeof str === 'string') {
-                var unicodeString = '';
-                var inInt = false;
-                var theUnicode = false;
-                var total = str.length;
-                var i=0;
-
-                while(i < total)
-                {
-                    inInt = str.charCodeAt(i);
-                    if( (inInt >= 32 && inInt <= 126) ||
-                            inInt == 8 ||
-                            inInt == 9 ||
-                            inInt == 10 ||
-                            inInt == 12 ||
-                            inInt == 13 ||
-                            inInt == 32 ||
-                            inInt == 34 ||
-                            inInt == 47 ||
-                            inInt == 58 ||
-                            inInt == 92) {
-
-                        /*
-                        if(inInt == 34 || inInt == 92 || inInt == 47) {
-                            theUnicode = '\\'+str.charAt(i);
-                        } else {
-                        }
-                        */
-                        if(inInt == 8) {
-                            theUnicode = '\\b';
-                        } else if(inInt == 9) {
-                            theUnicode = '\\t';
-                        } else if(inInt == 10) {
-                            theUnicode = '\\n';
-                        } else if(inInt == 12) {
-                            theUnicode = '\\f';
-                        } else if(inInt == 13) {
-                            theUnicode = '\\r';
-                        } else {
-                            theUnicode = str.charAt(i);
-                        }
-                    } else {
-                        theUnicode = str.charCodeAt(i).toString(16)+''.toUpperCase();
-                        while (theUnicode.length < 4) {
-                            theUnicode = '0' + theUnicode;
-                        }
-                        theUnicode = '\\u' + theUnicode;
-                    }
-                    unicodeString += theUnicode;
-
-                    i++;
-                }
-                return unicodeString;
-            }
-        },
-
-        /**
-         * Escapes a unicode character. returns \xXX if hex smaller than 0x100, otherwise \uXXXX
-         *
-         * @method escape
-         * @param {String} c Char
-         * @return {String} escaped char
-         * @public
-         * @static
-         */
-
-        /**
-         * @param {String} c char
-         */
-        escape: function(c) {
-            var hex = (c).charCodeAt(0).toString(16).split('');
-            if (hex.length < 3) {
-                while (hex.length < 2) { hex.unshift('0'); }
-                hex.unshift('x');
-            }
-            else {
-                while (hex.length < 4) { hex.unshift('0'); }
-                hex.unshift('u');
-            }
-
-            hex.unshift('\\');
-            return hex.join('');
-        },
-
-        /**
-         * Unescapes a unicode character escape sequence
-         *
-         * @method unescape
-         * @param {String} es Escape sequence
-         * @return {String} String des-unicoded
-         * @public
-         * @static
-         */
-        unescape: function(es) {
-            var idx = es.lastIndexOf('0');
-            idx = idx === -1 ? 2 : Math.min(idx, 2);
-            //console.log(idx);
-            var hexNum = es.substring(idx);
-            //console.log(hexNum);
-            var num = parseInt(hexNum, 16);
-            return String.fromCharCode(num);
-        },
-
-        /**
-         * Escapes a string to unicode characters
-         *
-         * @method escapeText
-         * @param {String} txt
-         * @param {Array} [whiteList]
-         * @return {String} Escaped to Unicoded string
-         * @public
-         * @static
-         */
-        escapeText: function(txt, whiteList) {
-            if (whiteList === undefined) {
-                whiteList = ['[', ']', '\'', ','];
-            }
-            var txt2 = [];
-            var c, C;
-            for (var i = 0, f = txt.length; i < f; ++i) {
-                c = txt[i];
-                C = c.charCodeAt(0);
-                if (C < 32 || C > 126 && whiteList.indexOf(c) === -1) {
-                    c = InkUtilString.escape(c);
-                }
-                txt2.push(c);
-            }
-            return txt2.join('');
-        },
-
-        /**
-         * Regex to check escaped strings
-         *
-         * @property escapedCharRegex
-         * @type {Regex}
-         * @public
-         * @readOnly
-         * @static
-         */
-        escapedCharRegex: /(\\x[0-9a-fA-F]{2})|(\\u[0-9a-fA-F]{4})/g,
-
-        /**
-         * Unescapes a string
-         *
-         * @method unescapeText
-         * @param {String} txt
-         * @return {String} Unescaped string
-         * @public
-         * @static
-         */
-        unescapeText: function(txt) {
-            /*jshint boss:true */
-            var m;
-            while (m = InkUtilString.escapedCharRegex.exec(txt)) {
-                m = m[0];
-                txt = txt.replace(m, InkUtilString.unescape(m));
-                InkUtilString.escapedCharRegex.lastIndex = 0;
-            }
-            return txt;
-        },
-
-        /**
-         * Compares two strings
-         *
-         * @method strcmp
-         * @param {String} str1
-         * @param {String} str2
-         * @return {Number}
-         * @public
-         * @static
-         */
-        strcmp: function(str1, str2) {
-            return ((str1 === str2) ? 0 : ((str1 > str2) ? 1 : -1));
-        },
-
-        /**
-         * Splits long string into string of, at most, maxLen (that is, all but last have length maxLen,
-         * last can measure maxLen or less)
-         *
-         * @method packetize
-         * @param {String} string string to divide
-         * @param {Number} maxLen packet size
-         * @return {Array} string divided
-         * @public
-         * @static
-         */
-        packetize: function(str, maxLen) {
-            var len = str.length;
-            var parts = new Array( Math.ceil(len / maxLen) );
-            var chars = str.split('');
-            var sz, i = 0;
-            while (len) {
-                sz = Math.min(maxLen, len);
-                parts[i++] = chars.splice(0, sz).join('');
-                len -= sz;
-            }
-            return parts;
-        }
-    };
-
-    return InkUtilString;
-
-});
-
-/**
- * @module Ink.Util.Swipe_1
- * @author inkdev AT sapo.pt
- * @version 1
- */
-Ink.createModule('Ink.Util.Swipe', '1', ['Ink.Dom.Event_1'], function(Event) {
-
-    'use strict';
-
-    /**
-     * Subscribe swipe gestures!
-     * Supports filtering swipes be any combination of the criteria supported in the options.
-     *
-     * @class Ink.Util.Swipe
-     * @constructor
-     * @version 1
-     *
-     * @param {String|DOMElement} selector
-     * @param {Object} [options] Options for the Swipe detection
-     *     @param {Function}  [options.callback]        Function to be called when a swipe is detected. Default is undefined.
-     *     @param {Number}    [options.forceAxis]       Specify in which axis the swipe will be detected (x or y). Default is both.
-     *     @param {Number}    [options.maxDist]         maximum allowed distance, in pixels
-     *     @param {Number}    [options.maxDuration]     maximum allowed duration, in seconds
-     *     @param {Number}    [options.minDist]         minimum allowed distance, in pixels
-     *     @param {Number}    [options.minDuration]     minimum allowed duration, in seconds
-     *     @param {Boolean}   [options.stopEvents]      Flag that specifies if it should stop events. Default is true.
-     *     @param {Boolean}   [options.storeGesture]    Stores the gesture to be used for other purposes.
-     */
-    var Swipe = function(el, options) {
-
-        this._options = Ink.extendObj({
-            callback:       undefined,
-            forceAxis:      undefined,       // x | y
-            maxDist:        undefined,
-            maxDuration:    undefined,
-            minDist:        undefined,      // in pixels
-            minDuration:    undefined,      // in seconds
-            stopEvents:     true,
-            storeGesture:   false
-        }, options || {});
-
-        this._handlers = {
-            down: Ink.bindEvent(this._onDown, this),
-            move: Ink.bindEvent(this._onMove, this),
-            up:   Ink.bindEvent(this._onUp, this)
-        };
-
-        this._element = Ink.i(el);
-
-        this._init();
-
-    };
-
-    Swipe._supported = ('ontouchstart' in document.documentElement);
-
-    Swipe.prototype = {
-
-        /**
-         * Initialization function. Called by the constructor.
-         *
-         * @method _init
-         * @private
-         */
-        _init: function() {
-            var db = document.body;
-            Event.observe(db, 'touchstart', this._handlers.down);
-            if (this._options.storeGesture) {
-                Event.observe(db, 'touchmove', this._handlers.move);
-            }
-            Event.observe(db, 'touchend', this._handlers.up);
-            this._isOn = false;
-        },
-
-        /**
-         * Function to compare/get the parent of an element.
-         *
-         * @method _isMeOrParent
-         * @param {DOMElement} el Element to be compared with its parent
-         * @param {DOMElement} parentEl Element to be compared used as reference
-         * @return {DOMElement|Boolean} ParentElement of el or false in case it can't.
-         * @private
-         */
-        _isMeOrParent: function(el, parentEl) {
-            if (!el) {
-                return;
-            }
-            do {
-                if (el === parentEl) {
-                    return true;
-                }
-                el = el.parentNode;
-            } while (el);
-            return false;
-        },
-
-        /**
-         * MouseDown/TouchStart event handler
-         *
-         * @method _onDown
-         * @param {EventObject} ev window.event object
-         * @private
-         */
-
-        _onDown: function(ev) {
-            if (event.changedTouches.length !== 1) { return; }
-            if (!this._isMeOrParent(ev.target, this._element)) { return; }
-
-
-            if( this._options.stopEvents === true ){
-                Event.stop(ev);
-            }
-            ev = ev.changedTouches[0];
-            this._isOn = true;
-            this._target = ev.target;
-
-            this._t0 = new Date().valueOf();
-            this._p0 = [ev.pageX, ev.pageY];
-
-            if (this._options.storeGesture) {
-                this._gesture = [this._p0];
-                this._time    = [0];
-            }
-
-        },
-
-        /**
-         * MouseMove/TouchMove event handler
-         *
-         * @method _onMove
-         * @param {EventObject} ev window.event object
-         * @private
-         */
-        _onMove: function(ev) {
-            if (!this._isOn || event.changedTouches.length !== 1) { return; }
-            if( this._options.stopEvents === true ){
-                Event.stop(ev);
->>>>>>> 247f6ee0
-            }
-            ev = ev.changedTouches[0];
-            var t1 = new Date().valueOf();
-            var dt = (t1 - this._t0) * 0.001;
-            this._gesture.push([ev.pageX, ev.pageY]);
-            this._time.push(dt);
-        },
-
-<<<<<<< HEAD
+            }
+
 
 
             // apply algorithm
@@ -13609,73 +10610,16 @@
                 fitted:     fitted,
                 unfitted:   unfitted
             };
-=======
-        /**
-         * MouseUp/TouchEnd event handler
-         *
-         * @method _onUp
-         * @param {EventObject} ev window.event object
-         * @private
-         */
-        _onUp: function(ev) {
-            if (!this._isOn || event.changedTouches.length !== 1) { return; }
-
-            if (this._options.stopEvents) {
-                Event.stop(ev);
-            }
-            ev = ev.changedTouches[0];   // TODO SHOULD CHECK IT IS THE SAME TOUCH
-            this._isOn = false;
-
-            var t1 = new Date().valueOf();
-            var p1 = [ev.pageX, ev.pageY];
-            var dt = (t1 - this._t0) * 0.001;
-            var dr = [
-                p1[0] - this._p0[0],
-                p1[1] - this._p0[1]
-            ];
-            var dist = Math.sqrt(dr[0]*dr[0] + dr[1]*dr[1]);
-            var axis = Math.abs(dr[0]) > Math.abs(dr[1]) ? 'x' : 'y';
-
-            var o = this._options;
-            if (o.minDist     && dist <   o.minDist) {     return; }
-            if (o.maxDist     && dist >   o.maxDist) {     return; }
-            if (o.minDuration && dt   <   o.minDuration) { return; }
-            if (o.maxDuration && dt   >   o.maxDuration) { return; }
-            if (o.forceAxis   && axis !== o.forceAxis) {   return; }
-
-            var O = {
-                upEvent:   ev,
-                elementId: this._element.id,
-                duration:  dt,
-                dr:        dr,
-                dist:      dist,
-                axis:      axis,
-                target:    this._target
-            };
-
-            if (this._options.storeGesture) {
-                O.gesture = this._gesture;
-                O.time    = this._time;
-            }
-
-            this._options.callback(this, O);
->>>>>>> 247f6ee0
         }
-
     };
 
-<<<<<<< HEAD
+
 
     return BinPack;
-=======
-    return Swipe;
->>>>>>> 247f6ee0
 
 });
 
-
 /**
-<<<<<<< HEAD
  * @module Ink.Util.Array_1
  * @author inkdev AT sapo.pt
  * @version 1
@@ -13712,231 +10656,8 @@
          *         } else {
          *             console.log( "No it's NOT in the array." );
          *         }
-=======
- * @module Ink.Util.Url_1
- * @author inkdev AT sapo.pt
- * @version 1
- */
-Ink.createModule('Ink.Util.Url', '1', [], function() {
-
-    'use strict';
-
-    /**
-     * Utility functions to use with URLs
-     *
-     * @class Ink.Util.Url
-     * @version 1
-     * @static
-     */
-    var Url = {
-
-        /**
-         * Auxiliary string for encoding
-         *
-         * @property _keyStr
-         * @type {String}
-         * @readOnly
-         * @private
-         */
-        _keyStr : 'ABCDEFGHIJKLMNOPQRSTUVWXYZabcdefghijklmnopqrstuvwxyz0123456789+/=',
-
-
-        /**
-         * Get current URL of page
-         *
-         * @method getUrl
-         * @return {String}    Current URL
-         * @public
-         * @static
-         * @example
-         *     Ink.requireModules(['Ink.Util.Url_1'], function( InkUrl ){
-         *         console.log( InkUrl.getUrl() ); // Will return it's window URL
          *     });
          */
-        getUrl: function()
-        {
-            return window.location.href;
-        },
-
-        /**
-         * Generates an uri with query string based on the parameters object given
-         *
-         * @method genQueryString
-         * @param {String} uri
-         * @param {Object} params
-         * @return {String} URI with query string set
-         * @public
-         * @static
-         * @example
-         *     Ink.requireModules(['Ink.Util.Url_1'], function( InkUrl ){
-         *         var queryString = InkUrl.genQueryString( 'http://www.sapo.pt/', {
-         *             'param1': 'valueParam1',
-         *             'param2': 'valueParam2'
-         *         });
-         *
-         *         console.log( queryString ); // Result: http://www.sapo.pt/?param1=valueParam1&param2=valueParam2
-         *     });
-         */
-        genQueryString: function(uri, params) {
-            var hasQuestionMark = uri.indexOf('?') !== -1;
-            var sep, pKey, pValue, parts = [uri];
-
-            for (pKey in params) {
-                if (params.hasOwnProperty(pKey)) {
-                    if (!hasQuestionMark) {
-                        sep = '?';
-                        hasQuestionMark = true;
-                    } else {
-                        sep = '&';
-                    }
-                    pValue = params[pKey];
-                    if (typeof pValue !== 'number' && !pValue) {
-                        pValue = '';
-                    }
-                    parts = parts.concat([sep, encodeURIComponent(pKey), '=', encodeURIComponent(pValue)]);
-                }
-            }
-
-            return parts.join('');
-        },
-
-        /**
-         * Get query string of current or passed URL
-         *
-         * @method getQueryString
-         * @param {String} [str] URL String. When not specified it uses the current URL.
-         * @return {Object} Key-Value object with the pairs variable: value
-         * @public
-         * @static
-         * @example
-         *     Ink.requireModules(['Ink.Util.Url_1'], function( InkUrl ){
-         *         var queryStringParams = InkUrl.getQueryString( 'http://www.sapo.pt/?var1=valueVar1&var2=valueVar2' );
-         *         console.log( queryStringParams );
-         *         // Result:
-         *         // {
-         *         //    var1: 'valueVar1',
-         *         //    var2: 'valueVar2'
-         *         // }
-         *     });
-         */
-        getQueryString: function(str)
-        {
-            var url;
-            if(str && typeof(str) !== 'undefined') {
-                url = str;
-            } else {
-                url = this.getUrl();
-            }
-            var aParams = {};
-            if(url.match(/\?(.+)/i)) {
-                var queryStr = url.replace(/^(.*)\?([^\#]+)(\#(.*))?/g, "$2");
-                if(queryStr.length > 0) {
-                    var aQueryStr = queryStr.split(/[;&]/);
-                    for(var i=0; i < aQueryStr.length; i++) {
-                        var pairVar = aQueryStr[i].split('=');
-                        aParams[decodeURIComponent(pairVar[0])] = (typeof(pairVar[1]) !== 'undefined' && pairVar[1]) ? decodeURIComponent(pairVar[1]) : false;
-                    }
-                }
-            }
-            return aParams;
-        },
-
-        /**
-         * Get URL hash
-         *
-         * @method getAnchor
-         * @param {String} [str] URL String. If not set, it will get the current URL.
-         * @return {String|Boolean} Hash in the URL. If there's no hash, returns false.
-         * @public
-         * @static
-         * @example
-         *     Ink.requireModules(['Ink.Util.Url_1'], function( InkUrl ){
-         *         var anchor = InkUrl.getAnchor( 'http://www.sapo.pt/page.php#TEST' );
-         *         console.log( anchor ); // Result: TEST
-         *     });
-         */
-        getAnchor: function(str)
-        {
-            var url;
-            if(str && typeof(str) !== 'undefined') {
-                url = str;
-            } else {
-                url = this.getUrl();
-            }
-            var anchor = false;
-            if(url.match(/#(.+)/)) {
-                anchor = url.replace(/([^#]+)#(.*)/, "$2");
-            }
-            return anchor;
-        },
-
-        /**
-         * Get anchor string of current or passed URL
-         *
-         * @method getAnchorString
-         * @param {String} [string] If not provided it uses the current URL.
-         * @return {Object} Returns a key-value object of the 'variables' available in the hashtag of the URL
-         * @public
-         * @static
-         * @example
-         *     Ink.requireModules(['Ink.Util.Url_1'], function( InkUrl ){
-         *         var hashParams = InkUrl.getAnchorString( 'http://www.sapo.pt/#var1=valueVar1&var2=valueVar2' );
-         *         console.log( hashParams );
-         *         // Result:
-         *         // {
-         *         //    var1: 'valueVar1',
-         *         //    var2: 'valueVar2'
-         *         // }
-         *     });
-         */
-        getAnchorString: function(string)
-        {
-            var url;
-            if(string && typeof(string) !== 'undefined') {
-                url = string;
-            } else {
-                url = this.getUrl();
-            }
-            var aParams = {};
-            if(url.match(/#(.+)/i)) {
-                var anchorStr = url.replace(/^([^#]+)#(.*)?/g, "$2");
-                if(anchorStr.length > 0) {
-                    var aAnchorStr = anchorStr.split(/[;&]/);
-                    for(var i=0; i < aAnchorStr.length; i++) {
-                        var pairVar = aAnchorStr[i].split('=');
-                        aParams[decodeURIComponent(pairVar[0])] = (typeof(pairVar[1]) !== 'undefined' && pairVar[1]) ? decodeURIComponent(pairVar[1]) : false;
-                    }
-                }
-            }
-            return aParams;
-        },
-
-
-        /**
-         * Parse passed URL
-         *
-         * @method parseUrl
-         * @param {String} url URL to be parsed
-         * @return {Object} Parsed URL as a key-value object.
-         * @public
-         * @static
-         * @example
-         *     Ink.requireModules(['Ink.Util.Url_1'], function( InkUrl ){
-         *         var parsedURL = InkUrl.parseUrl( 'http://www.sapo.pt/index.html?var1=value1#anchor' )
-         *         console.log( parsedURL );
-         *         // Result:
-         *         // {
-         *         //   'scheme'    => 'http',
-         *         //   'host'      => 'www.sapo.pt',
-         *         //   'path'      => '/index.html',
-         *         //   'query'     => 'var1=value1',
-         *         //   'fragment'  => 'anchor'
-         *         // }
->>>>>>> 247f6ee0
-         *     });
-         *
-         */
-<<<<<<< HEAD
         inArray: function(value, arr) {
             if (typeof arr === 'object') {
                 for (var i = 0, f = arr.length; i < f; ++i) {
@@ -14043,193 +10764,9 @@
                 arr[rnd]   = tmp1;
             }
             return arr;
-=======
-        parseUrl: function(url)
-        {
-            var aURL = {};
-            if(url && typeof(url) !== 'undefined' && typeof(url) === 'string') {
-                if(url.match(/^([^:]+):\/\//i)) {
-                    var re = /^([^:]+):\/\/([^\/]*)\/?([^\?#]*)\??([^#]*)#?(.*)/i;
-                    if(url.match(re)) {
-                        aURL.scheme   = url.replace(re, "$1");
-                        aURL.host     = url.replace(re, "$2");
-                        aURL.path     = '/'+url.replace(re, "$3");
-                        aURL.query    = url.replace(re, "$4") || false;
-                        aURL.fragment = url.replace(re, "$5") || false;
-                    }
-                } else {
-                    var re1 = new RegExp("^([^\\?]+)\\?([^#]+)#(.*)", "i");
-                    var re2 = new RegExp("^([^\\?]+)\\?([^#]+)#?", "i");
-                    var re3 = new RegExp("^([^\\?]+)\\??", "i");
-                    if(url.match(re1)) {
-                        aURL.scheme   = false;
-                        aURL.host     = false;
-                        aURL.path     = url.replace(re1, "$1");
-                        aURL.query    = url.replace(re1, "$2");
-                        aURL.fragment = url.replace(re1, "$3");
-                    } else if(url.match(re2)) {
-                        aURL.scheme = false;
-                        aURL.host   = false;
-                        aURL.path   = url.replace(re2, "$1");
-                        aURL.query  = url.replace(re2, "$2");
-                        aURL.fragment = false;
-                    } else if(url.match(re3)) {
-                        aURL.scheme   = false;
-                        aURL.host     = false;
-                        aURL.path     = url.replace(re3, "$1");
-                        aURL.query    = false;
-                        aURL.fragment = false;
-                    }
-                }
-                if(aURL.host) {
-                    var regPort = new RegExp("^(.*)\\:(\\d+)$","i");
-                    // check for port
-                    if(aURL.host.match(regPort)) {
-                        var tmpHost1 = aURL.host;
-                        aURL.host = tmpHost1.replace(regPort, "$1");
-                        aURL.port = tmpHost1.replace(regPort, "$2");
-                    } else {
-                        aURL.port = false;
-                    }
-                    // check for user and pass
-                    if(aURL.host.match(/@/i)) {
-                        var tmpHost2 = aURL.host;
-                        aURL.host = tmpHost2.split('@')[1];
-                        var tmpUserPass = tmpHost2.split('@')[0];
-                        if(tmpUserPass.match(/\:/)) {
-                            aURL.user = tmpUserPass.split(':')[0];
-                            aURL.pass = tmpUserPass.split(':')[1];
-                        } else {
-                            aURL.user = tmpUserPass;
-                            aURL.pass = false;
-                        }
-                    }
-                }
-            }
-            return aURL;
-        },
-
-        /**
-         * Get last loaded script element
-         *
-         * @method currentScriptElement
-         * @param {String} [match] String to match against the script src attribute
-         * @return {DOMElement|Boolean} Returns the <script> DOM Element or false if unable to find it.
-         * @public
-         * @static
-         */
-        currentScriptElement: function(match)
-        {
-            var aScripts = document.getElementsByTagName('script');
-            if(typeof(match) === 'undefined') {
-                if(aScripts.length > 0) {
-                    return aScripts[(aScripts.length - 1)];
-                } else {
-                    return false;
-                }
-            } else {
-                var curScript = false;
-                var re = new RegExp(""+match+"", "i");
-                for(var i=0, total = aScripts.length; i < total; i++) {
-                    curScript = aScripts[i];
-                    if(re.test(curScript.src)) {
-                        return curScript;
-                    }
-                }
-                return false;
-            }
-        },
-
-        
-        /*
-        base64Encode: function(string)
-        {
-            /**
-         * --function {String} ?
-         * --Convert a string to BASE 64
-         * @param {String} string - string to convert
-         * @return base64 encoded string
-         *
-         * 
-            if(!SAPO.Utility.String || typeof(SAPO.Utility.String) === 'undefined') {
-                throw "SAPO.Utility.Url.base64Encode depends of SAPO.Utility.String, which has not been referred.";
-            }
-
-            var output = "";
-            var chr1, chr2, chr3, enc1, enc2, enc3, enc4;
-            var i = 0;
-
-            var input = SAPO.Utility.String.utf8Encode(string);
-
-            while (i < input.length) {
-
-                chr1 = input.charCodeAt(i++);
-                chr2 = input.charCodeAt(i++);
-                chr3 = input.charCodeAt(i++);
-
-                enc1 = chr1 >> 2;
-                enc2 = ((chr1 & 3) << 4) | (chr2 >> 4);
-                enc3 = ((chr2 & 15) << 2) | (chr3 >> 6);
-                enc4 = chr3 & 63;
-
-                if (isNaN(chr2)) {
-                    enc3 = enc4 = 64;
-                } else if (isNaN(chr3)) {
-                    enc4 = 64;
-                }
-
-                output = output +
-                this._keyStr.charAt(enc1) + this._keyStr.charAt(enc2) +
-                this._keyStr.charAt(enc3) + this._keyStr.charAt(enc4);
-            }
-            return output;
-        },
-        base64Decode: function(string)
-        {
-         * --function {String} ?
-         * Decode a BASE 64 encoded string
-         * --param {String} string base64 encoded string
-         * --return string decoded
-            if(!SAPO.Utility.String || typeof(SAPO.Utility.String) === 'undefined') {
-                throw "SAPO.Utility.Url.base64Decode depends of SAPO.Utility.String, which has not been referred.";
-            }
-
-            var output = "";
-            var chr1, chr2, chr3;
-            var enc1, enc2, enc3, enc4;
-            var i = 0;
-
-            var input = string.replace(/[^A-Za-z0-9\+\/\=]/g, "");
-
-            while (i < input.length) {
-
-                enc1 = this._keyStr.indexOf(input.charAt(i++));
-                enc2 = this._keyStr.indexOf(input.charAt(i++));
-                enc3 = this._keyStr.indexOf(input.charAt(i++));
-                enc4 = this._keyStr.indexOf(input.charAt(i++));
-
-                chr1 = (enc1 << 2) | (enc2 >> 4);
-                chr2 = ((enc2 & 15) << 4) | (enc3 >> 2);
-                chr3 = ((enc3 & 3) << 6) | enc4;
-
-                output = output + String.fromCharCode(chr1);
-
-                if (enc3 !== 64) {
-                    output = output + String.fromCharCode(chr2);
-                }
-                if (enc4 !== 64) {
-                    output = output + String.fromCharCode(chr3);
-                }
-            }
-            output = SAPO.Utility.String.utf8Decode(output);
-            return output;
->>>>>>> 247f6ee0
-        },
-        */
-
-
-        /**
-<<<<<<< HEAD
+        },
+
+        /**
          * Runs a function through each of the elements of an array
          *
          * @method forEach
@@ -14468,29 +11005,6 @@
 });
 
 
-
-/**
- * @module Ink.Util.Validator_1
- * @author inkdev AT sapo.pt
- * @version 1
- */
-Ink.createModule('Ink.Util.Validator', '1', [], function() {
-
-    'use strict';
-=======
-         * Debug function ?
-         *
-         * @method _debug
-         * @private
-         * @static
-         */
-        _debug: function() {}
-
-    };
-
-    return Url;
-
-});
 
 /**
  * @module Ink.Util.Validator_1
@@ -15014,457 +11528,9 @@
             return nDays;
         },
 
->>>>>>> 247f6ee0
-
-    /**
-     * Set of functions to provide validation
-     *
-     * @class Ink.Util.Validator
-     * @version 1
-     * @static
-     */
-    var Validator = {
-
-        /**
-<<<<<<< HEAD
-         * List of country codes avaible for isPhone function
-         *
-         * @property _countryCodes
-         * @type {Array}
-         * @private
-         * @static
-         * @readOnly
-         */
-        _countryCodes : [
-                        'AO',
-                        'CV',
-                        'MZ',
-                        'PT'
-                    ],
-
-        /**
-         * International number for portugal
-         *
-         * @property _internacionalPT
-         * @type {Number}
-         * @private
-         * @static
-         * @readOnly
-         *
-         */
-        _internacionalPT: 351,
-
-        /**
-         * List of all portuguese number prefixes
-         *
-         * @property _indicativosPT
-         * @type {Object}
-         * @private
-         * @static
-         * @readOnly
-         *
-         */
-        _indicativosPT: {
-                        21: 'lisboa',
-                        22: 'porto',
-                        231: 'mealhada',
-                        232: 'viseu',
-                        233: 'figueira da foz',
-                        234: 'aveiro',
-                        235: 'arganil',
-                        236: 'pombal',
-                        238: 'seia',
-                        239: 'coimbra',
-                        241: 'abrantes',
-                        242: 'ponte de sôr',
-                        243: 'santarém',
-                        244: 'leiria',
-                        245: 'portalegre',
-                        249: 'torres novas',
-                        251: 'valença',
-                        252: 'vila nova de famalicão',
-                        253: 'braga',
-                        254: 'peso da régua',
-                        255: 'penafiel',
-                        256: 'são joão da madeira',
-                        258: 'viana do castelo',
-                        259: 'vila real',
-                        261: 'torres vedras',
-                        262: 'caldas da raínha',
-                        263: 'vila franca de xira',
-                        265: 'setúbal',
-                        266: 'évora',
-                        268: 'estremoz',
-                        269: 'santiago do cacém',
-                        271: 'guarda',
-                        272: 'castelo branco',
-                        273: 'bragança',
-                        274: 'proença-a-nova',
-                        275: 'covilhã',
-                        276: 'chaves',
-                        277: 'idanha-a-nova',
-                        278: 'mirandela',
-                        279: 'moncorvo',
-                        281: 'tavira',
-                        282: 'portimão',
-                        283: 'odemira',
-                        284: 'beja',
-                        285: 'moura',
-                        286: 'castro verde',
-                        289: 'faro',
-                        291: 'funchal, porto santo',
-                        292: 'corvo, faial, flores, horta, pico',
-                        295: 'angra do heroísmo, graciosa, são jorge, terceira',
-                        296: 'ponta delgada, são miguel, santa maria',
-
-                        91 : 'rede móvel 91 (Vodafone / Yorn)',
-                        93 : 'rede móvel 93 (Optimus)',
-                        96 : 'rede móvel 96 (TMN)',
-                        92 : 'rede móvel 92 (TODOS)',
-                        //925 : 'rede móvel 925 (TMN 925)',
-                        //926 : 'rede móvel 926 (TMN 926)',
-                        //927 : 'rede móvel 927 (TMN 927)',
-                        //922 : 'rede móvel 922 (Phone-ix)',
-
-                        707: 'número único',
-                        760: 'número único',
-                        800: 'número grátis',
-                        808: 'chamada local',
-                        30:  'voip'
-                          },
-        /**
-         * International number for Cabo Verde
-         *
-         * @property _internacionalCV
-         * @type {Number}
-         * @private
-         * @static
-         * @readOnly
-         */
-        _internacionalCV: 238,
-
-        /**
-         * List of all Cabo Verde number prefixes
-         *
-         * @property _indicativosCV
-         * @type {Object}
-         * @private
-         * @static
-         * @readOnly
-         */
-        _indicativosCV: {
-                        2: 'fixo',
-                        91: 'móvel 91',
-                        95: 'móvel 95',
-                        97: 'móvel 97',
-                        98: 'móvel 98',
-                        99: 'móvel 99'
-                    },
-        /**
-         * International number for angola
-         *
-         * @property _internacionalAO
-         * @type {Number}
-         * @private
-         * @static
-         * @readOnly
-         */
-        _internacionalAO: 244,
-
-        /**
-         * List of all Angola number prefixes
-         *
-         * @property _indicativosAO
-         * @type {Object}
-         * @private
-         * @static
-         * @readOnly
-         */
-        _indicativosAO: {
-                        2: 'fixo',
-                        91: 'móvel 91',
-                        92: 'móvel 92'
-                    },
-        /**
-         * International number for mozambique
-         *
-         * @property _internacionalMZ
-         * @type {Number}
-         * @private
-         * @static
-         * @readOnly
-         */
-        _internacionalMZ: 258,
-
-        /**
-         * List of all Mozambique number prefixes
-         *
-         * @property _indicativosMZ
-         * @type {Object}
-         * @private
-         * @static
-         * @readOnly
-         */
-        _indicativosMZ: {
-                        2: 'fixo',
-                        82: 'móvel 82',
-                        84: 'móvel 84'
-                    },
-
-        /**
-         * International number for Timor
-         *
-         * @property _internacionalTL
-         * @type {Number}
-         * @private
-         * @static
-         * @readOnly
-         */
-        _internacionalTL: 670,
-
-        /**
-         * List of all Timor number prefixes
-         *
-         * @property _indicativosTL
-         * @type {Object}
-         * @private
-         * @static
-         * @readOnly
-         */
-        _indicativosTL: {
-                        3: 'fixo',
-                        7: 'móvel 7'
-                    },
-
-        /**
-         * Regular expression groups for several groups of characters
-         *
-         * http://en.wikipedia.org/wiki/C0_Controls_and_Basic_Latin
-         * http://en.wikipedia.org/wiki/Plane_%28Unicode%29#Basic_Multilingual_Plane
-         * http://en.wikipedia.org/wiki/ISO_8859-1
-         *
-         * @property _characterGroups
-         * @type {Object}
-         * @private
-         * @static
-         * @readOnly
-         */
-        _characterGroups: {
-            numbers: ['0-9'],
-            asciiAlpha: ['a-zA-Z'],
-            latin1Alpha: ['a-zA-Z', '\u00C0-\u00FF'],
-            unicodeAlpha: ['a-zA-Z', '\u00C0-\u00FF', '\u0100-\u1FFF', '\u2C00-\uD7FF'],
-            /* whitespace characters */
-            space: [' '],
-            dash: ['-'],
-            underscore: ['_'],
-            nicknamePunctuation: ['_.-'],
-
-            singleLineWhitespace: ['\t '],
-            newline: ['\n'],
-            whitespace: ['\t\n\u000B\f\r\u00A0 '],
-
-            asciiPunctuation: ['\u0021-\u002F', '\u003A-\u0040', '\u005B-\u0060', '\u007B-\u007E'],
-            latin1Punctuation: ['\u0021-\u002F', '\u003A-\u0040', '\u005B-\u0060', '\u007B-\u007E', '\u00A1-\u00BF', '\u00D7', '\u00F7'],
-            unicodePunctuation: ['\u0021-\u002F', '\u003A-\u0040', '\u005B-\u0060', '\u007B-\u007E', '\u00A1-\u00BF', '\u00D7', '\u00F7', '\u2000-\u206F', '\u2E00-\u2E7F', '\u3000-\u303F'],
-        },
-
-        /**
-         * Create a regular expression for several character groups.
-         *
-         * @method createRegExp
-         *
-         * @param Groups... {Object}
-         *  Groups to build regular expressions for. Possible keys are:
-         *
-         * - **numbers**: 0-9
-         * - **asciiAlpha**: a-z, A-Z
-         * - **latin1Alpha**: asciiAlpha, plus printable characters in latin-1
-         * - **unicodeAlpha**: unicode alphanumeric characters.
-         * - **space**: ' ', the space character.
-         * - **dash**: dash character.
-         * - **underscore**: underscore character.
-         * - **nicknamePunctuation**: dash, dot, underscore
-         * - **singleLineWhitespace**: space and tab (whitespace which only spans one line).
-         * - **newline**: newline character ('\n')
-         * - **whitespace**: whitespace characters in the ASCII character set.
-         * - **asciiPunctuation**: punctuation characters in the ASCII character set.
-         * - **latin1Punctuation**: punctuation characters in latin-1.
-         * - **unicodePunctuation**: punctuation characters in unicode.
-         *
-         */
-        createRegExp: function (groups) {
-            var re = '^[';
-            for (var key in groups) if (groups.hasOwnProperty(key)) {
-                if (!(key in Validator._characterGroups)) {
-                    throw new Error('group ' + key + ' is not a valid character group');
-                } else if (groups[key]) {
-                    re += Validator._characterGroups[key].join('');
-                }
-            }
-            return new RegExp(re + ']*?$');
-        },
-
-        /**
-         * Checks if a field has the required groups. Takes an options object for further configuration.
-         *
-         * @method checkCharacterGroups
-         * @param {String}  s               The validation string
-         * @param {Object}  [groups={}]     What groups are included.
-         *  @param [options.*]              See createRegexp
-         */
-        checkCharacterGroups: function (s, groups) {
-            return Validator.createRegExp(groups).test(s);
-        },
-
-        /**
-         * Checks whether a field contains unicode printable characters. Takes an
-         * options object for further configuration
-         *
-         * @method unicode
-         * @param {String}  s               The validation string
-         * @param {Object}  [options={}]    Optional configuration object
-         *  @param [options.*]              See createRegexp
-         */
-        unicode: function (s, options) {
-            return Validator.checkCharacterGroups(s, Ink.extendObj({
-                unicodeAlpha: true}, options));
-        },
-
-        /**
-         * Checks that a field only contains only latin-1 alphanumeric
-         * characters. Takes options for allowing singleline whitespace,
-         * cross-line whitespace and punctuation.
-         *
-         * @method latin1
-         *
-         * @param {String}  s               The validation string
-         * @param {Object}  [options={}]    Optional configuration object
-         *  @param [options.*]              See createRegexp
-         */
-        latin1: function (s, options) {
-            return Validator.checkCharacterGroups(s, Ink.extendObj({
-                latin1Alpha: true}, options));
-        },
-
-        /**
-         * Checks that a field only contains only ASCII alphanumeric
-         * characters. Takes options for allowing singleline whitespace,
-         * cross-line whitespace and punctuation.
-         *
-         * @method ascii
-         *
-         * @param {String}  s               The validation string
-         * @param {Object}  [options={}]    Optional configuration object
-         *  @param [options.*]              See createRegexp
-         */
-        ascii: function (s, options) {
-            return Validator.checkCharacterGroups(s, Ink.extendObj({
-                asciiAlpha: true}, options));
-        },
-
-        /**
-         * Checks that the number is a valid number
-         *
-         * @method number
-         * @param {String} numb         The number
-         * @param {Object} [options]    Further options
-         *  @param  [options.decimalSep='.']    Allow decimal separator.
-         *  @param  [options.thousandSep=","]   Strip this character from the number.
-         *  @param  [options.negative=false]    Allow negative numbers.
-         *  @param  [options.decimalPlaces=0]   Maximum number of decimal places. `0` means integer number.
-         *  @param  [options.max=null]          Maximum number
-         *  @param  [options.min=null]          Minimum number
-         *  @param  [options.returnNumber=false] When this option is true, return the number itself when the value is valid.
-         */
-        number: function (numb, inOptions) {
-            numb = numb + '';
-            var options = Ink.extendObj({
-                decimalSep: '.',
-                thousandSep: '',
-                negative: true,
-                decimalPlaces: null,
-                maxDigits: null,
-                max: null,
-                min: null,
-                returnNumber: false
-            }, inOptions || {});
-            // smart recursion thing sets up aliases for options.
-            if (options.thousandSep) {
-                numb = numb.replace(new RegExp('\\' + options.thousandSep, 'g'), '');
-                options.thousandSep = '';
-                return Validator.number(numb, options);
-            }
-            if (options.negative === false) {
-                options.min = 0;
-                options.negative = true;
-                return Validator.number(numb, options);
-            }
-            if (options.decimalSep !== '.') {
-                numb = numb.replace(new RegExp('\\' + options.decimalSep, 'g'), '.');
-            }
-
-            if (!/^(-)?(\d+)?(\.\d+)?$/.test(numb) || numb === '') {
-                return false;  // forbidden character found
-            }
-            
-            var split;
-            if (options.decimalSep && numb.indexOf(options.decimalSep) !== -1) {
-                split = numb.split(options.decimalSep);
-                if (options.decimalPlaces !== null &&
-                        split[1].length > options.decimalPlaces) {
-                    return false;
-                }
-            } else {
-                split = ['' + numb, ''];
-            }
-            
-            if (options.maxDigits!== null) {
-                if (split[0].replace(/-/g, '').length > options.maxDigits) {
-                    return split
-                }
-            }
-            
-            // Now look at the actual float
-            var ret = parseFloat(numb);
-            
-            if (options.maxExcl !== null && ret >= options.maxExcl ||
-                    options.minExcl !== null && ret <= options.minExcl) {
-                return false;
-            }
-            if (options.max !== null && ret > options.max ||
-                    options.min !== null && ret < options.min) {
-                return false;
-            }
-            
-            if (options.returnNumber) {
-                return ret;
-            } else {
-                return true;
-            }
-        },
-
-        /**
-         * Checks if a year is Leap "Bissexto"
-         *
-         * @method _isLeapYear
-         * @param {Number} year Year to be checked
-         * @return {Boolean} True if it is a leap year.
-         * @private
-         * @static
-         * @example
-         *     Ink.requireModules(['Ink.Util.Validator_1'], function( InkValidator ){
-         *         console.log( InkValidator._isLeapYear( 2004 ) ); // Result: true
-         *         console.log( InkValidator._isLeapYear( 2006 ) ); // Result: false
-         *     });
-         */
-        _isLeapYear: function(year){
-
-            var yearRegExp = /^\d{4}$/;
-
-            if(yearRegExp.test(year)){
-                return ((year%4) ? false: ((year%100) ? true : ((year%400)? false : true)) );
-=======
+
+
+        /**
          * Checks if a date is valid
          *
          * @method _isValidDate
@@ -15812,47 +11878,12 @@
                 if(reValid.test(phone)) {
                     return true;
                 }
->>>>>>> 247f6ee0
             }
 
             return false;
         },
 
         /**
-<<<<<<< HEAD
-         * Object with the date formats available for validation
-         *
-         * @property _dateParsers
-         * @type {Object}
-         * @private
-         * @static
-         * @readOnly
-         */
-        _dateParsers: {
-            'yyyy-mm-dd': {day:5, month:3, year:1, sep: '-', parser: /^(\d{4})(\-)(\d{1,2})(\-)(\d{1,2})$/},
-            'yyyy/mm/dd': {day:5, month:3, year:1, sep: '/', parser: /^(\d{4})(\/)(\d{1,2})(\/)(\d{1,2})$/},
-            'yy-mm-dd': {day:5, month:3, year:1, sep: '-', parser: /^(\d{2})(\-)(\d{1,2})(\-)(\d{1,2})$/},
-            'yy/mm/dd': {day:5, month:3, year:1, sep: '/', parser: /^(\d{2})(\/)(\d{1,2})(\/)(\d{1,2})$/},
-            'dd-mm-yyyy': {day:1, month:3, year:5, sep: '-', parser: /^(\d{1,2})(\-)(\d{1,2})(\-)(\d{4})$/},
-            'dd/mm/yyyy': {day:1, month:3, year:5, sep: '/', parser: /^(\d{1,2})(\/)(\d{1,2})(\/)(\d{4})$/},
-            'dd-mm-yy': {day:1, month:3, year:5, sep: '-', parser: /^(\d{1,2})(\-)(\d{1,2})(\-)(\d{2})$/},
-            'dd/mm/yy': {day:1, month:3, year:5, sep: '/', parser: /^(\d{1,2})(\/)(\d{1,2})(\/)(\d{2})$/}
-        },
-
-        /**
-         * Calculates the number of days in a given month of a given year
-         *
-         * @method _daysInMonth
-         * @param {Number} _m - month (1 to 12)
-         * @param {Number} _y - year
-         * @return {Number} Returns the number of days in a given month of a given year
-         * @private
-         * @static
-         * @example
-         *     Ink.requireModules(['Ink.Util.Validator_1'], function( InkValidator ){
-         *         console.log( InkValidator._daysInMonth( 2, 2004 ) ); // Result: 29
-         *         console.log( InkValidator._daysInMonth( 2, 2006 ) ); // Result: 28
-=======
          * Validates the function in all country codes available or in the ones set in the second param
          *
          * @method isPhone
@@ -15916,36 +11947,9 @@
          *     Ink.requireModules(['Ink.Util.Validator_1'], function( InkValidator ){
          *         console.log( InkValidator.codPostal( '1069', '300' ) );        // Result: true
          *         console.log( InkValidator.codPostal( '1069', '300', true ) );  // Result: [true, true]
->>>>>>> 247f6ee0
          *     });
          *
          */
-<<<<<<< HEAD
-        _daysInMonth: function(_m,_y){
-            var nDays=0;
-
-            if(_m===1 || _m===3 || _m===5 || _m===7 || _m===8 || _m===10 || _m===12)
-            {
-                nDays= 31;
-            }
-            else if ( _m===4 || _m===6 || _m===9 || _m===11)
-            {
-                nDays = 30;
-            }
-            else
-            {
-                if((_y%400===0) || (_y%4===0 && _y%100!==0))
-                {
-                    nDays = 29;
-                }
-                else
-                {
-                    nDays = 28;
-                }
-            }
-
-            return nDays;
-=======
         codPostal: function(cp1,cp2,returnBothResults){
 
 
@@ -15993,39 +11997,9 @@
             } else {
                 return false;
             }
->>>>>>> 247f6ee0
-        },
-
-
-
-        /**
-<<<<<<< HEAD
-         * Checks if a date is valid
-         *
-         * @method _isValidDate
-         * @param {Number} year
-         * @param {Number} month
-         * @param {Number} day
-         * @return {Boolean} True if it's a valid date
-         * @private
-         * @static
-         * @example
-         *     Ink.requireModules(['Ink.Util.Validator_1'], function( InkValidator ){
-         *         console.log( InkValidator._isValidDate( 2004, 2, 29 ) ); // Result: true
-         *         console.log( InkValidator._isValidDate( 2006, 2, 29 ) ); // Result: false
-         *     });
-         */
-        _isValidDate: function(year, month, day){
-
-            var yearRegExp = /^\d{4}$/;
-            var validOneOrTwo = /^\d{1,2}$/;
-            if(yearRegExp.test(year) && validOneOrTwo.test(month) && validOneOrTwo.test(day)){
-                if(month>=1 && month<=12 && day>=1 && this._daysInMonth(month,year)>=day){
-                    return true;
-                }
-            }
-
-=======
+        },
+
+        /**
          * Checks is a date is valid in a given format
          *
          * @method isDate
@@ -16074,111 +12048,19 @@
             }
 
 
->>>>>>> 247f6ee0
             return false;
         },
 
         /**
-<<<<<<< HEAD
-         * Checks if a email is valid
-         *
-         * @method mail
-         * @param {String} email
-         * @return {Boolean} True if it's a valid e-mail
-=======
          * Checks if a string is a valid color
          *
          * @method isColor
          * @param {String} str Color string to be checked
          * @return {Boolean} True if it's a valid color string
->>>>>>> 247f6ee0
          * @public
          * @static
          * @example
          *     Ink.requireModules(['Ink.Util.Validator_1'], function( InkValidator ){
-<<<<<<< HEAD
-         *         console.log( InkValidator.email( 'agfsdfgfdsgdsf' ) ); // Result: false
-         *         console.log( InkValidator.email( 'inkdev\u0040sapo.pt' ) ); // Result: true (where \u0040 is at sign)
-         *     });
-         */
-        email: function(email)
-        {
-            var emailValido = new RegExp("^[_a-z0-9-]+((\\.|\\+)[_a-z0-9-]+)*@([\\w]*-?[\\w]*\\.)+[a-z]{2,4}$", "i");
-            if(!emailValido.test(email)) {
-                return false;
-            } else {
-                return true;
-            }
-        },
-
-        /**
-         * Deprecated. Alias for email(). Use it instead.
-         *
-         * @method mail
-         * @public
-         * @static
-         */
-        mail: function (mail) { return Validator.email(mail); },
-
-        /**
-         * Checks if a url is valid
-         *
-         * @method url
-         * @param {String} url URL to be checked
-         * @param {Boolean} [full] If true, validates a full URL (one that should start with 'http')
-         * @return {Boolean} True if the given URL is valid
-         * @public
-         * @static
-         * @example
-         *     Ink.requireModules(['Ink.Util.Validator_1'], function( InkValidator ){
-         *         console.log( InkValidator.url( 'www.sapo.pt' ) );                // Result: true
-         *         console.log( InkValidator.url( 'http://www.sapo.pt', true ) );   // Result: true
-         *         console.log( InkValidator.url( 'meh' ) );                        // Result: false
-         *     });
-         */
-        url: function(url, full)
-        {
-            if(typeof full === "undefined" || full === false) {
-                var reHTTP = new RegExp("(^(http\\:\\/\\/|https\\:\\/\\/)(.+))", "i");
-                if(reHTTP.test(url) === false) {
-                    url = 'http://'+url;
-                }
-            }
-
-            var reUrl = new RegExp("^(http:\\/\\/|https:\\/\\/)([\\w]*(-?[\\w]*)*\\.)+[a-z]{2,4}", "i");
-            if(reUrl.test(url) === false) {
-                return false;
-            } else {
-                return true;
-            }
-        },
-
-        /**
-         * Checks if a phone is valid in Portugal
-         *
-         * @method isPTPhone
-         * @param {Number} phone Phone number to be checked
-         * @return {Boolean} True if it's a valid Portuguese Phone
-         * @public
-         * @static
-         * @example
-         *     Ink.requireModules(['Ink.Util.Validator_1'], function( InkValidator ){
-         *         console.log( InkValidator.isPTPhone( '213919264' ) );        // Result: true
-         *         console.log( InkValidator.isPTPhone( '00351213919264' ) );   // Result: true
-         *         console.log( InkValidator.isPTPhone( '+351213919264' ) );    // Result: true
-         *         console.log( InkValidator.isPTPhone( '1' ) );                // Result: false
-         *     });
-         */
-        isPTPhone: function(phone)
-        {
-
-            phone = phone.toString();
-            var aInd = [];
-            for(var i in this._indicativosPT) {
-                if(typeof(this._indicativosPT[i]) === 'string') {
-                    aInd.push(i);
-                }
-=======
          *         console.log( InkValidator.isColor( '#FF00FF' ) );        // Result: true
          *         console.log( InkValidator.isColor( 'amdafasfs' ) );      // Result: false
          *     });
@@ -16366,26 +12248,8 @@
             {
                 // Add up every 2nd digit, starting from the right
                 checksum += parseInt(num.substr(i, 1),10);
->>>>>>> 247f6ee0
-            }
-            var strInd = aInd.join('|');
-
-<<<<<<< HEAD
-            var re351 = /^(00351|\+351)/;
-            if(re351.test(phone)) {
-                phone = phone.replace(re351, "");
-            }
-
-            var reSpecialChars = /(\s|\-|\.)+/g;
-            phone = phone.replace(reSpecialChars, '');
-            //var reInt = new RegExp("\\d", "i");
-            var reInt = /[\d]{9}/i;
-            if(phone.length === 9 && reInt.test(phone)) {
-                var reValid = new RegExp("^("+strInd+")");
-                if(reValid.test(phone)) {
-                    return true;
-                }
-=======
+            }
+
             for (i = length - 2; i >= 0; i -= 2)
             {
                 // Add up every 2nd digit doubled, starting from the right
@@ -16393,7 +12257,6 @@
 
                 // Subtract 9 from the dbl where value is greater than 10
                 checksum += (dbl >= 10) ? (dbl - 9) : dbl;
->>>>>>> 247f6ee0
             }
 
             // If the checksum is a multiple of 10, the number is valid
@@ -16401,381 +12264,6 @@
         },
 
         /**
-<<<<<<< HEAD
-         * Alias function for isPTPhone
-         *
-         * @method isPortuguesePhone
-         * @param {Number} phone Phone number to be checked
-         * @return {Boolean} True if it's a valid Portuguese Phone
-         * @public
-         * @static
-         * @example
-         *     Ink.requireModules(['Ink.Util.Validator_1'], function( InkValidator ){
-         *         console.log( InkValidator.isPortuguesePhone( '213919264' ) );        // Result: true
-         *         console.log( InkValidator.isPortuguesePhone( '00351213919264' ) );   // Result: true
-         *         console.log( InkValidator.isPortuguesePhone( '+351213919264' ) );    // Result: true
-         *         console.log( InkValidator.isPortuguesePhone( '1' ) );                // Result: false
-         *     });
-         */
-        isPortuguesePhone: function(phone)
-        {
-            return this.isPTPhone(phone);
-        },
-
-        /**
-         * Checks if a phone is valid in Cabo Verde
-         *
-         * @method isCVPhone
-         * @param {Number} phone Phone number to be checked
-         * @return {Boolean} True if it's a valid Cape Verdean Phone
-         * @public
-         * @static
-         * @example
-         *     Ink.requireModules(['Ink.Util.Validator_1'], function( InkValidator ){
-         *         console.log( InkValidator.isCVPhone( '2610303' ) );        // Result: true
-         *         console.log( InkValidator.isCVPhone( '002382610303' ) );   // Result: true
-         *         console.log( InkValidator.isCVPhone( '+2382610303' ) );    // Result: true
-         *         console.log( InkValidator.isCVPhone( '1' ) );              // Result: false
-         *     });
-         */
-        isCVPhone: function(phone)
-        {
-            phone = phone.toString();
-            var aInd = [];
-            for(var i in this._indicativosCV) {
-                if(typeof(this._indicativosCV[i]) === 'string') {
-                    aInd.push(i);
-                }
-            }
-            var strInd = aInd.join('|');
-
-            var re238 = /^(00238|\+238)/;
-            if(re238.test(phone)) {
-                phone = phone.replace(re238, "");
-            }
-
-            var reSpecialChars = /(\s|\-|\.)+/g;
-            phone = phone.replace(reSpecialChars, '');
-            //var reInt = new RegExp("\\d", "i");
-            var reInt = /[\d]{7}/i;
-            if(phone.length === 7 && reInt.test(phone)) {
-                var reValid = new RegExp("^("+strInd+")");
-                if(reValid.test(phone)) {
-                    return true;
-                }
-            }
-
-            return false;
-        },
-
-        /**
-         * Checks if a phone is valid in Angola
-         *
-         * @method isAOPhone
-         * @param {Number} phone Phone number to be checked
-         * @return {Boolean} True if it's a valid Angolan Phone
-         * @public
-         * @static
-         * @example
-         *     Ink.requireModules(['Ink.Util.Validator_1'], function( InkValidator ){
-         *         console.log( InkValidator.isAOPhone( '244222396385' ) );     // Result: true
-         *         console.log( InkValidator.isAOPhone( '00244222396385' ) );   // Result: true
-         *         console.log( InkValidator.isAOPhone( '+244222396385' ) );    // Result: true
-         *         console.log( InkValidator.isAOPhone( '1' ) );                // Result: false
-         *     });
-         */
-        isAOPhone: function(phone)
-        {
-
-            phone = phone.toString();
-            var aInd = [];
-            for(var i in this._indicativosAO) {
-                if(typeof(this._indicativosAO[i]) === 'string') {
-                    aInd.push(i);
-                }
-            }
-            var strInd = aInd.join('|');
-
-            var re244 = /^(00244|\+244)/;
-            if(re244.test(phone)) {
-                phone = phone.replace(re244, "");
-            }
-
-            var reSpecialChars = /(\s|\-|\.)+/g;
-            phone = phone.replace(reSpecialChars, '');
-            //var reInt = new RegExp("\\d", "i");
-            var reInt = /[\d]{9}/i;
-            if(phone.length === 9 && reInt.test(phone)) {
-                var reValid = new RegExp("^("+strInd+")");
-                if(reValid.test(phone)) {
-                    return true;
-                }
-            }
-
-            return false;
-        },
-
-        /**
-         * Checks if a phone is valid in Mozambique
-         *
-         * @method isMZPhone
-         * @param {Number} phone Phone number to be checked
-         * @return {Boolean} True if it's a valid Mozambican Phone
-         * @public
-         * @static
-         * @example
-         *     Ink.requireModules(['Ink.Util.Validator_1'], function( InkValidator ){
-         *         console.log( InkValidator.isMZPhone( '21426861' ) );        // Result: true
-         *         console.log( InkValidator.isMZPhone( '0025821426861' ) );   // Result: true
-         *         console.log( InkValidator.isMZPhone( '+25821426861' ) );    // Result: true
-         *         console.log( InkValidator.isMZPhone( '1' ) );              // Result: false
-         *     });
-         */
-        isMZPhone: function(phone)
-        {
-
-            phone = phone.toString();
-            var aInd = [];
-            for(var i in this._indicativosMZ) {
-                if(typeof(this._indicativosMZ[i]) === 'string') {
-                    aInd.push(i);
-                }
-            }
-            var strInd = aInd.join('|');
-            var re258 = /^(00258|\+258)/;
-            if(re258.test(phone)) {
-                phone = phone.replace(re258, "");
-            }
-
-            var reSpecialChars = /(\s|\-|\.)+/g;
-            phone = phone.replace(reSpecialChars, '');
-            //var reInt = new RegExp("\\d", "i");
-            var reInt = /[\d]{8,9}/i;
-            if((phone.length === 9 || phone.length === 8) && reInt.test(phone)) {
-                var reValid = new RegExp("^("+strInd+")");
-                if(reValid.test(phone)) {
-                   if(phone.indexOf('2') === 0 && phone.length === 8) {
-                       return true;
-                   } else if(phone.indexOf('8') === 0 && phone.length === 9) {
-                       return true;
-                   }
-                }
-            }
-
-            return false;
-        },
-
-        /**
-         * Checks if a phone is valid in Timor
-         *
-         * @method isTLPhone
-         * @param {Number} phone Phone number to be checked
-         * @return {Boolean} True if it's a valid phone from Timor-Leste
-         * @public
-         * @static
-         * @example
-         *     Ink.requireModules(['Ink.Util.Validator_1'], function( InkValidator ){
-         *         console.log( InkValidator.isTLPhone( '6703331234' ) );     // Result: true
-         *         console.log( InkValidator.isTLPhone( '006703331234' ) );   // Result: true
-         *         console.log( InkValidator.isTLPhone( '+6703331234' ) );    // Result: true
-         *         console.log( InkValidator.isTLPhone( '1' ) );              // Result: false
-         *     });
-         */
-        isTLPhone: function(phone)
-        {
-
-            phone = phone.toString();
-            var aInd = [];
-            for(var i in this._indicativosTL) {
-                if(typeof(this._indicativosTL[i]) === 'string') {
-                    aInd.push(i);
-                }
-            }
-            var strInd = aInd.join('|');
-            var re670 = /^(00670|\+670)/;
-            if(re670.test(phone)) {
-                phone = phone.replace(re670, "");
-            }
-
-
-            var reSpecialChars = /(\s|\-|\.)+/g;
-            phone = phone.replace(reSpecialChars, '');
-            //var reInt = new RegExp("\\d", "i");
-            var reInt = /[\d]{7}/i;
-            if(phone.length === 7 && reInt.test(phone)) {
-                var reValid = new RegExp("^("+strInd+")");
-                if(reValid.test(phone)) {
-                    return true;
-                }
-            }
-
-            return false;
-        },
-
-        /**
-         * Validates the function in all country codes available or in the ones set in the second param
-         *
-         * @method isPhone
-         * @param {String} phone number
-         * @param {optional String|Array}  country or array of countries to validate
-         * @return {Boolean} True if it's a valid phone in any country available
-         * @public
-         * @static
-         * @example
-         *     Ink.requireModules(['Ink.Util.Validator_1'], function( InkValidator ){
-         *         console.log( InkValidator.isPhone( '6703331234' ) );        // Result: true
-         *     });
-         */
-        isPhone: function(){
-            var index;
-
-            if(arguments.length===0){
-                return false;
-            }
-
-            var phone = arguments[0];
-
-            if(arguments.length>1){
-                if(arguments[1].constructor === Array){
-                    var func;
-                    for(index=0; index<arguments[1].length; index++ ){
-                        if(typeof(func=this['is' + arguments[1][index].toUpperCase() + 'Phone'])==='function'){
-                            if(func(phone)){
-                                return true;
-                            }
-                        } else {
-                            throw "Invalid Country Code!";
-                        }
-                    }
-                } else if(typeof(this['is' + arguments[1].toUpperCase() + 'Phone'])==='function'){
-                    return this['is' + arguments[1].toUpperCase() + 'Phone'](phone);
-                } else {
-                    throw "Invalid Country Code!";
-                }
-            } else {
-                for(index=0; index<this._countryCodes.length; index++){
-                    if(this['is' + this._countryCodes[index] + 'Phone'](phone)){
-                        return true;
-                    }
-                }
-            }
-            return false;
-        },
-
-        /**
-         * Validates if a zip code is valid in Portugal
-         *
-         * @method codPostal
-         * @param {Number|String} cp1
-         * @param {optional Number|String} cp2
-         * @param {optional Boolean} returnBothResults
-         * @return {Boolean} True if it's a valid zip code
-         * @public
-         * @static
-         * @example
-         *     Ink.requireModules(['Ink.Util.Validator_1'], function( InkValidator ){
-         *         console.log( InkValidator.codPostal( '1069', '300' ) );        // Result: true
-         *         console.log( InkValidator.codPostal( '1069', '300', true ) );  // Result: [true, true]
-         *     });
-         *
-         */
-        codPostal: function(cp1,cp2,returnBothResults){
-
-
-            var cPostalSep = /^(\s*\-\s*|\s+)$/;
-            var trim = /^\s+|\s+$/g;
-            var cPostal4 = /^[1-9]\d{3}$/;
-            var cPostal3 = /^\d{3}$/;
-            var parserCPostal = /^(.{4})(.*)(.{3})$/;
-
-
-            returnBothResults = !!returnBothResults;
-
-            cp1 = cp1.replace(trim,'');
-            if(typeof(cp2)!=='undefined'){
-                cp2 = cp2.replace(trim,'');
-                if(cPostal4.test(cp1) && cPostal3.test(cp2)){
-                    if( returnBothResults === true ){
-                        return [true, true];
-                    } else {
-                        return true;
-                    }
-                }
-            } else {
-                if(cPostal4.test(cp1) ){
-                    if( returnBothResults === true ){
-                        return [true,false];
-                    } else {
-                        return true;
-                    }
-                }
-
-                var cPostal = cp1.match(parserCPostal);
-
-                if(cPostal!==null && cPostal4.test(cPostal[1]) && cPostalSep.test(cPostal[2]) && cPostal3.test(cPostal[3])){
-                    if( returnBothResults === true ){
-                        return [true,false];
-                    } else {
-                        return true;
-                    }
-                }
-            }
-
-            if( returnBothResults === true ){
-                return [false,false];
-            } else {
-                return false;
-            }
-        },
-
-        /**
-         * Checks is a date is valid in a given format
-         *
-         * @method isDate
-         * @param {String} format - defined in _dateParsers
-         * @param {String} dateStr - date string
-         * @return {Boolean} True if it's a valid date and in the specified format
-         * @public
-         * @static
-         * @example
-         *     Ink.requireModules(['Ink.Util.Validator_1'], function( InkValidator ){
-         *         console.log( InkValidator.isDate( 'yyyy-mm-dd', '2012-05-21' ) );        // Result: true
-         *     });
-         */
-        isDate: function(format, dateStr){
-
-
-
-            if(typeof(this._dateParsers[format])==='undefined'){
-                return false;
-            }
-            var yearIndex = this._dateParsers[format].year;
-            var monthIndex = this._dateParsers[format].month;
-            var dayIndex = this._dateParsers[format].day;
-            var dateParser = this._dateParsers[format].parser;
-            var separator = this._dateParsers[format].sep;
-
-            /* Trim Deactivated
-            * var trim = /^\w+|\w+$/g;
-            * dateStr = dateStr.replace(trim,"");
-            */
-            var data = dateStr.match(dateParser);
-            if(data!==null){
-                /* Trim Deactivated
-                * for(i=1;i<=data.length;i++){
-                *   data[i] = data[i].replace(trim,"");
-                *}
-                */
-                if(data[2]===data[4] && data[2]===separator){
-
-                    var _y = ((data[yearIndex].length===2) ? "20" + data[yearIndex].toString() : data[yearIndex] );
-
-                    if(this._isValidDate(_y,data[monthIndex].toString(),data[dayIndex].toString())){
-                        return true;
-                    }
-                }
-            }
-=======
          * Validates if a number is of a specific credit card
          *
          * @param  {String}  num            Number to be validates
@@ -16834,594 +12322,4 @@
 
     return Validator;
 
-});
-/**
- * @module Ink.Util.BinPack_1
- * @author inkdev AT sapo.pt
- * @version 1
- */
-Ink.createModule('Ink.Util.BinPack', '1', [], function() {
-
-    'use strict';
-
-    /*jshint boss:true */
-
-    // https://github.com/jakesgordon/bin-packing/
-
-    /*
-        Copyright (c) 2011, 2012, 2013 Jake Gordon and contributors
-
-        Permission is hereby granted, free of charge, to any person obtaining a copy
-        of this software and associated documentation files (the "Software"), to deal
-        in the Software without restriction, including without limitation the rights
-        to use, copy, modify, merge, publish, distribute, sublicense, and/or sell
-        copies of the Software, and to permit persons to whom the Software is
-        furnished to do so, subject to the following conditions:
-
-        The above copyright notice and this permission notice shall be included in all
-        copies or substantial portions of the Software.
-
-        THE SOFTWARE IS PROVIDED "AS IS", WITHOUT WARRANTY OF ANY KIND, EXPRESS OR
-        IMPLIED, INCLUDING BUT NOT LIMITED TO THE WARRANTIES OF MERCHANTABILITY,
-        FITNESS FOR A PARTICULAR PURPOSE AND NONINFRINGEMENT. IN NO EVENT SHALL THE
-        AUTHORS OR COPYRIGHT HOLDERS BE LIABLE FOR ANY CLAIM, DAMAGES OR OTHER
-        LIABILITY, WHETHER IN AN ACTION OF CONTRACT, TORT OR OTHERWISE, ARISING FROM,
-        OUT OF OR IN CONNECTION WITH THE SOFTWARE OR THE USE OR OTHER DEALINGS IN THE
-        SOFTWARE.
-    */
-
-
-
-    var Packer = function(w, h) {
-        this.init(w, h);
-    };
-
-    Packer.prototype = {
-
-        init: function(w, h) {
-            this.root = { x: 0, y: 0, w: w, h: h };
-        },
-
-        fit: function(blocks) {
-            var n, node, block;
-            for (n = 0; n < blocks.length; ++n) {
-                block = blocks[n];
-                if (node = this.findNode(this.root, block.w, block.h)) {
-                    block.fit = this.splitNode(node, block.w, block.h);
-                }
-            }
-        },
-
-        findNode: function(root, w, h) {
-            if (root.used) {
-                return this.findNode(root.right, w, h) || this.findNode(root.down, w, h);
-            }
-            else if ((w <= root.w) && (h <= root.h)) {
-                return root;
-            }
-            else {
-                return null;
-            }
-        },
-
-        splitNode: function(node, w, h) {
-            node.used = true;
-            node.down  = { x: node.x,     y: node.y + h, w: node.w,     h: node.h - h };
-            node.right = { x: node.x + w, y: node.y,     w: node.w - w, h: h          };
-            return node;
-        }
-
-    };
-
-
-
-    var GrowingPacker = function() {};
-
-    GrowingPacker.prototype = {
-
-        fit: function(blocks) {
-            var n, node, block, len = blocks.length;
-            var w = len > 0 ? blocks[0].w : 0;
-            var h = len > 0 ? blocks[0].h : 0;
-            this.root = { x: 0, y: 0, w: w, h: h };
-            for (n = 0; n < len ; n++) {
-                block = blocks[n];
-                if (node = this.findNode(this.root, block.w, block.h)) {
-                    block.fit = this.splitNode(node, block.w, block.h);
-                }
-                else {
-                    block.fit = this.growNode(block.w, block.h);
-                }
-            }
-        },
-
-        findNode: function(root, w, h) {
-            if (root.used) {
-                return this.findNode(root.right, w, h) || this.findNode(root.down, w, h);
-            }
-            else if ((w <= root.w) && (h <= root.h)) {
-                return root;
-            }
-            else {
-                return null;
-            }
-        },
->>>>>>> 247f6ee0
-
-        splitNode: function(node, w, h) {
-            node.used = true;
-            node.down  = { x: node.x,     y: node.y + h, w: node.w,     h: node.h - h };
-            node.right = { x: node.x + w, y: node.y,     w: node.w - w, h: h          };
-            return node;
-        },
-
-<<<<<<< HEAD
-            return false;
-        },
-
-        /**
-         * Checks if a string is a valid color
-         *
-         * @method isColor
-         * @param {String} str Color string to be checked
-         * @return {Boolean} True if it's a valid color string
-         * @public
-         * @static
-         * @example
-         *     Ink.requireModules(['Ink.Util.Validator_1'], function( InkValidator ){
-         *         console.log( InkValidator.isColor( '#FF00FF' ) );        // Result: true
-         *         console.log( InkValidator.isColor( 'amdafasfs' ) );      // Result: false
-         *     });
-         */
-        isColor: function(str){
-            var match, valid = false,
-                keyword = /^[a-zA-Z]+$/,
-                hexa = /^#([0-9a-fA-F]{3}|[0-9a-fA-F]{6})$/,
-                rgb = /^rgb\(\s*([0-9]{1,3})(%)?\s*,\s*([0-9]{1,3})(%)?\s*,\s*([0-9]{1,3})(%)?\s*\)$/,
-                rgba = /^rgba\(\s*([0-9]{1,3})(%)?\s*,\s*([0-9]{1,3})(%)?\s*,\s*([0-9]{1,3})(%)?\s*,\s*(1(\.0)?|0(\.[0-9])?)\s*\)$/,
-                hsl = /^hsl\(\s*([0-9]{1,3})\s*,\s*([0-9]{1,3})(%)?\s*,\s*([0-9]{1,3})(%)?\s*\)$/,
-                hsla = /^hsla\(\s*([0-9]{1,3})\s*,\s*([0-9]{1,3})(%)?\s*,\s*([0-9]{1,3})(%)?\s*,\s*(1(\.0)?|0(\.[0-9])?)\s*\)$/;
-
-            // rgb(123, 123, 132) 0 to 255
-            // rgb(123%, 123%, 123%) 0 to 100
-            // rgba( 4 vals) last val: 0 to 1.0
-            // hsl(0 to 360, %, %)
-            // hsla( ..., 0 to 1.0)
-
-            if(
-                keyword.test(str) ||
-                hexa.test(str)
-            ){
-                return true;
-            }
-
-            var i;
-
-            // rgb range check
-            if((match = rgb.exec(str)) !== null || (match = rgba.exec(str)) !== null){
-                i = match.length;
-
-                while(i--){
-                    // check percentage values
-                    if((i===2 || i===4 || i===6) && typeof match[i] !== "undefined" && match[i] !== ""){
-                        if(typeof match[i-1] !== "undefined" && match[i-1] >= 0 && match[i-1] <= 100){
-                            valid = true;
-                        } else {
-                            return false;
-                        }
-                    }
-                    // check 0 to 255 values
-                    if(i===1 || i===3 || i===5 && (typeof match[i+1] === "undefined" || match[i+1] === "")){
-                        if(typeof match[i] !== "undefined" && match[i] >= 0 && match[i] <= 255){
-                            valid = true;
-                        } else {
-                            return false;
-                        }
-                    }
-                }
-            }
-
-            // hsl range check
-            if((match = hsl.exec(str)) !== null || (match = hsla.exec(str)) !== null){
-                i = match.length;
-                while(i--){
-                    // check percentage values
-                    if(i===3 || i===5){
-                        if(typeof match[i-1] !== "undefined" && typeof match[i] !== "undefined" && match[i] !== "" &&
-                        match[i-1] >= 0 && match[i-1] <= 100){
-                            valid = true;
-                        } else {
-                            return false;
-                        }
-                    }
-                    // check 0 to 360 value
-                    if(i===1){
-                        if(typeof match[i] !== "undefined" && match[i] >= 0 && match[i] <= 360){
-                            valid = true;
-                        } else {
-                            return false;
-                        }
-                    }
-                }
-            }
-
-            return valid;
-        },
-
-        /**
-         * Checks if the value is a valid IP. Supports ipv4 and ipv6
-         *
-         * @method validationFunctions.ip
-         * @param  {String} value   Value to be checked
-         * @param  {String} ipType Type of IP to be validated. The values are: ipv4, ipv6. By default is ipv4.
-         * @return {Boolean}         True if the value is a valid IP address. False if not.
-         */
-        isIP: function( value, ipType ){
-            if( typeof value !== 'string' ){
-                return false;
-=======
-        growNode: function(w, h) {
-            var canGrowDown  = (w <= this.root.w);
-            var canGrowRight = (h <= this.root.h);
-
-            var shouldGrowRight = canGrowRight && (this.root.h >= (this.root.w + w)); // attempt to keep square-ish by growing right when height is much greater than width
-            var shouldGrowDown  = canGrowDown  && (this.root.w >= (this.root.h + h)); // attempt to keep square-ish by growing down  when width  is much greater than height
-
-            if (shouldGrowRight) {
-                return this.growRight(w, h);
-            }
-            else if (shouldGrowDown) {
-                return this.growDown(w, h);
-            }
-            else if (canGrowRight) {
-                return this.growRight(w, h);
-            }
-            else if (canGrowDown) {
-                return this.growDown(w, h);
-            }
-            else {
-                return null; // need to ensure sensible root starting size to avoid this happening
-            }
-        },
-
-        growRight: function(w, h) {
-            this.root = {
-                used: true,
-                x: 0,
-                y: 0,
-                w: this.root.w + w,
-                h: this.root.h,
-                down: this.root,
-                right: { x: this.root.w, y: 0, w: w, h: this.root.h }
-            };
-            var node;
-            if (node = this.findNode(this.root, w, h)) {
-                return this.splitNode(node, w, h);
-            }
-            else {
-                return null;
->>>>>>> 247f6ee0
-            }
-
-            ipType = (ipType || 'ipv4').toLowerCase();
-
-            switch( ipType ){
-                case 'ipv4':
-                    return (/^(?:(?:25[0-5]|2[0-4][0-9]|[01]?[0-9][0-9]?)\.){3}(?:25[0-5]|2[0-4][0-9]|[01]?[0-9][0-9]?)$/).test(value);
-                case 'ipv6':
-                    return (/^\s*((([0-9A-Fa-f]{1,4}:){7}([0-9A-Fa-f]{1,4}|:))|(([0-9A-Fa-f]{1,4}:){6}(:[0-9A-Fa-f]{1,4}|((25[0-5]|2[0-4]\d|1\d\d|[1-9]?\d)(\.(25[0-5]|2[0-4]\d|1\d\d|[1-9]?\d)){3})|:))|(([0-9A-Fa-f]{1,4}:){5}(((:[0-9A-Fa-f]{1,4}){1,2})|:((25[0-5]|2[0-4]\d|1\d\d|[1-9]?\d)(\.(25[0-5]|2[0-4]\d|1\d\d|[1-9]?\d)){3})|:))|(([0-9A-Fa-f]{1,4}:){4}(((:[0-9A-Fa-f]{1,4}){1,3})|((:[0-9A-Fa-f]{1,4})?:((25[0-5]|2[0-4]\d|1\d\d|[1-9]?\d)(\.(25[0-5]|2[0-4]\d|1\d\d|[1-9]?\d)){3}))|:))|(([0-9A-Fa-f]{1,4}:){3}(((:[0-9A-Fa-f]{1,4}){1,4})|((:[0-9A-Fa-f]{1,4}){0,2}:((25[0-5]|2[0-4]\d|1\d\d|[1-9]?\d)(\.(25[0-5]|2[0-4]\d|1\d\d|[1-9]?\d)){3}))|:))|(([0-9A-Fa-f]{1,4}:){2}(((:[0-9A-Fa-f]{1,4}){1,5})|((:[0-9A-Fa-f]{1,4}){0,3}:((25[0-5]|2[0-4]\d|1\d\d|[1-9]?\d)(\.(25[0-5]|2[0-4]\d|1\d\d|[1-9]?\d)){3}))|:))|(([0-9A-Fa-f]{1,4}:){1}(((:[0-9A-Fa-f]{1,4}){1,6})|((:[0-9A-Fa-f]{1,4}){0,4}:((25[0-5]|2[0-4]\d|1\d\d|[1-9]?\d)(\.(25[0-5]|2[0-4]\d|1\d\d|[1-9]?\d)){3}))|:))|(:(((:[0-9A-Fa-f]{1,4}){1,7})|((:[0-9A-Fa-f]{1,4}){0,5}:((25[0-5]|2[0-4]\d|1\d\d|[1-9]?\d)(\.(25[0-5]|2[0-4]\d|1\d\d|[1-9]?\d)){3}))|:)))(%.+)?\s*$/).test(value);
-                default:
-                    return false;
-            }
-        },
-
-<<<<<<< HEAD
-        /**
-         * Credit Card specifications, to be used in the credit card verification.
-         *
-         * @property _creditCardSpecs
-         * @type {Object}
-         * @private
-         */
-        _creditCardSpecs: {
-            'default': {
-                'length': '13,14,15,16,17,18,19',
-                'prefix': /^.+/,
-                'luhn': true
-            },
-
-            'american express': {
-                'length': '15',
-                'prefix': /^3[47]/,
-                'luhn'  : true
-            },
-
-            'diners club': {
-                'length': '14,16',
-                'prefix': /^36|55|30[0-5]/,
-                'luhn'  : true
-            },
-
-            'discover': {
-                'length': '16',
-                'prefix': /^6(?:5|011)/,
-                'luhn'  : true
-            },
-
-            'jcb': {
-                'length': '15,16',
-                'prefix': /^3|1800|2131/,
-                'luhn'  : true
-            },
-
-            'maestro': {
-                'length': '16,18',
-                'prefix': /^50(?:20|38)|6(?:304|759)/,
-                'luhn'  : true
-            },
-
-            'mastercard': {
-                'length': '16',
-                'prefix': /^5[1-5]/,
-                'luhn'  : true
-            },
-
-            'visa': {
-                'length': '13,16',
-                'prefix': /^4/,
-                'luhn'  : true
-            }
-        },
-
-        /**
-         * Luhn function, to be used when validating credit cards
-         *
-         */
-        _luhn: function (num){
-
-            num = parseInt(num,10);
-
-            if ( (typeof num !== 'number') && (num % 1 !== 0) ){
-                // Luhn can only be used on nums!
-                return false;
-            }
-
-            num = num+'';
-            // Check num length
-            var length = num.length;
-
-            // Checksum of the card num
-            var
-                i, checksum = 0
-            ;
-
-            for (i = length - 1; i >= 0; i -= 2)
-            {
-                // Add up every 2nd digit, starting from the right
-                checksum += parseInt(num.substr(i, 1),10);
-            }
-
-            for (i = length - 2; i >= 0; i -= 2)
-            {
-                // Add up every 2nd digit doubled, starting from the right
-                var dbl = parseInt(num.substr(i, 1) * 2,10);
-
-                // Subtract 9 from the dbl where value is greater than 10
-                checksum += (dbl >= 10) ? (dbl - 9) : dbl;
-            }
-
-            // If the checksum is a multiple of 10, the number is valid
-            return (checksum % 10 === 0);
-        },
-
-        /**
-         * Validates if a number is of a specific credit card
-         *
-         * @param  {String}  num            Number to be validates
-         * @param  {String|Array}  creditCardType Credit card type. See _creditCardSpecs for the list of supported values.
-         * @return {Boolean}
-         */
-        isCreditCard: function(num, creditCardType){
-
-            if ( /\d+/.test(num) === false ){
-                return false;
-            }
-
-            if ( typeof creditCardType === 'undefined' ){
-                creditCardType = 'default';
-            }
-            else if ( typeof creditCardType === 'array' ){
-                var i, ccLength = creditCardType.length;
-                for ( i=0; i < ccLength; i++ ){
-                    // Test each type for validity
-                    if (this.isCreditCard(num, creditCardType[i]) ){
-                        return true;
-                    }
-                }
-
-                return false;
-            }
-
-            // Check card type
-            creditCardType = creditCardType.toLowerCase();
-
-            if ( typeof this._creditCardSpecs[creditCardType] === 'undefined' ){
-                return false;
-            }
-
-            // Check card number length
-            var length = num.length+'';
-
-            // Validate the card length by the card type
-            if ( this._creditCardSpecs[creditCardType]['length'].split(",").indexOf(length) === -1 ){
-                return false;
-            }
-
-            // Check card number prefix
-            if ( !this._creditCardSpecs[creditCardType]['prefix'].test(num) ){
-                return false;
-            }
-
-            // No Luhn check required
-            if (this._creditCardSpecs[creditCardType]['luhn'] === false){
-                return true;
-            }
-
-            return this._luhn(num);
-        }
-    };
-
-    return Validator;
-=======
-        growDown: function(w, h) {
-            this.root = {
-                used: true,
-                x: 0,
-                y: 0,
-                w: this.root.w,
-                h: this.root.h + h,
-                down:  { x: 0, y: this.root.h, w: this.root.w, h: h },
-                right: this.root
-            };
-            var node;
-            if (node = this.findNode(this.root, w, h)) {
-                return this.splitNode(node, w, h);
-            }
-            else {
-                return null;
-            }
-        }
-
-    };
-
-
-
-    var sorts = {
-        random:  function() { return Math.random() - 0.5; },
-        w:       function(a, b) { return b.w - a.w; },
-        h:       function(a, b) { return b.h - a.h; },
-        a:       function(a, b) { return b.area - a.area; },
-        max:     function(a, b) { return Math.max(b.w, b.h) - Math.max(a.w, a.h); },
-        min:     function(a, b) { return Math.min(b.w, b.h) - Math.min(a.w, a.h); },
-        height:  function(a, b) { return sorts.msort(a, b, ['h', 'w']);               },
-        width:   function(a, b) { return sorts.msort(a, b, ['w', 'h']);               },
-        area:    function(a, b) { return sorts.msort(a, b, ['a', 'h', 'w']);          },
-        maxside: function(a, b) { return sorts.msort(a, b, ['max', 'min', 'h', 'w']); },
-        msort:   function(a, b, criteria) { /* sort by multiple criteria */
-            var diff, n;
-            for (n = 0; n < criteria.length; ++n) {
-                diff = sorts[ criteria[n] ](a, b);
-                if (diff !== 0) {
-                    return diff;
-                }
-            }
-            return 0;
-        }
-    };
-
-
-
-    // end of Jake's code
-
-
-
-    // aux, used to display blocks in unfitted property
-    var toString = function() {
-      return [this.w, ' x ', this.h].join('');
-    };
-
-
-
-    /**
-     * Binary Packing algorithm implementation
-     *
-     * Based on the work of Jake Gordon
-     *
-     * see https://github.com/jakesgordon/bin-packing/
-     *
-     * @class Ink.Util.BinPack
-     * @version 1
-     * @static
-     */
-    var BinPack = {
-
-        /**
-        * @method binPack
-        * @param {Object}      o              options
-        * @param {Object[]}    o.blocks       array of items with w and h integer attributes.
-        * @param {Number[2]}  [o.dimensions]  if passed, container has fixed dimensions
-        * @param {String}     [o.sorter]      sorter function. one of: random, height, width, area, maxside
-        * @return {Object}
-        *     * {Number[2]} dimensions - resulted container size,
-        *     * {Number}    filled     - filled ratio,
-        *     * {Object[]}  fitted,
-        *     * {Object[]}  unfitted,
-        *     * {Object[]}  blocks
-        * @static
-        */
-        binPack: function(o) {
-            var i, f, bl;
-
-
-
-            // calculate area if not there already
-            for (i = 0, f = o.blocks.length; i < f; ++i) {
-                bl = o.blocks[i];
-                if (! ('area' in bl) ) {
-                    bl.area = bl.w * bl.h;
-                }
-            }
-
-
-
-            // apply algorithm
-            var packer = o.dimensions ? new Packer(o.dimensions[0], o.dimensions[1]) : new GrowingPacker();
-
-            if (!o.sorter) { o.sorter = 'maxside'; }
-
-            o.blocks.sort( sorts[ o.sorter ] );
-
-            packer.fit(o.blocks);
-
-            var dims2 = [packer.root.w, packer.root.h];
-
-
-
-            // layout is done here, generating report data...
-            var fitted   = [];
-            var unfitted = [];
-
-            for (i = 0, f = o.blocks.length; i < f; ++i) {
-                bl = o.blocks[i];
-                if (bl.fit) {
-                    fitted.push(bl);
-                }
-                else {
-                    bl.toString = toString; // TO AID SERIALIZATION
-                    unfitted.push(bl);
-                }
-            }
-
-            var area = dims2[0] * dims2[1];
-            var fit = 0;
-            for (i = 0, f = fitted.length; i < f; ++i) {
-                bl = fitted[i];
-                fit += bl.area;
-            }
-
-            return {
-                dimensions: dims2,
-                filled:     fit / area,
-                blocks:     o.blocks,
-                fitted:     fitted,
-                unfitted:   unfitted
-            };
-        }
-    };
-
-
-
-    return BinPack;
->>>>>>> 247f6ee0
-
 });