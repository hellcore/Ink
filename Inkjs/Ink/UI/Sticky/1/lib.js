/**
 * @module Ink.UI.Sticky_1
 * @author inkdev AT sapo.pt
 * @version 1
 */
<<<<<<< HEAD
Ink.createModule('Ink.UI.Sticky', '1', ['Ink.UI.Common_1','Ink.Dom.Event_1','Ink.Dom.Css_1','Ink.Dom.Element_1','Ink.Dom.Selector_1'], function(Aux, Event, Css, Element, Selector ) {
=======
Ink.createModule('Ink.UI.Sticky', '1', ['Ink.UI.Aux_1','Ink.Dom.Event_1','Ink.Dom.Css_1','Ink.Dom.Element_1','Ink.Dom.Selector_1'], function(Aux, InkEvent, Css, InkElement) {
>>>>>>> 5a2c8b5d
    'use strict';

    /**
     * The Sticky component takes an element and transforms it's behavior in order to, when the user scrolls he sets its position
     * to fixed and maintain it until the user scrolls back to the same place.
     *
     * @class Ink.UI.Sticky
     * @constructor
     * @version 1
     * @param {String|DOMElement} selector
     * @param {Object} [options] Options
     *     @param {Number}     options.offsetBottom       Number of pixels of distance from the bottomElement.
     *     @param {Number}     options.offsetTop          Number of pixels of distance from the topElement.
     *     @param {String}     options.topElement         CSS Selector that specifies a top element with which the component could collide.
     *     @param {String}     options.bottomElement      CSS Selector that specifies a bottom element with which the component could collide.
     * @example
     *      <script>
     *          Ink.requireModules( ['Ink.Dom.Selector_1','Ink.UI.Sticky_1'], function( Selector, Sticky ){
     *              var menuElement = Ink.s('#menu');
     *              var stickyObj = new Sticky( menuElement );
     *          });
     *      </script>
     */
    var Sticky = function( selector, options ){

        if( typeof selector !== 'object' && typeof selector !== 'string'){
            throw '[Sticky] :: Invalid selector defined';
        }

        this._rootElement = Aux.elOrSelector(selector,
            "[Sticky] :: Can't find any element with the specified selector");

        /**
         * Setting default options and - if needed - overriding it with the data attributes and given options
         */
        this._options = Ink.extendObj({
            offsetBottom: 0,
            offsetTop: 0,
            topElement: null,
            bottomElement: null
        }, options || {},  InkElement.data( this._rootElement ) );

        if( this._options.topElement ){
            this._topElement = Aux.elOrSelector( this._options.topElement, 'Top Element');
        }

        if( this._options.bottomElement ){
            this._bottomElement = Aux.elOrSelector( this._options.bottomElement, 'Bottom Element');
        }

        this._init();
    };

    Sticky.prototype = {

        /**
         * Init function called by the constructor
         *
         * @method _init
         * @private
         */
        _init: function(){
            InkEvent.observe( document, 'scroll', Ink.bindEvent(this._onScroll,this) );
            InkEvent.observe( window, 'resize', Ink.bindEvent(this._onResize,this) );
        },

        /**
         * Scroll handler.
         *
         * @method _onScroll
         * @private
         */
        _onScroll: InkEvent.throttle(function(){
            var viewport = (document.compatMode === "CSS1Compat") ?  document.documentElement : document.body;
            var elm = this._rootElement;

            if(
                ( ( (InkElement.elementWidth(this._rootElement)*100)/viewport.clientWidth ) > 90 ) ||
                ( viewport.clientWidth<=649 )
            ){
                if( InkElement.hasAttribute(elm,'style') ){
                    elm.removeAttribute('style');
                }
                return;  // Do not do anything for mobile
            }


            var elementRect = elm.getBoundingClientRect();
            var topRect = this._topElement && this._topElement.getBoundingClientRect();
            var bottomRect = this._bottomElement && this._bottomElement.getBoundingClientRect();

            var offsetTop = this._options.offsetTop ? parseInt(this._options.offsetTop, 10) : 0;
            var offsetBottom = this._options.offsetBottom ? parseInt(this._options.offsetBottom, 10) : 0;

            var elementHeight = elementRect.bottom - elementRect.top;

            var elMargins =
                (parseInt(Css.getStyle(elm, 'margin-top'), 10) || 0) +
                (parseInt(Css.getStyle(elm, 'margin-bottom'), 10) || 0);

            var stickingTo = this._lastStickingTo;

            if (bottomRect && bottomRect.top < elementHeight + offsetTop + offsetBottom + elMargins) {
                stickingTo = 'bottom';
                elm.style.position = 'fixed';
                elm.style.top = bottomRect.top - elementHeight - offsetBottom - elMargins + 'px';
            } else if (!topRect || topRect.bottom > offsetTop) {
                stickingTo = '[normal]';
                elm.style.position = 'static';
                elm.style.top = 'auto';
            } else if (topRect && topRect.bottom <= offsetTop) {
                stickingTo = 'top';
                elm.style.position = 'fixed';
                elm.style.top = offsetTop + 'px';
            }

            if (stickingTo !== this._lastStickingTo) {
                Css.addRemoveClassName(elm, 'ink-sticky-top', stickingTo === 'top');
                Css.addRemoveClassName(elm, 'ink-sticky-bottom', stickingTo === 'bottom');
            }
        }, 80),

        /**
         * Resize handler
         *
         * @method _onResize
         * @private
         */
        _onResize: InkEvent.throttle(function(){
            this._onScroll();
        }, 80),

    };

    return Sticky;

});<|MERGE_RESOLUTION|>--- conflicted
+++ resolved
@@ -3,11 +3,7 @@
  * @author inkdev AT sapo.pt
  * @version 1
  */
-<<<<<<< HEAD
-Ink.createModule('Ink.UI.Sticky', '1', ['Ink.UI.Common_1','Ink.Dom.Event_1','Ink.Dom.Css_1','Ink.Dom.Element_1','Ink.Dom.Selector_1'], function(Aux, Event, Css, Element, Selector ) {
-=======
-Ink.createModule('Ink.UI.Sticky', '1', ['Ink.UI.Aux_1','Ink.Dom.Event_1','Ink.Dom.Css_1','Ink.Dom.Element_1','Ink.Dom.Selector_1'], function(Aux, InkEvent, Css, InkElement) {
->>>>>>> 5a2c8b5d
+Ink.createModule('Ink.UI.Sticky', '1', ['Ink.UI.Common_1','Ink.Dom.Event_1','Ink.Dom.Css_1','Ink.Dom.Element_1','Ink.Dom.Selector_1'], function(Common, Event, Css, Element, Selector ) {
     'use strict';
 
     /**
@@ -37,7 +33,7 @@
             throw '[Sticky] :: Invalid selector defined';
         }
 
-        this._rootElement = Aux.elOrSelector(selector,
+        this._rootElement = Common.elOrSelector(selector,
             "[Sticky] :: Can't find any element with the specified selector");
 
         /**
@@ -51,11 +47,11 @@
         }, options || {},  InkElement.data( this._rootElement ) );
 
         if( this._options.topElement ){
-            this._topElement = Aux.elOrSelector( this._options.topElement, 'Top Element');
+            this._topElement = Common.elOrSelector( this._options.topElement, 'Top Element');
         }
 
         if( this._options.bottomElement ){
-            this._bottomElement = Aux.elOrSelector( this._options.bottomElement, 'Bottom Element');
+            this._bottomElement = Common.elOrSelector( this._options.bottomElement, 'Bottom Element');
         }
 
         this._init();
