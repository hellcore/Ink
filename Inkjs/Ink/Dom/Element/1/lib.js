/**
 * @author inkdev AT sapo.pt
 */

Ink.createModule('Ink.Dom.Element', 1, [], function() {

    'use strict';

    var createContextualFragmentSupport = (typeof document.createRange === 'function' && typeof Range.prototype.createContextualFragment === 'function');

    /**
     * @module Ink.Dom.Element_1
     */

    /**
     * @class Ink.Dom.Element
     */

    var InkElement = {

        /**
         * Shortcut for `document.getElementById`
         *
         * @method get
         * @param {String|DOMElement} elm   Either an ID of an element, or an element.
         * @return {DOMElement|null} The DOM element with the given id or null when it was not found
         */
        get: function(elm) {
            if(typeof elm !== 'undefined') {
                if(typeof elm === 'string') {
                    return document.getElementById(elm);
                }
                return elm;
            }
            return null;
        },

        /**
         * Creates a DOM element
         *
         * @method create
         * @param {String} tag        tag name
         * @param {Object} properties  object with properties to be set on the element
         */
        create: function(tag, properties) {
            var el = document.createElement(tag);
            //Ink.extendObj(el, properties);
            for(var property in properties) {
                if(properties.hasOwnProperty(property)) {
                    if (property in Element) {
                        Element[property](el, properties[property]);
                    } else {
                        if(property === 'className') {
                            property = 'class';
                        }
                        el.setAttribute(property, properties[property]);
                    }
                }
            }
            return el;
        },

        /**
         * Removes a DOM Element from the DOM
         *
         * @method remove
         * @param {DOMElement} elm  The element to remove
         */
        remove: function(el) {
            var parEl;
            if (el && (parEl = el.parentNode)) {
                parEl.removeChild(el);
            }
        },

        /**
         * Scrolls the window to an element
         *
         * @method scrollTo
         * @param {DOMElement|String} elm  Element where to scroll
         */
        scrollTo: function(elm) {
            elm = InkElement.get(elm);
            if(elm) {
                if (elm.scrollIntoView) {
                    return elm.scrollIntoView();
                }

                var elmOffset = {},
                    elmTop = 0, elmLeft = 0;

                do {
                    elmTop += elm.offsetTop || 0;
                    elmLeft += elm.offsetLeft || 0;

                    elm = elm.offsetParent;
                } while(elm);

                elmOffset = {x: elmLeft, y: elmTop};

                window.scrollTo(elmOffset.x, elmOffset.y);
            }
        },

        /**
         * Gets the top cumulative offset for an element
         *
         * Requires Ink.Dom.Browser
         *
         * @method offsetTop
         * @param {DOMElement|String} elm  target element
         * @return {Number} Offset from the target element to the top of the document
         */
        offsetTop: function(elm) {
            return InkElement.offset(elm)[1];
        },

        /**
         * Gets the left cumulative offset for an element
         *
         * Requires Ink.Dom.Browser
         *
         * @method offsetLeft
         * @param {DOMElement|String} elm  target element
         * @return {Number} Offset from the target element to the left of the document
         */
        offsetLeft: function(elm) {
            return InkElement.offset(elm)[0];
        },

        /**
        * Gets the element offset relative to its closest positioned ancestor
        *
        * @method positionedOffset
        * @param {DOMElement|String} elm  target element
        * @return {Array} Array with the element offsetleft and offsettop relative to the closest positioned ancestor
        */
        positionedOffset: function(element) {
            var valueTop = 0, valueLeft = 0;
            element = InkElement.get(element);
            do {
                valueTop  += element.offsetTop  || 0;
                valueLeft += element.offsetLeft || 0;
                element = element.offsetParent;
                if (element) {
                    if (element.tagName.toLowerCase() === 'body') { break;  }

                    var value = element.style.position;
                    if (!value && element.currentStyle) {
                        value = element.currentStyle.position;
                    }
                    if ((!value || value === 'auto') && typeof getComputedStyle !== 'undefined') {
                        var css = getComputedStyle(element, null);
                        value = css ? css.position : null;
                    }
                    if (value === 'relative' || value === 'absolute') { break;  }
                }
            } while (element);
            return [valueLeft, valueTop];
        },

        /**
         * Gets the cumulative offset for an element
         *
         * Returns the top left position of the element on the page
         *
         * Requires Ink.Dom.Browser
         *
         * @method offset
         * @param {DOMElement|String}   elm     Target element
         * @return {[Number, Number]}   Array with pixel distance from the target element to the top left corner of the document
         */
        offset: function(el) {
            /*jshint boss:true */
            el = Ink.i(el);
            var bProp = ['border-left-width', 'border-top-width'];
            var res = [0, 0];
            var dRes, bRes, parent, cs;
            var getPropPx = InkElement._getPropPx;

            var InkBrowser = Ink.getModule('Ink.Dom.Browser', 1);

            do {
                cs = window.getComputedStyle ? window.getComputedStyle(el, null) : el.currentStyle;
                dRes = [el.offsetLeft | 0, el.offsetTop | 0];

                bRes = [getPropPx(cs, bProp[0]), getPropPx(cs, bProp[1])];
                if( InkBrowser.OPERA ){
                    res[0] += dRes[0];
                    res[1] += dRes[1];
                } else {
                    res[0] += dRes[0] + bRes[0];
                    res[1] += dRes[1] + bRes[1];
                }
                parent = el.offsetParent;
            } while (el = parent);

            bRes = [getPropPx(cs, bProp[0]), getPropPx(cs, bProp[1])];

            if (InkBrowser.GECKO) {
                res[0] += bRes[0];
                res[1] += bRes[1];
            }
            else if( !InkBrowser.OPERA ) {
                res[0] -= bRes[0];
                res[1] -= bRes[1];
            }

            return res;
        },

        /**
         * Gets the scroll of the element
         *
         * @method scroll
         * @param {DOMElement|String} [elm] target element or document.body
         * @returns {Array} offset values for x and y scroll
         */
        scroll: function(elm) {
            elm = elm ? Ink.i(elm) : document.body;
            return [
                ( ( !window.pageXOffset ) ? elm.scrollLeft : window.pageXOffset ),
                ( ( !window.pageYOffset ) ? elm.scrollTop : window.pageYOffset )
            ];
        },

        _getPropPx: function(cs, prop) {
            var n, c;
            var val = cs.getPropertyValue ? cs.getPropertyValue(prop) : cs[prop];
            if (!val) { n = 0; }
            else {
                c = val.indexOf('px');
                if (c === -1) { n = 0; }
                else {
                    n = parseInt(val, 10);
                }
            }

            //console.log([prop, ' "', val, '" ', n].join(''));

            return n;
        },

        /**
         * Alias for offset()
         *
         * @method offset2
         * @deprecated Kept for historic reasons. Use offset() instead.
         */
        offset2: function(el) {
            return InkElement.offset(el);
        },

        /**
         * Verifies the existence of an attribute
         *
         * @method hasAttribute
         * @param {Object} elm   target element
         * @param {String} attr  attribute name
         * @return {Boolean} Boolean based on existance of attribute
         */
        hasAttribute: function(elm, attr){
            return elm.hasAttribute ? elm.hasAttribute(attr) : !!elm.getAttribute(attr);
        },
        /**
         * Inserts a element immediately after a target element
         *
         * @method insertAfter
         * @param {DOMElement}         newElm     element to be inserted
         * @param {DOMElement|String}  targetElm  key element
         */
        insertAfter: function(newElm, targetElm) {
            /*jshint boss:true */
            if (targetElm = InkElement.get(targetElm)) {
                targetElm.parentNode.insertBefore(newElm, targetElm.nextSibling);
            }
        },

        /**
         * Inserts a element at the top of the childNodes of a target element
         *
         * @method insertTop
         * @param {DOMElement}         newElm     element to be inserted
         * @param {DOMElement|String}  targetElm  key element
         */
        insertTop: function(newElm,targetElm) {  // TODO check first child exists
            /*jshint boss:true */
            if (targetElm = InkElement.get(targetElm)) {
                targetElm.insertBefore(newElm, targetElm.firstChild);
            }
        },

        /**
         * Retrieves textContent from node
         *
         * @method innerText
         * @param {DOMNode} node from which to retreive text from. Can be any node type.
         * @return {String} the text
         */
        textContent: function(node){
            node = Ink.i(node);
            var text, k, cs, m;

            switch(node && node.nodeType) {
            case 9: /*DOCUMENT_NODE*/
                // IE quirks mode does not have documentElement
                return InkElement.textContent(node.documentElement || node.body && node.body.parentNode || node.body);

            case 1: /*ELEMENT_NODE*/
                text = node.innerText;
                if (typeof text !== 'undefined') {
                    return text;
                }
                /* falls through */
            case 11: /*DOCUMENT_FRAGMENT_NODE*/
                text = node.textContent;
                if (typeof text !== 'undefined') {
                    return text;
                }

                if (node.firstChild === node.lastChild) {
                    // Common case: 0 or 1 children
                    return InkElement.textContent(node.firstChild);
                }

                text = [];
                cs = node.childNodes;
                for (k = 0, m = cs.length; k < m; ++k) {
                    text.push( InkElement.textContent( cs[k] ) );
                }
                return text.join('');

            case 3: /*TEXT_NODE*/
            case 4: /*CDATA_SECTION_NODE*/
                return node.nodeValue;
            }
            return '';
        },

        /**
         * Removes all nodes children and adds the text
         *
         * @method setTextContent
         * @param {DOMNode} node    node to add the text to. Can be any node type.
         * @param {String}  text    text to be appended to the node.
         */
        setTextContent: function(node, text){
            node = Ink.i(node);
            switch(node && node.nodeType)
            {
            case 1: /*ELEMENT_NODE*/
                if ('innerText' in node) {
                    node.innerText = text;
                    break;
                }
                /* falls through */
            case 11: /*DOCUMENT_FRAGMENT_NODE*/
                if ('textContent' in node) {
                    node.textContent = text;
                    break;
                }
                /* falls through */
            case 9: /*DOCUMENT_NODE*/
                while(node.firstChild) {
                    node.removeChild(node.firstChild);
                }
                if (text !== '') {
                    var doc = node.ownerDocument || node;
                    node.appendChild(doc.createTextNode(text));
                }
                break;

            case 3: /*TEXT_NODE*/
            case 4: /*CDATA_SECTION_NODE*/
                node.nodeValue = text;
                break;
            }
        },

        /**
         * Tells if element is a clickable link
         *
         * @method isLink
         * @param {DOMNode} node    node to check if it's link
         * @return {Boolean}
         */
        isLink: function(element){
            var b = element && element.nodeType === 1 && ((/^a|area$/i).test(element.tagName) ||
                element.hasAttributeNS && element.hasAttributeNS('http://www.w3.org/1999/xlink','href'));
            return !!b;
        },

        /**
         * Tells if ancestor is ancestor of node
         *
         * @method isAncestorOf
         * @param {DOMNode} ancestor  ancestor node
         * @param {DOMNode} node      descendant node
         * @return {Boolean}
         */
        isAncestorOf: function(ancestor, node){
            /*jshint boss:true */
            if (!node || !ancestor) {
                return false;
            }
            if (node.compareDocumentPosition) {
                return (ancestor.compareDocumentPosition(node) & 0x10) !== 0;/*Node.DOCUMENT_POSITION_CONTAINED_BY*/
            }
            while (node = node.parentNode){
                if (node === ancestor){
                    return true;
                }
            }
            return false;
        },

        /**
         * Tells if descendant is descendant of node
         *
         * @method descendantOf
         * @param {DOMNode} node        the ancestor
         * @param {DOMNode} descendant  the descendant
         * @return {Boolean} true if 'descendant' is descendant of 'node'
         */
        descendantOf: function(node, descendant){
            return node !== descendant && InkElement.isAncestorOf(node, descendant);
        },

        /**
         * Get first child in document order of node type 1
         * @method firstElementChild
         * @param {DOMNode} elm parent node
         * @return {DOMNode} the element child
         */
        firstElementChild: function(elm){
            if(!elm) {
                return null;
            }
            if ('firstElementChild' in elm) {
                return elm.firstElementChild;
            }
            var child = elm.firstChild;
            while(child && child.nodeType !== 1) {
                child = child.nextSibling;
            }
            return child;
        },

        /**
         * Get last child in document order of node type 1
         * @method lastElementChild
         * @param {DOMNode} elm parent node
         * @return {DOMNode} the element child
         */
        lastElementChild: function(elm){
            if(!elm) {
                return null;
            }
            if ('lastElementChild' in elm) {
                return elm.lastElementChild;
            }
            var child = elm.lastChild;
            while(child && child.nodeType !== 1) {
                child = child.previousSibling;
            }
            return child;
        },

        /**
         * Get the first element sibling after the node
         *
         * @method nextElementSibling
         * @param {DOMNode} node  current node
         * @return {DOMNode|Null} the first element sibling after node or null if none is found
         */
        nextElementSibling: function(node){
            var sibling = null;

            if(!node){ return sibling; }

            if("nextElementSibling" in node){
                return node.nextElementSibling;
            } else {
                sibling = node.nextSibling;

                // 1 === Node.ELEMENT_NODE
                while(sibling && sibling.nodeType !== 1){
                    sibling = sibling.nextSibling;
                }

                return sibling;
            }
        },

        /**
         * Get the first element sibling before the node
         *
         * @method previousElementSibling
         * @param {DOMNode}        node  current node
         * @return {DOMNode|Null} the first element sibling before node or null if none is found
         */
        previousElementSibling: function(node){
            var sibling = null;

            if(!node){ return sibling; }

            if("previousElementSibling" in node){
                return node.previousElementSibling;
            } else {
                sibling = node.previousSibling;

                // 1 === Node.ELEMENT_NODE
                while(sibling && sibling.nodeType !== 1){
                    sibling = sibling.previousSibling;
                }

                return sibling;
            }
        },

        /**
         * Returns the width of the given element, in pixels
         *
         * @method elementWidth
         * @param {DOMElement|string} element target DOM element or target ID
         * @return {Number} the element's width
         */
        elementWidth: function(element) {
            if(typeof element === "string") {
                element = document.getElementById(element);
            }
            return element.offsetWidth;
        },

        /**
         * Returns the height of the given element, in pixels
         *
         * @method elementHeight
         * @param {DOMElement|string} element target DOM element or target ID
         * @return {Number} the element's height
         */
        elementHeight: function(element) {
            if(typeof element === "string") {
                element = document.getElementById(element);
            }
            return element.offsetHeight;
        },

        /**
         * Returns the element's left position in pixels
         *
         * @method elementLeft
         * @param {DOMElement|string} element target DOM element or target ID
         * @return {Number} element's left position
         */
        elementLeft: function(element) {
            if(typeof element === "string") {
                element = document.getElementById(element);
            }
            return element.offsetLeft;
        },

        /**
         * Returns the element's top position in pixels
         *
         * @method elementTop
         * @param {DOMElement|string} element target DOM element or target ID
         * @return {Number} element's top position
         */
        elementTop: function(element) {
            if(typeof element === "string") {
                element = document.getElementById(element);
            }
            return element.offsetTop;
        },

        /**
         * Returns the dimensions of the given element, in pixels
         *
         * @method elementDimensions
         * @param {element} element target element
         * @return {Array} array with element's width and height
         */
        elementDimensions: function(element) {
            element = Ink.i(element);
            return [element.offsetWidth, element.offsetHeight];
<<<<<<< HEAD
        },

        /**
         * Returns the outer (width + margin + padding included) dimensions of an element, in pixels.
         *
         * Requires Ink.Dom.Css
         *
         * @method uterDimensions
         * @param {DOMElement} element Target element
         * @return {Array} Array with element width and height.
         */
        outerDimensions: function (element) {
            var bbox = Element.elementDimensions(element);

            var Css = Ink.getModule('Ink.Dom.Css_1');
            
            return [
                bbox[0] + parseFloat(Css.getStyle(element, 'marginLeft') || 0) + parseFloat(Css.getStyle(element, 'marginRight') || 0),  // w
                bbox[1] + parseFloat(Css.getStyle(element, 'marginTop') || 0) + parseFloat(Css.getStyle(element, 'marginBottom') || 0)  // h
            ];
=======
>>>>>>> 111d0d19
        },

        /**
         * Check whether an element is inside the viewport
         *
         * @method inViewport
         * @param {DOMElement} element Element to check
         * @param {Boolean} [partial=false] Return `true` even if it is only partially visible.
         * @return {Boolean}
         */
        inViewport: function (element, partial) {
            var rect = Ink.i(element).getBoundingClientRect();
            if (partial) {
                return  rect.bottom > 0                        && // from the top
                        rect.left < InkElement.viewportWidth()    && // from the right
                        rect.top < InkElement.viewportHeight()    && // from the bottom
                        rect.right  > 0;                          // from the left
            } else {
                return  rect.top > 0                           && // from the top
                        rect.right < InkElement.viewportWidth()   && // from the right
                        rect.bottom < InkElement.viewportHeight() && // from the bottom
                        rect.left  > 0;                           // from the left
            }
        },

        /**
         * Applies the cloneFrom's dimensions to cloneTo
         *
         * @method clonePosition
         * @param {DOMElement} cloneTo    element to be position cloned
         * @param {DOMElement} cloneFrom  element to get the cloned position
         * @return {DOMElement} the element with positionClone
         */
        clonePosition: function(cloneTo, cloneFrom){
            var pos = InkElement.offset(cloneFrom);
            cloneTo.style.left = pos[0]+'px';
            cloneTo.style.top = pos[1]+'px';

            return cloneTo;
        },

        /**
         * Slices off a piece of text at the end of the element and adds the ellipsis
         * so all text fits in the element.
         *
         * @method ellipsizeText
         * @param {DOMElement} element     which text is to add the ellipsis
         * @param {String}     [ellipsis]  String to append to the chopped text
         */
        ellipsizeText: function(element, ellipsis){
            /*jshint boss:true */
            if (element = Ink.i(element)){
                while (element && element.scrollHeight > (element.offsetHeight + 8)) {
                    element.textContent = element.textContent.replace(/(\s+\S+)\s*$/, ellipsis || '\u2026');
                }
            }
        },

        /**
         * Searches up the DOM tree for an element fulfilling the boolTest function (returning trueish)
         *
         * @method findUpwardsHaving
         * @param {HtmlElement} element
         * @param {Function}    boolTest
         * @return {HtmlElement|false} the matched element or false if did not match
         */
        findUpwardsHaving: function(element, boolTest) {
            while (element && element.nodeType === 1) {
                if (boolTest(element)) {
                    return element;
                }
                element = element.parentNode;
            }
            return false;
        },

        /**
         * Śearches up the DOM tree for an element of specified class name
         *
         * @method findUpwardsByClass
         * @param {HtmlElement} element
         * @param {String}      className
         * @returns {HtmlElement|false} the matched element or false if did not match
         */
        findUpwardsByClass: function(element, className) {
            var re = new RegExp("(^|\\s)" + className + "(\\s|$)");
            var tst = function(el) {
                var cls = el.className;
                return cls && re.test(cls);
            };
            return InkElement.findUpwardsHaving(element, tst);
        },

        /**
         * Śearches up the DOM tree for an element of specified tag
         *
         * @method findUpwardsByTag
         * @param {HtmlElement} element
         * @param {String}      tag
         * @returns {HtmlElement|false} the matched element or false if did not match
         */
        findUpwardsByTag: function(element, tag) {
            tag = tag.toUpperCase();
            var tst = function(el) {
                return el.nodeName && el.nodeName.toUpperCase() === tag;
            };
            return InkElement.findUpwardsHaving(element, tst);
        },

        /**
         * Śearches up the DOM tree for an element of specified id
         *
         * @method findUpwardsById
         * @param {HtmlElement} element
         * @param {String}      id
         * @returns {HtmlElement|false} the matched element or false if did not match
         */
        findUpwardsById: function(element, id) {
            var tst = function(el) {
                return el.id === id;
            };
            return InkElement.findUpwardsHaving(element, tst);
        },

        /**
         * Śearches up the DOM tree for an element matching the given selector
         *
         * @method findUpwardsBySelector
         * @param {HtmlElement} element
         * @param {String}      sel
         * @returns {HtmlElement|false} the matched element or false if did not match
         */
        findUpwardsBySelector: function(element, sel) {
            if (typeof Ink.Dom === 'undefined' || typeof Ink.Dom.Selector === 'undefined') {
                throw new Error('This method requires Ink.Dom.Selector');
            }
            var tst = function(el) {
                return Ink.Dom.Selector.matchesSelector(el, sel);
            };
            return InkElement.findUpwardsHaving(element, tst);
        },

        /**
         * Returns trimmed text content of descendants
         *
         * @method getChildrenText
         * @param {DOMElement}  el          element being seeked
         * @param {Boolean}     [removeIt]  whether to remove the found text nodes or not
         * @return {String} text found
         */
        getChildrenText: function(el, removeIt) {
            var node,
                j,
                part,
                nodes = el.childNodes,
                jLen = nodes.length,
                text = '';

            if (!el) {
                return text;
            }

            for (j = 0; j < jLen; ++j) {
                node = nodes[j];
                if (!node) {    continue;   }
                if (node.nodeType === 3) {  // TEXT NODE
                    part = InkElement._trimString( String(node.data) );
                    if (part.length > 0) {
                        text += part;
                        if (removeIt) { el.removeChild(node);   }
                    }
                    else {  el.removeChild(node);   }
                }
            }

            return text;
        },

        /**
         * String trim implementation
         * Used by getChildrenText
         *
         * function _trimString
         * param {String} text
         * return {String} trimmed text
         */
        _trimString: function(text) {
            return (String.prototype.trim) ? text.trim() : text.replace(/^\s*/, '').replace(/\s*$/, '');
        },

        /**
         * Returns the values of a select element
         *
         * @method getSelectValues
         * @param {DomElement|String} select element
         * @return {Array} selected values
         */
        getSelectValues: function (select) {
            var selectEl = Ink.i(select);
            var values = [];
            for (var i = 0; i < selectEl.options.length; ++i) {
                values.push( selectEl.options[i].value );
            }
            return values;
        },


        /* used by fills */
        _normalizeData: function(data) {
            var d, data2 = [];
            for (var i = 0, f = data.length; i < f; ++i) {
                d = data[i];

                if (!(d instanceof Array)) {    // if not array, wraps primitive twice:     val -> [val, val]
                    d = [d, d];
                }
                else if (d.length === 1) {      // if 1 element array:                      [val] -> [val, val]
                    d.push(d[0]);
                }
                data2.push(d);
            }
            return data2;
        },


        /**
         * Fills select element with choices
         *
         * @method fillSelect
         * @param {DomElement|String}  container       select element which will get filled
         * @param {Array}              data            data which will populate the component
         * @param {Boolean}            [skipEmpty]     true to skip empty option
         * @param {String|Number}      [defaultValue]  primitive value to select at beginning
         */
        fillSelect: function(container, data, skipEmpty, defaultValue) {
            var containerEl = Ink.i(container);
            if (!containerEl) {   return; }

            containerEl.innerHTML = '';
            var d, optionEl;

            if (!skipEmpty) {
                // add initial empty option
                optionEl = document.createElement('option');
                optionEl.setAttribute('value', '');
                containerEl.appendChild(optionEl);
            }

            data = InkElement._normalizeData(data);

            for (var i = 0, f = data.length; i < f; ++i) {
                d = data[i];

                optionEl = document.createElement('option');
                optionEl.setAttribute('value', d[0]);
                if (d.length > 2) {
                    optionEl.setAttribute('extra', d[2]);
                }
                optionEl.appendChild( document.createTextNode(d[1]) );

                if (d[0] === defaultValue) {
                    optionEl.setAttribute('selected', 'selected');
                }

                containerEl.appendChild(optionEl);
            }
        },


        /**
         * Select element on steroids - allows the creation of new values
         *
         * @method fillSelect2
         * @param {DomElement|String} ctn select element which will get filled
         * @param {Object} opts
         * @param {Array}                      [opts.data]               data which will populate the component
         * @param {Boolean}                    [opts.skipEmpty]          if true empty option is not created (defaults to false)
         * @param {String}                     [opts.emptyLabel]         label to display on empty option
         * @param {String}                     [opts.createLabel]        label to display on create option
         * @param {String}                     [opts.optionsGroupLabel]  text to display on group surrounding value options
         * @param {String}                     [opts.defaultValue]       option to select initially
         * @param {Function(selEl, addOptFn)}  [opts.onCreate]           callback that gets called once user selects the create option
         */
        fillSelect2: function(ctn, opts) {
            ctn = Ink.i(ctn);
            ctn.innerHTML = '';

            var defs = {
                skipEmpty:              false,
                skipCreate:             false,
                emptyLabel:             'none',
                createLabel:            'create',
                optionsGroupLabel:      'groups',
                emptyOptionsGroupLabel: 'none exist',
                defaultValue:           ''
            };
            if (!opts) {      throw 'param opts is a requirement!';   }
            if (!opts.data) { throw 'opts.data is a requirement!';    }
            opts = Ink.extendObj(defs, opts);

            var optionEl, d;

            var optGroupValuesEl = document.createElement('optgroup');
            optGroupValuesEl.setAttribute('label', opts.optionsGroupLabel);

            opts.data = InkElement._normalizeData(opts.data);

            if (!opts.skipCreate) {
                opts.data.unshift(['$create$', opts.createLabel]);
            }

            if (!opts.skipEmpty) {
                opts.data.unshift(['', opts.emptyLabel]);
            }

            for (var i = 0, f = opts.data.length; i < f; ++i) {
                d = opts.data[i];

                optionEl = document.createElement('option');
                optionEl.setAttribute('value', d[0]);
                optionEl.appendChild( document.createTextNode(d[1]) );

                if (d[0] === opts.defaultValue) {   optionEl.setAttribute('selected', 'selected');  }

                if (d[0] === '' || d[0] === '$create$') {
                    ctn.appendChild(optionEl);
                }
                else {
                    optGroupValuesEl.appendChild(optionEl);
                }
            }

            var lastValIsNotOption = function(data) {
                var lastVal = data[data.length-1][0];
                return (lastVal === '' || lastVal === '$create$');
            };

            if (lastValIsNotOption(opts.data)) {
                optionEl = document.createElement('option');
                optionEl.setAttribute('value', '$dummy$');
                optionEl.setAttribute('disabled', 'disabled');
                optionEl.appendChild(   document.createTextNode(opts.emptyOptionsGroupLabel)    );
                optGroupValuesEl.appendChild(optionEl);
            }

            ctn.appendChild(optGroupValuesEl);

            var addOption = function(v, l) {
                var optionEl = ctn.options[ctn.options.length - 1];
                if (optionEl.getAttribute('disabled')) {
                    optionEl.parentNode.removeChild(optionEl);
                }

                // create it
                optionEl = document.createElement('option');
                optionEl.setAttribute('value', v);
                optionEl.appendChild(   document.createTextNode(l)  );
                optGroupValuesEl.appendChild(optionEl);

                // select it
                ctn.options[ctn.options.length - 1].setAttribute('selected', true);
            };

            if (!opts.skipCreate) {
                ctn.onchange = function() {
                    if ((ctn.value === '$create$') && (typeof opts.onCreate === 'function')) {  opts.onCreate(ctn, addOption);  }
                };
            }
        },


        /**
         * Creates set of radio buttons, returns wrapper
         *
         * @method fillRadios
         * @param {DomElement|String}  insertAfterEl   element which will precede the input elements
         * @param {String}             name            name to give to the form field ([] is added if not as suffix already)
         * @param {Array}              data            data which will populate the component
         * @param {Boolean}            [skipEmpty]     true to skip empty option
         * @param {String|Number}      [defaultValue]  primitive value to select at beginning
         * @param {String}             [splitEl]       name of element to add after each input element (example: 'br')
         * @return {DOMElement} wrapper element around radio buttons
         */
        fillRadios: function(insertAfterEl, name, data, skipEmpty, defaultValue, splitEl) {
            var afterEl = Ink.i(insertAfterEl);
            afterEl = afterEl.nextSibling;
            while (afterEl && afterEl.nodeType !== 1) {
                afterEl = afterEl.nextSibling;
            }
            var containerEl = document.createElement('span');
            if (afterEl) {
                afterEl.parentNode.insertBefore(containerEl, afterEl);
            } else {
                Ink.i(insertAfterEl).appendChild(containerEl);
            }

            data = InkElement._normalizeData(data);

            if (name.substring(name.length - 1) !== ']') {
                name += '[]';
            }

            var d, inputEl;

            if (!skipEmpty) {
                // add initial empty option
                inputEl = document.createElement('input');
                inputEl.setAttribute('type', 'radio');
                inputEl.setAttribute('name', name);
                inputEl.setAttribute('value', '');
                containerEl.appendChild(inputEl);
                if (splitEl) {  containerEl.appendChild( document.createElement(splitEl) ); }
            }

            for (var i = 0; i < data.length; ++i) {
                d = data[i];

                inputEl = document.createElement('input');
                inputEl.setAttribute('type', 'radio');
                inputEl.setAttribute('name', name);
                inputEl.setAttribute('value', d[0]);
                containerEl.appendChild(inputEl);
                containerEl.appendChild( document.createTextNode(d[1]) );
                if (splitEl) {  containerEl.appendChild( document.createElement(splitEl) ); }

                if (d[0] === defaultValue) {
                    inputEl.checked = true;
                }
            }

            return containerEl;
        },


        /**
         * Creates set of checkbox buttons, returns wrapper
         *
         * @method fillChecks
         * @param {DomElement|String}  insertAfterEl   element which will precede the input elements
         * @param {String}             name            name to give to the form field ([] is added if not as suffix already)
         * @param {Array}              data            data which will populate the component
         * @param {Boolean}            [skipEmpty]     true to skip empty option
         * @param {String|Number}      [defaultValue]  primitive value to select at beginning
         * @param {String}             [splitEl]       name of element to add after each input element (example: 'br')
         * @return {DOMElement} wrapper element around checkboxes
         */
        fillChecks: function(insertAfterEl, name, data, defaultValue, splitEl) {
            var afterEl = Ink.i(insertAfterEl);
            afterEl = afterEl.nextSibling;
            while (afterEl && afterEl.nodeType !== 1) {
                afterEl = afterEl.nextSibling;
            }
            var containerEl = document.createElement('span');
            if (afterEl) {
                afterEl.parentNode.insertBefore(containerEl, afterEl);
            } else {
                Ink.i(insertAfterEl).appendChild(containerEl);
            }

            data = InkElement._normalizeData(data);

            if (name.substring(name.length - 1) !== ']') {
                name += '[]';
            }

            var d, inputEl;

            for (var i = 0; i < data.length; ++i) {
                d = data[i];

                inputEl = document.createElement('input');
                inputEl.setAttribute('type', 'checkbox');
                inputEl.setAttribute('name', name);
                inputEl.setAttribute('value', d[0]);
                containerEl.appendChild(inputEl);
                containerEl.appendChild( document.createTextNode(d[1]) );
                if (splitEl) {  containerEl.appendChild( document.createElement(splitEl) ); }

                if (d[0] === defaultValue) {
                    inputEl.checked = true;
                }
            }

            return containerEl;
        },


        /**
         * Returns index of element from parent, -1 if not child of parent...
         *
         * @method parentIndexOf
         * @param {DOMElement}  parentEl  Element to parse
         * @param {DOMElement}  childEl   Child Element to look for
         * @return {Number}
         */
        parentIndexOf: function(parentEl, childEl) {
            var node, idx = 0;
            for (var i = 0, f = parentEl.childNodes.length; i < f; ++i) {
                node = parentEl.childNodes[i];
                if (node.nodeType === 1) {  // ELEMENT
                    if (node === childEl) { return idx; }
                    ++idx;
                }
            }
            return -1;
        },


        /**
         * Returns an array of elements - the next siblings
         *
         * @method nextSiblings
         * @param {String|DomElement} elm element
         * @return {Array} Array of next sibling elements
         */
        nextSiblings: function(elm) {
            if(typeof(elm) === "string") {
                elm = document.getElementById(elm);
            }
            if(typeof(elm) === 'object' && elm !== null && elm.nodeType && elm.nodeType === 1) {
                var elements = [],
                    siblings = elm.parentNode.children,
                    index    = InkElement.parentIndexOf(elm.parentNode, elm);

                for(var i = ++index, len = siblings.length; i<len; i++) {
                    elements.push(siblings[i]);
                }

                return elements;
            }
            return [];
        },


        /**
         * Returns an array of elements - the previous siblings
         *
         * @method previousSiblings
         * @param {String|DomElement} elm element
         * @return {Array} Array of previous sibling elements
         */
        previousSiblings: function(elm) {
            if(typeof(elm) === "string") {
                elm = document.getElementById(elm);
            }
            if(typeof(elm) === 'object' && elm !== null && elm.nodeType && elm.nodeType === 1) {
                var elements    = [],
                    siblings    = elm.parentNode.children,
                    index       = InkElement.parentIndexOf(elm.parentNode, elm);

                for(var i = 0, len = index; i<len; i++) {
                    elements.push(siblings[i]);
                }

                return elements;
            }
            return [];
        },


        /**
         * Returns an array of elements - its siblings
         *
         * @method siblings
         * @param {String|DomElement} elm element
         * @return {Array} Array of sibling elements
         */
        siblings: function(elm) {
            if(typeof(elm) === "string") {
                elm = document.getElementById(elm);
            }
            if(typeof(elm) === 'object' && elm !== null && elm.nodeType && elm.nodeType === 1) {
                var elements   = [],
                    siblings   = elm.parentNode.children;

                for(var i = 0, len = siblings.length; i<len; i++) {
                    if(elm !== siblings[i]) {
                        elements.push(siblings[i]);
                    }
                }

                return elements;
            }
            return [];
        },

        /**
         * fallback to elem.childElementCount
         *
         * @method childElementCount
         * @param {String|DomElement} elm element
         * @return {Number} number of child elements
         */
        childElementCount: function(elm) {
            elm = Ink.i(elm);
            if ('childElementCount' in elm) {
                return elm.childElementCount;
            }
            if (!elm) { return 0; }
            return InkElement.siblings(elm).length + 1;
        },

        _wrapElements: {
            TABLE: function (div, html) {
                div.innerHTML = "<table>" + html + "</table>";
                return div.firstChild;
            },
            TBODY: function (div, html) {
                div.innerHTML = '<table><tbody>' + html + '</tbody></table>';
                return div.firstChild.getElementsByTagName('tbody')[0];
            },
            THEAD: function (div, html) {
                div.innerHTML = '<table><thead>' + html + '</thead><tbody></tbody></table>';
                return div.firstChild.getElementsByTagName('thead')[0];
            },
            TFOOT: function (div, html) {
                div.innerHTML = '<table><tfoot>' + html + '</tfoot><tbody></tbody></table>';
                return div.firstChild.getElementsByTagName('tfoot')[0];
            },
            TR: function (div, html) {
                div.innerHTML = '<table><tbody><tr>' + html + '</tr></tbody></table>';
                return div.firstChild.firstChild.firstChild;
            },
            "DEFAULT": function (div, html) {
                div.innerHTML = html;
                return div;
            }
        },

       /**
        * parses and appends an html string to a container, not destroying its contents
        *
        * @method appendHTML
        * @param {String|DomElement} elm   element
        * @param {String}            html  markup string
        */
        appendHTML: function(elm, html){
            var wrapper;
            var nodeName = elm.nodeName && elm.nodeName.toUpperCase();
            if ( !(nodeName in InkElement._wrapElements) ) {
                nodeName = 'DEFAULT'
            }

            var wrapper = InkElement._wrapElements[nodeName](document.createElement('div'), html);
            while (wrapper.firstChild) {
                elm.appendChild(wrapper.firstChild);
            }
        },

        /**
         * parses and prepends an html string to a container, not destroying its contents
         *
         * @method prependHTML
         * @param {String|DomElement} elm   element
         * @param {String}            html  markup string
         */
        prependHTML: function(elm, html){
            var wrapper;
            var nodeName = elm.nodeName && elm.nodeName.toUpperCase();
            if ( !(nodeName in InkElement._wrapElements) ) {
                nodeName = 'DEFAULT'
            }

            var wrapper = InkElement._wrapElements[nodeName](document.createElement('div'), html);
            while (wrapper.lastChild) {
                elm.insertBefore(wrapper.lastChild, elm.firstChild);
            }
        },

        /**
         * Removes direct children on type text.
         * Useful to remove nasty layout gaps generated by whitespace on the markup.
         *
         * @method removeTextNodeChildren
         * @param  {DOMElement} el
         */
        removeTextNodeChildren: function(el) {
            var prevEl, toRemove, parent = el;
            el = el.firstChild;
            while (el) {
                toRemove = (el.nodeType === 3);
                prevEl = el;
                el = el.nextSibling;
                if (toRemove) {
                    parent.removeChild(prevEl);
                }
            }
        },

        /**
         * Pass an HTML string and receive a documentFragment with the corresponding elements
         * @method htmlToFragment
         * @param  {String} html  html string
         * @return {DocumentFragment} DocumentFragment containing all of the elements from the html string
         */
        htmlToFragment: (createContextualFragmentSupport ?
            function(html){
                var range;

                if(typeof html !== 'string'){ return document.createDocumentFragment(); }

                range = document.createRange();

                // set the context to document.body (firefox does this already, webkit doesn't)
                range.selectNode(document.body);

                return range.createContextualFragment(html);
            } : function (html) {
                var fragment = document.createDocumentFragment(),
                    tempElement,
                    current;

                if(typeof html !== 'string'){ return fragment; }

                tempElement = document.createElement('div');
                tempElement.innerHTML = html;

                // append child removes elements from the original parent
                while( (current = tempElement.firstChild) ){ // intentional assignment
                    fragment.appendChild(current);
                }

                return fragment;
            }),

        _camelCase: function(str)
        {
            return str ? str.replace(/-(\w)/g, function (_, $1){
                return $1.toUpperCase();
            }) : str;
        },

        /**
         * Gets all of the data attributes from an element
         *
         * @method data
         * @param {String|DomElement} selector Element or CSS selector
         * @return {Object} Object with the data-* properties. If no data-attributes are present, an empty object is returned.
        */
        data: function(selector) {
            var el;
            if (typeof selector !== 'object' && typeof selector !== 'string') {
                throw '[Ink.Dom.Element.data] :: Invalid selector defined';
            }

            if (typeof selector === 'object') {
                el = selector;
            }
            else {
                var InkDomSelector = Ink.getModule('Ink.Dom.Selector', 1);
                if (!InkDomSelector) {
                    throw "[Ink.Dom.Element.data] :: this method requires Ink.Dom.Selector - v1";
                }
                el = InkDomSelector.select(selector);
                if (el.length <= 0) {
                    throw "[Ink.Dom.Element.data] :: Can't find any element with the specified selector";
                }
                el = el[0];
            }

            var dataset = {};
            var attrs = el.attributes || [];

            var curAttr, curAttrName, curAttrValue;
            if (attrs) {
                for (var i = 0, total = attrs.length; i < total; ++i) {
                    curAttr = attrs[i];
                    curAttrName = curAttr.name;
                    curAttrValue = curAttr.value;
                    if (curAttrName && curAttrName.indexOf('data-') === 0) {
                        dataset[InkElement._camelCase(curAttrName.replace('data-', ''))] = curAttrValue;
                    }
                }
            }

            return dataset;
        },

        /**
         * @method moveCursorTo
         * @param  {Input|Textarea}  el
         * @param  {Number}          t
         */
        moveCursorTo: function(el, t) {
            if (el.setSelectionRange) {
                el.setSelectionRange(t, t);
                //el.focus();
            }
            else {
                var range = el.createTextRange();
                range.collapse(true);
                range.moveEnd(  'character', t);
                range.moveStart('character', t);
                range.select();
            }
        },

        /**
         * @method pageWidth
         * @return {Number} page width
         */
        pageWidth: function() {
            var xScroll;

            if (window.innerWidth && window.scrollMaxX) {
                xScroll = window.innerWidth + window.scrollMaxX;
            } else if (document.body.scrollWidth > document.body.offsetWidth){
                xScroll = document.body.scrollWidth;
            } else {
                xScroll = document.body.offsetWidth;
            }

            var windowWidth;

            if (window.self.innerWidth) {
                if(document.documentElement.clientWidth){
                    windowWidth = document.documentElement.clientWidth;
                } else {
                    windowWidth = window.self.innerWidth;
                }
            } else if (document.documentElement && document.documentElement.clientWidth) {
                windowWidth = document.documentElement.clientWidth;
            } else if (document.body) {
                windowWidth = document.body.clientWidth;
            }

            if(xScroll < windowWidth){
                return xScroll;
            } else {
                return windowWidth;
            }
        },

        /**
         * @method pageHeight
         * @return {Number} page height
         */
        pageHeight: function() {
            var yScroll;

            if (window.innerHeight && window.scrollMaxY) {
                yScroll = window.innerHeight + window.scrollMaxY;
            } else if (document.body.scrollHeight > document.body.offsetHeight){
                yScroll = document.body.scrollHeight;
            } else {
                yScroll = document.body.offsetHeight;
            }

            var windowHeight;

            if (window.self.innerHeight) {
                windowHeight = window.self.innerHeight;
            } else if (document.documentElement && document.documentElement.clientHeight) {
                windowHeight = document.documentElement.clientHeight;
            } else if (document.body) {
                windowHeight = document.body.clientHeight;
            }

            if(yScroll < windowHeight){
                return windowHeight;
            } else {
                return yScroll;
            }
        },

       /**
         * @method viewportWidth
         * @return {Number} viewport width
         */
        viewportWidth: function() {
            if(typeof window.innerWidth !== "undefined") {
                return window.innerWidth;
            }
            if (document.documentElement && typeof document.documentElement.offsetWidth !== "undefined") {
                return document.documentElement.offsetWidth;
            }
        },

        /**
         * @method viewportHeight
         * @return {Number} viewport height
         */
        viewportHeight: function() {
            if (typeof window.innerHeight !== "undefined") {
                return window.innerHeight;
            }
            if (document.documentElement && typeof document.documentElement.offsetHeight !== "undefined") {
                return document.documentElement.offsetHeight;
            }
        },

        /**
         * @method scrollWidth
         * @return {Number} scroll width
         */
        scrollWidth: function() {
            if (typeof window.self.pageXOffset !== 'undefined') {
                return window.self.pageXOffset;
            }
            if (typeof document.documentElement !== 'undefined' && typeof document.documentElement.scrollLeft !== 'undefined') {
                return document.documentElement.scrollLeft;
            }
            return document.body.scrollLeft;
        },

        /**
         * @method scrollHeight
         * @return {Number} scroll height
         */
        scrollHeight: function() {
            if (typeof window.self.pageYOffset !== 'undefined') {
                return window.self.pageYOffset;
            }
            if (typeof document.documentElement !== 'undefined' && typeof document.documentElement.scrollTop !== 'undefined') {
                return document.documentElement.scrollTop;
            }
            return document.body.scrollTop;
        }
    };

    return InkElement;

});<|MERGE_RESOLUTION|>--- conflicted
+++ resolved
@@ -47,13 +47,14 @@
             //Ink.extendObj(el, properties);
             for(var property in properties) {
                 if(properties.hasOwnProperty(property)) {
-                    if (property in Element) {
-                        Element[property](el, properties[property]);
+                    if (property in InkElement) {
+                        InkElement[property](el, properties[property]);
                     } else {
-                        if(property === 'className') {
-                            property = 'class';
+                        if(property === 'className' || property === 'class') {
+                            el.className = properties.className || properties['class'];
+                        } else {
+                            el.setAttribute(property, properties[property]);
                         }
-                        el.setAttribute(property, properties[property]);
                     }
                 }
             }
@@ -277,17 +278,47 @@
         },
 
         /**
+         * Inserts an element before a target element
+         *
+         * @method insertBefore
+         * @param {DOMElement}         newElm     element to be inserted
+         * @param {DOMElement|String}  targetElm  key element
+         */
+        insertBefore: function (newElm, targetElm) {
+            /*jshint boss:true */
+            if ( (targetElm = InkElement.get(targetElm)) ) {
+                targetElm.parentNode.insertBefore(newElm, targetElm);
+            }
+        },
+
+        /**
          * Inserts a element at the top of the childNodes of a target element
          *
          * @method insertTop
          * @param {DOMElement}         newElm     element to be inserted
          * @param {DOMElement|String}  targetElm  key element
          */
-        insertTop: function(newElm,targetElm) {  // TODO check first child exists
+        insertTop: function(newElm,targetElm) {
             /*jshint boss:true */
             if (targetElm = InkElement.get(targetElm)) {
-                targetElm.insertBefore(newElm, targetElm.firstChild);
-            }
+                if (targetElm.firstChild) {
+                    targetElm.insertBefore(newElm, targetElm.firstChild);
+                } else {
+                    targetElm.appendChild(newElm);
+                }
+            }
+        },
+
+        /**
+         * Inserts an element after all the child nodes of another element
+         *
+         * @method insertBottom
+         * @param {DOMElement}         newElm     element to be inserted
+         * @param {DOMElement|String}  targetElm  key element
+         */
+        insertBottom: function(newElm,targetElm) {
+            /*jshint boss:true */
+            targetElm.appendChild(newElm);
         },
 
         /**
@@ -584,7 +615,6 @@
         elementDimensions: function(element) {
             element = Ink.i(element);
             return [element.offsetWidth, element.offsetHeight];
-<<<<<<< HEAD
         },
 
         /**
@@ -592,7 +622,7 @@
          *
          * Requires Ink.Dom.Css
          *
-         * @method uterDimensions
+         * @method outerDimensions
          * @param {DOMElement} element Target element
          * @return {Array} Array with element width and height.
          */
@@ -605,8 +635,6 @@
                 bbox[0] + parseFloat(Css.getStyle(element, 'marginLeft') || 0) + parseFloat(Css.getStyle(element, 'marginRight') || 0),  // w
                 bbox[1] + parseFloat(Css.getStyle(element, 'marginTop') || 0) + parseFloat(Css.getStyle(element, 'marginBottom') || 0)  // h
             ];
-=======
->>>>>>> 111d0d19
         },
 
         /**
@@ -1247,10 +1275,10 @@
             var wrapper;
             var nodeName = elm.nodeName && elm.nodeName.toUpperCase();
             if ( !(nodeName in InkElement._wrapElements) ) {
-                nodeName = 'DEFAULT'
-            }
-
-            var wrapper = InkElement._wrapElements[nodeName](document.createElement('div'), html);
+                nodeName = 'DEFAULT';
+            }
+
+            wrapper = InkElement._wrapElements[nodeName](document.createElement('div'), html);
             while (wrapper.firstChild) {
                 elm.appendChild(wrapper.firstChild);
             }
@@ -1267,13 +1295,25 @@
             var wrapper;
             var nodeName = elm.nodeName && elm.nodeName.toUpperCase();
             if ( !(nodeName in InkElement._wrapElements) ) {
-                nodeName = 'DEFAULT'
-            }
-
-            var wrapper = InkElement._wrapElements[nodeName](document.createElement('div'), html);
+                nodeName = 'DEFAULT';
+            }
+
+            wrapper = InkElement._wrapElements[nodeName](document.createElement('div'), html);
             while (wrapper.lastChild) {
                 elm.insertBefore(wrapper.lastChild, elm.firstChild);
             }
+        },
+
+        /**
+         * sets the Inner HTML of an element to the given HTML string
+         *
+         * @method setHTML
+         * @param {String|DomElement} elm   element
+         * @param {String}            html  markup string
+         */
+        setHTML: function (elm, html) {
+            elm.html = '';
+            InkElement.appendHTML(elm, html);
         },
 
         /**
