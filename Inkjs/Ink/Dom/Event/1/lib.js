/**
 * @author inkdev AT sapo.pt
 */

Ink.createModule('Ink.Dom.Event', 1, [], function() {

    'use strict';

    /**
     * Instantiate browser native events array
     */

    var nativeEvents;

    if (document.createEvent) {
        nativeEvents = ['DOMActivate', 'DOMFocusIn', 'DOMFocusOut', 'focus', 'focusin', 'focusout', 'blur', 'load', 'unload', 'abort', 'error', 'select', 'change', 'submit', 'reset', 'resize', 'scroll', 'click', 'dblclick', 'mousedown', 'mouseenter', 'mouseleave', 'mousemove', 'mouseover', 'mouseout', 'mouseup', 'mousewheel', 'wheel', 'textInput', 'keydown', 'keypress', 'keyup', 'compositionstart', 'compositionupdate', 'compositionend', 'DOMSubtreeModified', 'DOMNodeInserted', 'DOMNodeRemoved', 'DOMNodeInsertedIntoDocument', 'DOMNodeRemovedFromDocument', 'DOMAttrModified', 'DOMCharacterDataModified', 'DOMAttributeNameChanged', 'DOMElementNameChanged', 'hashchange'];
    } else {
        nativeEvents = ['onabort', 'onactivate', 'onafterprint', 'onafterupdate', 'onbeforeactivate', 'onbeforecopy', 'onbeforecut', 'onbeforedeactivate', 'onbeforeeditfocus', 'onbeforepaste', 'onbeforeprint', 'onbeforeunload', 'onbeforeupdate', 'onblur', 'onbounce', 'oncellchange', 'onchange', 'onclick', 'oncontextmenu', 'oncontrolselect', 'oncopy', 'oncut', 'ondataavailable', 'ondatasetchanged', 'ondatasetcomplete', 'ondblclick', 'ondeactivate', 'ondrag', 'ondragend', 'ondragenter', 'ondragleave', 'ondragover', 'ondragstart', 'ondrop', 'onerror', 'onerrorupdate', 'onfilterchange', 'onfinish', 'onfocus', 'onfocusin', 'onfocusout', 'onhashchange', 'onhelp', 'onkeydown', 'onkeypress', 'onkeyup', 'onlayoutcomplete', 'onload', 'onlosecapture', 'onmessage', 'onmousedown', 'onmouseenter', 'onmouseleave', 'onmousemove', 'onmouseout', 'onmouseover', 'onmouseup', 'onmousewheel', 'onmove', 'onmoveend', 'onmovestart', 'onoffline', 'ononline', 'onpage', 'onpaste', 'onprogress', 'onpropertychange', 'onreadystatechange', 'onreset', 'onresize', 'onresizeend', 'onresizestart', 'onrowenter', 'onrowexit', 'onrowsdelete', 'onrowsinserted', 'onscroll', 'onselect', 'onselectionchange', 'onselectstart', 'onstart', 'onstop', 'onstorage', 'onstoragecommit', 'onsubmit', 'ontimeout', 'onunload'];
    }

    function isNative(eventName) {
        if ([].indexOf && 0) {
            return nativeEvents.indexOf(eventName !== -1);
        } else {
            for (var i = 0, len = nativeEvents.length; i < len; i++) {
                if (nativeEvents[i] === eventName) {
                    return true;
                }
            }
            return false;
        }
    }

    /**
     * @module Ink.Dom.Event_1
     */

    /**
     * @class Ink.Dom.Event
     */

    var InkEvent = {

    KEY_BACKSPACE: 8,
    KEY_TAB:       9,
    KEY_RETURN:   13,
    KEY_ESC:      27,
    KEY_LEFT:     37,
    KEY_UP:       38,
    KEY_RIGHT:    39,
    KEY_DOWN:     40,
    KEY_DELETE:   46,
    KEY_HOME:     36,
    KEY_END:      35,
    KEY_PAGEUP:   33,
    KEY_PAGEDOWN: 34,
    KEY_INSERT:   45,
    
    /**
     * Returns a function which calls `func`, waiting at least `wait`
     * milliseconds between calls. This is useful for events such as `scroll`
     * or `resize`, which can be triggered too many times per second, slowing
     * down the browser with needless function calls.
     *
     * *note:* This does not delay the first function call to the function.
     *
     * @method throttle
     * @param {Function} func   Function to call. Arguments and context are both passed.
     * @param {Number} [wait=0] Milliseconds to wait between calls.
     *
     * @example
     *  
     * Suppose you are observing the `scroll` event, but your application is lagging because `scroll` is triggered too many times.
     *
     *     // BEFORE
     *     InkEvent.observe(window, 'scroll', function () {
     *         ...
     *     }); // When scrolling on mobile devices or on firefox's smooth scroll
     *         // this is expensive because onscroll is called many times
     *
     *     // AFTER
     *     InkEvent.observe(window, 'scroll', InkEvent.throttle(function () {
     *         ...
     *     }, 100)); // The event handler is called only every 100ms. Problem solved.
     *
     * @example
     *     var handler = InkEvent.throttle(function () {
     *         ...
     *     }, 100);
     *
     *     InkEvent.observe(window, 'scroll', handler);
     *     InkEvent.observe(window, 'resize', handler);
     *
     *     // on resize, both the "scroll" and the "resize" events are triggered
     *     // a LOT of times. This prevents both of them being called a lot of
     *     // times when the window is being resized by a user.
     *
     **/
    throttle: function (func, wait) {
        wait = wait || 0;
        var lastCall = 0;  // Warning: This breaks on Jan 1st 1970 0:00
        var timeout;
        var throttled = function () {
            var now = +new Date();
            var timeDiff = now - lastCall;
            if (timeDiff >= wait) {
                lastCall = now;
                return func.apply(this, [].slice.call(arguments));
            } else {
                var that = this;
                var args = [].slice.call(arguments);
                if (!timeout) {
                    timeout = setTimeout(function () {
                        timeout = null;
                        return throttled.apply(that, args);
                    }, wait - timeDiff);
                }
            }
        };
        return throttled;
    },

    /**
     * Returns the target of the event object
     *
     * @method element
     * @param {Object} ev  event object
     * @return {Node} The target
     */
    element: function(ev) {
        var node = ev.delegationTarget ||
            ev.target ||
            // IE stuff
            (ev.type === 'mouseout'   && ev.fromElement) ||
            (ev.type === 'mouseleave' && ev.fromElement) ||
            (ev.type === 'mouseover'  && ev.toElement) ||
            (ev.type === 'mouseenter' && ev.toElement) ||
            ev.srcElement ||
            null;
        return node && (node.nodeType === 3 || node.nodeType === 4) ? node.parentNode : node;
    },

    /**
     * Returns the related target of the event object
     *
     * @method relatedTarget
     * @param {Object} ev event object
     * @return {Node} The related target
     */
    relatedTarget: function(ev){
        var node = ev.relatedTarget ||
            // IE stuff
            (ev.type === 'mouseout'   && ev.toElement) ||
            (ev.type === 'mouseleave' && ev.toElement) ||
            (ev.type === 'mouseover'  && ev.fromElement) ||
            (ev.type === 'mouseenter' && ev.fromElement) ||
            null;
        return node && (node.nodeType === 3 || node.nodeType === 4) ? node.parentNode : node;
    },

    /**
     * Navigate up the DOM tree, looking for a tag with the name `elmTagName`.
     *
     * If such tag is not found, `document` is returned.
     *
     * @method findElement
     * @param {Object}  ev              event object
     * @param {String}  elmTagName      tag name to find
     * @param {Boolean} [force=false]   If this is true, never return `document`, and returns `false` instead.
     * @return {DOMElement} the first element which matches given tag name or the document element if the wanted tag is not found
     */
    findElement: function(ev, elmTagName, force)
    {
        var node = this.element(ev);
        while(true) {
            if(node.nodeName.toLowerCase() === elmTagName.toLowerCase()) {
                return node;
            } else {
                node = node.parentNode;
                if(!node) {
                    if(force) {
                        return false;
                    }
                    return document;
                }
                if(!node.parentNode){
                    if(force){ return false; }
                    return document;
                }
            }
        }
    },


    /**
     * Dispatches an event to element
     *
     * @method fire
     * @param {DOMElement|String}  element    element id or element
     * @param {String}             eventName  event name
     * @param {Object}             [memo]     metadata for the event
     */
    fire: function(element, eventName, memo)
    {
        element = Ink.i(element);
        if (!element) { return null; }

        var ev;

        if (element === document && document.createEvent && !element.dispatchEvent) {
            element = document.documentElement;
        }

        if (document.createEvent) {
            ev = document.createEvent("HTMLEvents");
            if(!isNative(eventName)) {
                ev.initEvent("dataavailable", true, true);
            } else {
                ev.initEvent(eventName, true, true);
            }

        } else {
            ev = document.createEventObject();
<<<<<<< HEAD
                if (nativeEvents.indexOf("on"+eventName) === -1){
=======
            if (!isNative('on' + eventName)) {
>>>>>>> 5d99e031
                ev.eventType = "ondataavailable";
            } else {
                ev.eventType = "on"+eventName;
            }
        }

        ev.eventName = eventName;
        ev.memo = memo || { };

        try {
            if (document.createEvent) {
                element.dispatchEvent(ev);
            } else if(element.fireEvent){
                element.fireEvent(ev.eventType, ev);
            } else {
                return;
            }
        } catch(ex) {}

        return ev;
    },

    _callbackForCustomEvents: function (element, eventName, callBack) {
        var isHashChangeInIE = eventName === "hashchange" && element.attachEvent && !('onhashchange' in window);
        var isCustomEvent = eventName.indexOf(':') !== -1;
        if (isHashChangeInIE || isCustomEvent) {
            /**
             *
             * prevent that each custom event fire without any test
             * This prevents that if you have multiple custom events
             * on dataavailable to trigger the callback event if it
             * is a different custom event
             *
             */
            var argCallback = callBack;
            return Ink.bindEvent(function(ev, eventName, cb){

              //tests if it is our event and if not
              //check if it is IE and our dom:loaded was overrided (IE only supports one ondatavailable)
              //- fix /opera also supports attachEvent and was firing two events
              // if(ev.eventName === eventName || (Ink.Browser.IE && eventName === 'dom:loaded')){
              if(ev.eventName === eventName){
                //fix for FF since it loses the event in case of using a second binObjEvent
                if(window.addEventListener){
                  try { window.event = ev; } catch (e) { /* IE has this as a readonly property, and in strict mode you can't set readonly properties */ }
                }
                cb(ev);
              }

            }, this, eventName, argCallback);
        } else {
            return null;
        }
    },

    /**
     * Attaches an event to element
     *
     * @method observe
     * @param {DOMElement|String}  element      Element id or element
     * @param {String}             eventName    Event name
     * @param {Function}           callBack     Receives event object as a
     * parameter. If you're manually firing custom events, check the
     * eventName property of the event object to make sure you're handling
     * the right event.
     * @param {Boolean}            [useCapture] Set to true to change event listening from bubbling to capture.
     * @return {Function} The event handler used. Hang on to this if you want to `stopObserving` later.
     */
    observe: function(element, eventName, callBack, useCapture) {
        element = Ink.i(element);
        if(element) {
            /* rare corner case: some events need a different callback to be generated */
            var callbackForCustomEvents = this._callbackForCustomEvents(element, eventName, callBack);
            if (callbackForCustomEvents) {
                callBack = callbackForCustomEvents;
                eventName = 'dataavailable';
            }

            if(element.addEventListener) {
                element.addEventListener(eventName, callBack, !!useCapture);
            } else {
                element.attachEvent('on' + eventName, (callBack = Ink.bind(callBack, element)));
            }
            return callBack;
        }
    },

    /**
     * Like observe, but listen to the event only once.
     *
     * @method observeOnce
     * @param {DOMElement|String}  element      Element id or element
     * @param {String}             eventName    Event name
     * @param {Function}           callBack     Receives event object as a
     * parameter. If you're manually firing custom events, check the
     * eventName property of the event object to make sure you're handling
     * the right event.
     * @param {Boolean}            [useCapture] Set to true to change event listening from bubbling to capture.
     * @return {Function} The event handler used. Hang on to this if you want to `stopObserving` later.
     */
    observeOnce: function (element, eventName, callBack, useCapture) {
        var onceBack = function () {
            InkEvent.stopObserving(element, eventName, onceBack);
            return callBack();
        };
        return InkEvent.observe(element, eventName, onceBack, useCapture);
    },

    /**
     * Attaches an event to a selector or array of elements.
     *
     * Requires Ink.Dom.Selector
     *
     * @method observeMulti
     * @param {Array|String} elements
     * @param ... See the `observe` function.
     * @return {Function} The used callback.
     */
    observeMulti: function (elements, eventName, callBack, useCapture) {
        if (typeof elements === 'string') {
            elements = Ink.ss(elements);
        } else if ( /* is an element */ elements && elements.nodeType === 1) {
            elements = [elements];
        }
        if (!elements[0]) { return false; }

        var callbackForCustomEvents = this._callbackForCustomEvents(elements[0], eventName, callBack);
        if (callbackForCustomEvents) {
            callBack = callbackForCustomEvents;
            eventName = 'dataavailable';
        }

        for (var i = 0, len = elements.length; i < len; i++) {
            this.observe(elements[i], eventName, callBack, useCapture);
        }
        return callBack;
    },

    /**
     * Observe an event on the given element and every children which matches the selector string (if provided).
     *
     * Requires Ink.Dom.Selector if you need to use a selector.
     *
     * @method observeDelegated
     * @param {DOMElement|String} element   Element to observe.
     * @param {String}            eventName Event name to observe.
     * @param {String}            selector  Child element selector. When null, finds any element.
     * @param {Function}          callback  Callback to be called when the event is fired
     * @return {Function} The used callback, for ceasing to listen to the event later.
     **/
    observeDelegated: function (element, eventName, selector, callback) {
        return InkEvent.observe(element, eventName, function (event) {
            var fromElement = InkEvent.element(event);
            if (!fromElement || fromElement === element) { return; }

            var cursor = fromElement;

            while (cursor !== element && cursor) {
                if (Ink.Dom.Selector_1.matchesSelector(cursor, selector)) {
                    event.delegationTarget = cursor;
                    return callback(event);
                }
                cursor = cursor.parentNode;
            }
        });
    },

    /**
     * Remove an event attached to an element
     *
     * @method stopObserving
     * @param {DOMElement|String}  element       element id or element
     * @param {String}             eventName     event name
     * @param {Function}           callBack      callback function
     * @param {Boolean}            [useCapture]  set to true if the event was being observed with useCapture set to true as well.
     */
    stopObserving: function(element, eventName, callBack, useCapture) {
        element = Ink.i(element);

        if(element) {
            if(element.removeEventListener) {
                element.removeEventListener(eventName, callBack, !!useCapture);
            } else {
                element.detachEvent('on' + eventName, callBack);
            }
        }
    },

    /**
     * Stops event propagation and bubbling
     *
     * @method stop
     * @param {Object} event  event handle
     */
    stop: function(event)
    {
        if(event.cancelBubble !== null) {
            event.cancelBubble = true;
        }
        if(event.stopPropagation) {
            event.stopPropagation();
        }
        if(event.preventDefault) {
            event.preventDefault();
        }
        if(window.attachEvent) {
            event.returnValue = false;
        }
        if(event.cancel !== null) {
            event.cancel = true;
        }
    },

    /**
     * Stops event propagation
     *
     * @method stopPropagation
     * @param {Object} event  event handle
     */
    stopPropagation: function(event) {
        if(event.cancelBubble !== null) {
            event.cancelBubble = true;
        }
        if(event.stopPropagation) {
            event.stopPropagation();
        }
    },

    /**
     * Stops event default behaviour
     *
     * @method stopDefault
     * @param {Object} event  event handle
     */
    stopDefault: function(event)
    {
        if(event.preventDefault) {
            event.preventDefault();
        }
        if(window.attachEvent) {
            event.returnValue = false;
        }
        if(event.cancel !== null) {
            event.cancel = true;
        }
    },

    /**
     * @method pointer
     * @param {Object} ev event object
     * @return {Object} an object with the mouse X and Y position
     */
    pointer: function(ev)
    {
        return {
            x: this.pointerX(ev),
            y: this.pointerY(ev)
        };
    },

    /**
     * @method pointerX
     * @param {Object} ev event object
     * @return {Number} mouse X position
     */
    pointerX: function(ev)
    {
        return (ev.touches && ev.touches[0] && ev.touches[0].pageX) ||
            (ev.pageX) ||
            (ev.clientX + (document.documentElement.scrollLeft || document.body.scrollLeft));
    },

    /**
     * @method pointerY
     * @param {Object} ev event object
     * @return {Number} mouse Y position
     */
    pointerY: function(ev)
    {
        return (ev.touches && ev.touches[0] && ev.touches[0].pageY) ||
            (ev.pageY) ||
            (ev.clientY + (document.documentElement.scrollTop || document.body.scrollTop));
    },

    /**
     * @method isLeftClick
     * @param {Object} ev  event object
     * @return {Boolean} True if the event is a left mouse click
     */
    isLeftClick: function(ev) {
        if (window.addEventListener) {
            if(ev.button === 0){
                return true;
            }
            else if(ev.type.substring(0,5) === 'touch' && ev.button === null){
                return true;
            }
        }
        else {
            if(ev.button === 1){ return true; }
        }
        return false;
    },

    /**
     * @method isRightClick
     * @param {Object} ev  event object
     * @return {Boolean} True if there is a right click on the event
     */
    isRightClick: function(ev) {
        return (ev.button === 2);
    },

    /**
     * @method isMiddleClick
     * @param {Object} ev  event object
     * @return {Boolean} True if there is a middle click on the event
     */
    isMiddleClick: function(ev) {
        if (window.addEventListener) {
            return (ev.button === 1);
        }
        else {
            return (ev.button === 4);
        }
        return false;
    },

    /**
     * Work in Progress.
     * Used in SAPO.Component.MaskedInput
     *
     * @method getCharFromKeyboardEvent
     * @param {KeyboardEvent}     event           keyboard event
     * @param {optional Boolean}  [changeCasing]  if true uppercases, if false lowercases, otherwise keeps casing
     * @return {String} character representation of pressed key combination
     */
    getCharFromKeyboardEvent: function(event, changeCasing) {
        var k = event.keyCode;
        var c = String.fromCharCode(k);

        var shiftOn = event.shiftKey;
        if (k >= 65 && k <= 90) {   // A-Z
            if (typeof changeCasing === 'boolean') {
                shiftOn = changeCasing;
            }
            return (shiftOn) ? c : c.toLowerCase();
        }
        else if (k >= 96 && k <= 105) { // numpad digits
            return String.fromCharCode( 48 + (k-96) );
        }
        switch (k) {
            case 109:   case 189:   return '-';
            case 107:   case 187:   return '+';
        }
        return c;
    },

    debug: function(){}
};

<<<<<<< HEAD

=======
>>>>>>> 5d99e031
return InkEvent;

});<|MERGE_RESOLUTION|>--- conflicted
+++ resolved
@@ -221,11 +221,7 @@
 
         } else {
             ev = document.createEventObject();
-<<<<<<< HEAD
-                if (nativeEvents.indexOf("on"+eventName) === -1){
-=======
             if (!isNative('on' + eventName)) {
->>>>>>> 5d99e031
                 ev.eventType = "ondataavailable";
             } else {
                 ev.eventType = "on"+eventName;
@@ -587,10 +583,7 @@
     debug: function(){}
 };
 
-<<<<<<< HEAD
-
-=======
->>>>>>> 5d99e031
+
 return InkEvent;
 
 });